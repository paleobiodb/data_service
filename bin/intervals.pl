#!/usr/bin/env perl
# 
# intervals.pl
# 
# Manage the definitions of geologic time intervals in the Paleobiology Database,
# in conjunction with a spreadsheet which holds the master interval definitions.

use strict;

use lib 'lib';
use utf8;

use CoreFunction qw(connectDB);
use TableDefs qw(%TABLE);
use CoreTableDefs;

use Getopt::Long qw(:config bundling no_auto_abbrev permute);

use JSON;
use Encode;
use LWP::UserAgent;
use Carp qw(croak);
use List::Util qw(any max min);

use feature 'say';
use feature 'fc';

our ($MACROSTRAT_INTERVALS) = "https://macrostrat.org/api/defs/intervals";
our ($MACROSTRAT_TIMESCALES) = "https://macrostrat.org/api/defs/timescales";

our ($AUTHORIZER_NO);

our ($DBNAME);
our ($CREATE_INTERVALS) = 0;
our ($REMOVE_INTERVALS) = 0;
our ($UPDATE_INTERVALS) = 0;
our ($UPDATE_MAX) = 0;
our ($UPDATE_MIN) = 0;
our ($UPDATE_MA) = 0;
our ($CREATE_SCALES) = 0;
our ($REMOVE_SCALES) = 0;
our ($UPDATE_SCALES) = 0;
our ($UPDATE_SEQUENCES) = 0;

# The input data and its parsed content are stored in the following globals.
# Yes, I know that's not consistent with best coding practice.

our ($FORMAT, $PARSER, $LINEEND);
our (@FIELD_LIST, %FIELD_MAP);
our (%INTERVAL_NAME, %INTERVAL_NUM, @ALL_INTERVALS);
our (%SCALE_NAME, %SCALE_NUM, %SCALE_INTS, @SCALE_NUMS, %SCALE_CHECKED, %SCALE_SELECT);
our (%DIFF_NAME, %DIFF_INT, @DIFF_MISSING, @DIFF_EXTRA);
our (%DIFF_SCALE, @DIFF_MISSING_SCALES);
our ($HAS_UNC, $T_AGE, $B_AGE, $T_UNC, $B_UNC);
our (@ERRORS);

# The following regexes validate ages and colors respectively.

our ($AGE_RE) = qr{ ^ \d+ (?: [.]\d* )? $ }x;
our ($UNC_RE) = qr{ ^ ~ $ | ^ \d+ (?: [.]\d* )? $ }x;
our ($AGE_UNC_RE) = qr{ ^ (?: (~) \s*)? (\d [.\d]*) (?: \s* ± \s* (\d [.\d]*))? $}x;
our ($AGE_RANGE_RE) = qr{ ^ (\d [.\d]*) \s* - \s* (\d [.\d]*) $ }x; 
our ($COLOR_RE) = qr{ ^ \# [0-9A-F]{6} $ }x;

# Allowed interval types:

our (%INTERVAL_TYPE) = (eon => 1, era => 1, period => 1, epoch => 1,
			subepoch => 1, age => 1, subage => 1,
			zone => 1, chron => 1, bin => 1);

our (%TYPE_LABEL) = (eon => 'Eons', era => 'Eras', period => 'Periods',
		     epoch => 'Epochs', subepoch => 'Subepochs', 
		     age => 'Ages', subage => 'Subages', zone => 'Zones');

# Allowed boundary types:

our (%BOUND_TYPE) = (top => 1, base => 1, 'use' => 1, 
		     anchor => 1, gssp => 1, def => 1, interpolate => 1);

our (%DEFN_BOUND) = (anchor => 1, gssp => 1, def => 1, interpolate => 1);

# Allowed actions:

our (%ACTION_TYPE) = (REMOVE => 1, RENAME => 1, COALESCE => 1);

# The following scales are used in generating values for stage_no, epoch_no, etc.:

our ($INTL_SCALE) = '1';
our ($CENO_SCALE) = '2';
our ($BIN_SCALE) = '10';

# The following value is used for specifying extra boundaries.

our ($EMPTY_INTERVAL) = '9999';

# Do not buffer STDOUT.

$| = 1;

# Start by parsing command-line options.

my ($opt_quiet, $opt_verbose, $opt_url, $opt_format, $opt_file, $opt_output, $opt_interval,
    $opt_dbname, $opt_force, $opt_debug, $opt_help);

GetOptions("quiet|q" => \$opt_quiet,
	   "verbose|v" => \$opt_verbose,
	   "url|u=s" => \$opt_url,
	   "format=s" => \$opt_format,
	   "file|f=s" => \$opt_file,
	   "out|o=s" => \$opt_output,
	   "interval|i=s" => \$opt_interval,
	   "db=s" => \$opt_dbname,
	   "force" => \$opt_force,
	   "help|h" => \$opt_help,
	   "debug|D" => \$opt_debug) or die;

# The first remaining argument specifies a subcommand.

my ($CMD, @REST) = @ARGV;

my $DBNAME;

# If --help was specified, display the help message.

if ( $opt_help )
{
    &ShowHelp;
    exit;
}

# If the 'url' and 'out' options were given, the command defaults to 'fetch'. Otherwise,
# it defaults to 'help'.

if ( $opt_url && $opt_output )
{
    $CMD ||= 'fetch';
}

else
{
    $CMD ||= 'help';
}

# The subcommand 'help' prints out a help message.

if ( $CMD eq 'help' )
{
    &ShowHelp;
    exit;
}

# The subcommand 'fetch' fetches the contents of the specified spreadsheet and
# prints it to STDOUT or to a file.

elsif ( $CMD eq 'fetch' )
{
    &FetchSheet(@REST);
}

# The subcommand 'check' reads the specified spreadsheet data and checks one or more
# timescales (or all of them) for consistency.

elsif ( $CMD eq 'check' )
{
    &ReadSheet;
    &CheckScales(@REST);
    &ReportErrors;
}

# The subcommand 'print' reads the specified spreadsheet data, interpolates ages, and
# prints out the result. This enables confirmation that the data is being read properly.

elsif ( $CMD eq 'print' )
{
    &ReadSheet;
    &PrintScales(@REST);
    &ReportErrors;
}

# The subcommand 'diagram' reads the specified spreadsheet data and prints out one or
# more timescales as a sequence of boxes. This enables visual confirmation that the
# timescale boundaries have been input correctly.

elsif ( $CMD eq 'diagram' )
{
    &ReadSheet;
    
    if ( $REST[0] eq 'pbdb' || $REST[0] eq 'test' )
    {
	&DiagramPBDBScales(@REST);
    }
    
    else
    {
	&DiagramScales(@REST);
    }
    
    &ReportErrors;
}

# The subcommand 'diff' prints out a table of differences between the specified
# spreadsheet contents and Macrostrat, or between the spreadsheet contents and
# the PBDB.

elsif ( $CMD eq 'diff' )
{
    my $SUBCMD = shift @REST;
    &ReadSheet;
    
    if ( $SUBCMD eq 'macrostrat' )
    {
	&DiffMacrostrat(@REST);
	&ReportErrors;
    }
    
    elsif ( $SUBCMD eq 'pbdb' )
    {
	$DBNAME = $opt_dbname || 'pbdb';
	&DiffPBDB('diff', $DBNAME, @REST);
	&ReportErrors;
    }
    
    elsif ( $SUBCMD eq 'test' )
    {
	$DBNAME = $opt_dbname || 'test';
	&DiffPBDB('diff', $DBNAME, @REST);
	&ReportErrors;
    }
    
    elsif ( ! $SUBCMD )
    {
	die "You must specify either 'macrostrat', 'pbdb', or 'test'\n";
    }
    
    else
    {
	die "Invalid subcommand '$SUBCMD'\n";
    }
}

# The subcommand 'update' updates the PBDB interval tables to match the contents of the
# spreadsheet. The subcommand 'debug' prints out the SQL statements that would be used
# to perform this update.

elsif ( $CMD eq 'update' || $CMD eq 'debug' )
{
    my $SUBCMD = shift @REST;
    &ReadSheet;
    
    $opt_debug = 1 if $CMD eq 'debug';
    
    if ( $SUBCMD eq 'pbdb' )
    {
	$DBNAME = $opt_dbname || 'pbdb';
	&DiffPBDB('update', $DBNAME, @REST) if @ERRORS == 0 || $opt_force;
	&ReportErrors;
    }
    
    elsif ( $SUBCMD eq 'test' )
    {
	$DBNAME = $opt_dbname || 'PBDBtest';
	&DiffPBDB('update', $DBNAME, @REST) if @ERRORS == 0 || $opt_force;
	&ReportErrors;
    }
    
    elsif ( ! $SUBCMD )
    {
	die "You must specify either 'pbdb' or 'test'\n";
    }
    
    else
    {
	die "Invalid subcommand '$SUBCMD'\n";
    }
}

# The subcommand 'backup' creates backup tables for the PBDB interval tables. The
# subcommand 'restore' restores the tables to match the contents of the backup tables.
# The subcommand 'ints' synchronizes the 'intervals' table with the 'interval_data' table.

elsif ( $CMD eq 'backup' || $CMD eq 'restore' || $CMD eq 'ints' || $CMD eq 'validate' )
{
    my $SUBCMD = shift @REST;
    
    if ( $SUBCMD eq 'pbdb' )
    {
	$DBNAME = $opt_dbname || 'pbdb';
	&PBDBCommand($CMD, $DBNAME, @REST);
	&ReportErrors;
    }
    
    elsif ( $SUBCMD eq 'test' )
    {
	$DBNAME = $opt_dbname || 'test';
	&PBDBCommand($CMD, $DBNAME, @REST);
	&ReportErrors;
    }
    
    elsif ( ! $SUBCMD )
    {
	die "You must specify either 'pbdb' or 'test'\n";
    }
    
    else
    {
	die "Invalid subcommand '$SUBCMD'\n";
    }
}

else
{
    die "Invalid subcommand '$CMD'\n";
}


# FetchSheet ( url )
# 
# Fetch the interval spreadsheet data from the specified URL, in the specified
# format defaulting to CSV. If the --url option was given, use that value. Write
# the fetched data to STDOUT, so that it can be written to local storage or
# piped to some other process.

sub FetchSheet {
    
    my ($cmd_url) = @_;
    
    my $content;
    
    if ( $opt_url )
    {
	$content = FetchData($opt_url, 1);
    }
    
    elsif ( $cmd_url )
    {
	$content = FetchData($cmd_url, 1);
    }
    
    else
    {
	die "You must specify a URL to fetch\n";
    }
    
    if ( $content )
    {
	&SetupOutput;
	print $content;
    }
}


# ReadSheet ( )
# 
# Read an interval spreadsheet in TSV or CSV format from the specified URL or
# filename, or from STDIN. Put the data into a structure that can be used for
# checking and updating. Check the data for self consistency, as follows:
# 
# 1. Every scale name must be associated with a single scale number.
# 2. Every interval name must be associated with a unique interval number, and vice versa.
# 3. Every interval must have exactly one definition, and may be used zero or
#    more times in other scales.
# 

sub ReadSheet {
    
    my ($header, @data);
    
    # Read data from a source specified by the command-line options.
    
    if ( $opt_url )
    {
	my $content = FetchData($opt_url, 1);
	
	($header, @data) = map { decode_utf8($_) } split /[\n\r]+/, $content;
    }
    
    elsif ( $opt_file && $opt_file eq '-' )
    {
	($header, @data) = map { decode_utf8($_) } <STDIN>;
    }
    
    elsif ( $opt_file )
    {
	open(my $fh, '<', $opt_file) || die "Could not read $opt_file: $!";
	
	($header, @data) = map { decode_utf8($_) } <$fh>;
	
	close $fh;
    }
    
    else
    {
	die "You must specify a filename or url\n";
    }
    
    # The first line must contain column headings.
    
    my $line_no = 1;
    
    @FIELD_LIST = ParseLine($header);
    
    unless ( any { $_ eq 'interval_name' } @FIELD_LIST )
    {
	push @ERRORS, "The column headings are missing from the first row of this data";
	return;
    }
    
    # Run through the rest of the input data, processing each line as a possible scale
    # definition or interval definition. Keep track of line numbers, so that error
    # messages may be referred back to the row number in the input data. Lines that have
    # content only in the scale_name column are ignored, so these can be used as comments
    # or to separate different portions of the input data.
    
  LINE:
    foreach my $line ( @data )
    {
	my $record = LineToRecord($line, \@FIELD_LIST);
	
	$record->{line_no} = ++$line_no;
	
	my $scale_no = $record->{scale_no};
	my $scale_name = $record->{scale_name};
	
	my $interval_no = $record->{interval_no};
	my $interval_name = $record->{interval_name};
	
	my $t_type = $record->{t_type};
	my $b_type = $record->{b_type};
	
	# If the 'scale_no' column contains the value STOP, then stop here.
	
	last LINE if $record->{scale_no} eq 'STOP';
	
	# If the 'action' column contains the value SKIP, then ignore this line completely.
	
	next LINE if $record->{action} eq 'SKIP';
	
	# Otherwise, if this row contains both a scale_name and scale_no, it is either an
	# interval definition or a scale definition. Either way, create a record for this
	# scale if there isn't one already.
	
	if ( defined $scale_no && $scale_no ne '' && defined $scale_name && $scale_name ne '' )
	{
	    # The scale_no must be a positive integer, and scale_name must be non-numeric.
	    
	    unless ( $scale_no && $scale_no =~ /^\d+$/ )
	    {
		push @ERRORS, "at line $line_no, bad scale_no '$scale_no'";
		next LINE;
	    }
	    
	    unless ( $scale_name !~ /^\d/ )
	    {
		push @ERRORS, "at line $line_no, bad scale_name '$scale_name'";
		next LINE;
	    }
	    
	    unless ( $SCALE_NUM{$scale_no} )
	    {
		$SCALE_NUM{$scale_no} = { scale_no => $scale_no, 
					  scale_name => $scale_name,
					  line_no => $line_no };
		
		# Keep a list of the scale numbers in order as they are defined.
		
		push @SCALE_NUMS, $scale_no;
		
		# If there is no interval name on this line, and this is the first mention
		# of this scale_no, it represents a scale definition. The column 'type'
		# should contain the region to which the scale applies, and 'reference_no'
		# should contain the reference_no for the scale as a whole.
		
		unless ( $interval_name )
		{
		    $SCALE_NUM{$scale_no}{type} = $record->{type} 
			if $record->{type};
		    $SCALE_NUM{$scale_no}{color} = $record->{color}
			if $record->{color};
		    $SCALE_NUM{$scale_no}{reference_no} = $record->{reference_no} 
			if $record->{reference_no};
		    $SCALE_NUM{$scale_no}{authorizer_no} = $record->{authorizer_no}
		        if $record->{authorizer_no};
		    $SCALE_NUM{$scale_no}{action} = $record->{action}
		    if $record->{action};
		    
		    push @ERRORS, "at line $line_no, scale $scale_no has no authorizer_no"
			unless $record->{authorizer_no};
		}
	    }
	    
	    # If we have encountered this scale name before, it is an error if it now has
	    # a different scale number. It is okay for the same number to be used with
	    # different names, but each name must have a single number.
	    
	    if ( $SCALE_NAME{$scale_name} )
	    {
		if ( $scale_no ne $SCALE_NAME{$scale_name}{scale_no} )
		{
		    my $prevline = $SCALE_NAME{$scale_name}{line_no};
		    push @ERRORS, "at line $line_no, scale $scale_no inconsistent with line $prevline";
		}
	    }
	    
	    # Otherwise, store a reference to the scale definition under the scale name.
	    
	    else
	    {
		$SCALE_NAME{$scale_name} = $SCALE_NUM{$scale_no};
	    }
	}
	
	# All other lines are ignored. It is an error for a line to contain an interval
	# name without both a scale name and a scale number.
	
	elsif ( defined $interval_name && $interval_name ne '' )
	{
	    push @ERRORS, "at line $line_no, missing scale number or name";
	    next LINE;
	}
	
	# If the interval name is not empty, this row represents an interval definition.
	# Otherwise it is either a scale definition, in which case we are done, or else
	# the line is ignored.
	
	if ( defined $interval_name && $interval_name ne '' )
	{
	    push @ALL_INTERVALS, $record;
	}
	
	else
	{
	    next LINE;
	}
	
	# The value of interval_no must be a positive integer, and the value of
	# interval_name must be non-numeric.
	
	unless ( $interval_no && $interval_no =~ /^\d+$/ )
	{
	    if ( $interval_no )
	    {
		push @ERRORS, "at line $line_no, bad interval_no '$interval_no'";
	    }
	    
	    else
	    {
		push @ERRORS, "at line $line_no, missing interval_no";
	    }
	    
	    next LINE;
	}
	
	if ( $interval_name =~ /^\d/ )
	{
	    push @ERRORS, "at line $line_no, bad interval_name '$interval_name'";
	    next LINE;
	}
	
	# If we have encountered this interval name before, check that its use is
	# consistent. There must be a 1-1 correspondence between interval names and
	# numbers, and each interval must be defined exactly once. An interval name can
	# also be used an arbitrary number of times with 'use' in the t_type column.
	
	if ( $INTERVAL_NAME{$interval_name} )
	{
	    my $prevline = $INTERVAL_NAME{$interval_name}{line_no};
	    my $prev_no = $INTERVAL_NAME{$interval_name}{interval_no};
	    my $prev_type = $INTERVAL_NAME{$interval_name}{t_type};
	    
	    # It is an error for an interval name to be used with two different interval
	    # numbers.
	    
	    if ( $interval_no ne '' && $prev_no ne $interval_no )
	    {
		push @ERRORS, "at line $line_no, interval '$interval_name' inconsistent " . 
		    "with line $prevline";
		next LINE;
	    }
	    
	    # If t_type is 'use', then this record represents the use of an interval
	    # defined elsewhere. Check that b_type is either empty or is also 'use'.
	    
	    if ( $t_type eq 'use' )
	    {
		push @ERRORS, "at line $line_no, interval '$interval_name', bad b_type '$b_type'"
		    if $b_type && $b_type ne 'use';
	    }
	    
	    # Otherwise, if this interval was previously used but not defined, replace the
	    # placeholder record with the current one. This will be its definition.
	    
	    elsif ( $prev_type eq 'use' )
	    {
		$INTERVAL_NAME{$interval_name} = $record;
		$INTERVAL_NUM{$interval_no} = $record;
	    }
	    
	    # Otherwise, we have encountered a second definition for the same interval.
	    # This is an error for anything other than the empty interval.
	    
	    elsif ( $interval_no ne $EMPTY_INTERVAL )
	    {
		push @ERRORS, "at line $line_no, interval '$interval_name' already " .
		    "defined at line $prevline";
		next LINE;
	    }
	}
	
	# It is an error if we have a previously defined interval with the same number.
	
	elsif ( $INTERVAL_NUM{$interval_no} )
	{
	    my $prevline = $INTERVAL_NUM{$interval_no}{line_no};
	    push @ERRORS, "at line $line_no, interval $interval_no inconsistent " .
		"with line $prevline";
	    next LINE;
	}
	
	# If this is the first time we have encountered this interval name, and its number
	# is unique, store this record in the INTERVAL_NAME hash under the name and in the
	# INTERVAL_NUM hash under the number.
	
	else
	{
	    $INTERVAL_NAME{$interval_name} = $record;
	    $INTERVAL_NUM{$interval_no} = $record;
	}
	
	# Keep a list of the interval records corresponding to each scale number.
	
	push $SCALE_INTS{$scale_no}->@*, $record;
	
	# If the action for this interval is 'REMOVE' or 'COALESCE', then we do not check
	# it any further. Otherwise, check various columns to make sure they have correct
	# values.
	
	if ( $record->{action} =~ /^REMOVE|^COALESCE/ )
	{
	    next LINE;
	}
	
	# Check the action.
	
	if ( $record->{action} && ! $ACTION_TYPE{$record->{action}} )
	{
	    push @ERRORS, "at line $line_no, interval $interval_no bad action '$record->{action}'";
	}
	
	# Check the interval type and color.
	
	unless ( $interval_no eq $EMPTY_INTERVAL || $INTERVAL_TYPE{$record->{type}} )
	{
	    push @ERRORS, "at line $line_no, interval $interval_no bad type '$record->{type}'";
	}
	
	if ( $record->{color} && $record->{color} !~ $COLOR_RE )
	{
	    push @ERRORS, "at line $line_no, interval $interval_no bad color '$record->{color}'";
	}
	
	# If reference_no is not empty, it must be a non-negative integer.
	
	if ( $record->{reference_no} && $record->{reference_no} !~ /^\d+$/ )
	{
	    push @ERRORS, "at line $line, bad reference_no '$record->{reference_no}'";
	}
	
	# Check 't_type' and 'b_type'.
	
	my $t_type = $record->{t_type};
	my $b_type = $record->{b_type};
	
	unless ( $t_type && $BOUND_TYPE{$t_type} )
	{
	    push @ERRORS, "at line $line_no, interval $interval_no bad t_type '$t_type'";
	}
	
	if ( $t_type eq 'use' && $b_type && $b_type ne 'use' )
	{
	    push @ERRORS, "at line $line_no, interval_no $interval_no bad b_type '$b_type'";
	}
	
	unless ( $t_type eq 'use' || $interval_no eq $EMPTY_INTERVAL || 
		 $b_type && $BOUND_TYPE{$b_type} )
	{
	    push @ERRORS, "at line $line_no, interval $interval_no bad b_type '$b_type'";
	}
	
	# If t_type is 'use', then the value of top (and base if specified) must
	# be the same as interval_name.
	
	if ( $t_type eq 'use' )
	{
	    if ( $record->{top} ne $record->{interval_name} )
	    {
		push @ERRORS, "at line $line_no, interval $interval_no bad top '$record->{top}'";
	    }
	    
	    if ( $record->{base} && $record->{base} ne $record->{interval_name} )
	    {
		push @ERRORS, "at line $line_no, interval $interval_no bad base '$record->{base}'";
	    }		
	}
	
	# If t_type is anything other than 'use', then top and base cannot be the same as
	# interval_name.
	
	else
	{
	    if ( $record->{top} && $record->{top} eq $record->{interval_name} )
	    {
		push @ERRORS, "at line $line, interval $interval_no top cannot be self-referential";
	    }
	
	    if ( $record->{base} && $record->{base} eq $record->{interval_name} )
	    {
		push @ERRORS, "at line $line, interval $interval_no base cannot be self-referential";
	    }
	}
	
	# If the value of 'top' matches the pattern for an age with possible uncertainty
	# or else matches the pattern for an age range, unpack it into an age and
	# uncertainty. If the value is empty, or if it contains a digit but fails to match
	# either pattern, record an error.
	
	if ( $DEFN_BOUND{$t_type} )
	{
	    $record->{t_bound} = $t_type;
	    
	    if ( defined $record->{top} && $record->{top} =~ $AGE_UNC_RE )
	    {
		$record->{t_age} = $2;
	    
		if ( $1 ) { $record->{t_unc} = 0; }
		elsif ( $3 ) { $record->{t_unc} = $3; }
		else { $record->{t_unc} = undef; }
	    }

	    elsif ( defined $record->{top} && $record->{top} =~ $AGE_RANGE_RE )
	    {
		$record->{t_age} = ($1 + $2) / 2;
		$record->{t_unc} = &ComputeUncertainty($2, $1);
	    }
	
	    elsif ( $record->{top} )
	    {
		push @ERRORS, "at line $line_no, interval $interval_no bad top age '$record->{top}'";
	    }
	
	    else
	    {
		push @ERRORS, "at line $line_no, interval $interval_no missing top age";
	    }
	}
	
	elsif ( defined $record->{top} && $record->{top} =~ /^\d/ )
	{
	    push @ERRORS, "at line $line_no, interval $interval_no bad top reference '$record->{top}'";
	}
	
	# If the value of 'base' matches the pattern for an age with possible uncertainty
	# or else matches the pattern for an age range, unpack it into an age and
	# uncertainty. If the value is empty but t_type is not empty, or if the value
	# contains a digit but does not match either pattern, record an error.
	
	if ( $DEFN_BOUND{$b_type} )
	{
	    $record->{b_bound} = $b_type;
	    
	    if ( defined $record->{base} && $record->{base} =~ $AGE_UNC_RE )
	    {
		$record->{b_age} = $2;
		
		if ( $1 ) { $record->{b_unc} = 0; }
		elsif ( $3 ) { $record->{b_unc} = $3; }
		else { $record->{b_unc} = undef; }
	    }
	    
	    elsif ( defined $record->{base} && $record->{base} =~ $AGE_RANGE_RE )
	    {
		$record->{b_age} = ($1 + $2) / 2;
		$record->{b_unc} = &ComputeUncertainty($2, $1);
	    }
	    
	    elsif ( $record->{base} )
	    {
		push @ERRORS, "at line $line_no, interval $interval_no bad base age '$record->{base}'";
	    }
	    
	    else
	    {
		push @ERRORS, "at line $line_no, interval_no $interval_no missing base age";
	    }
	}
	
	elsif ( defined $record->{base} && $record->{base} =~ /^\d/ )
	{
	    push @ERRORS, "at line $line_no, interval $interval_no bad base reference '$record->{base}'";
	}
	
	# Check the authorizer_no.
	
	if ( $record->{authorizer_no} ne '' && $record->{authorizer_no} !~ /^\d+$/ )
	{
	    push @ERRORS, "at line $line_no, interval_no $interval_no bad authorizer_no " .
		"'$record->{authorizer_no}'";
	}
    }
    
    my $a = 1;	# we can pause here when debugging
}


# ParseLine ( line )
# 
# Parse a line in CSV or TSV format and return a list of column values. If the format has
# not already been determined, guess based on whether the first line contains more commas
# or tabs. If the line ends in some combination of carriage returns and newlines, remember
# that for later generation of output.

sub ParseLine {
    
    my ($line) = @_;
    
    unless ( $FORMAT )
    {
	my $commas = $line =~ tr/,//;
	my $tabs = $line =~ tr/\t//;
	
	# If there are more commas than tabs, assume that the format is CSV. The Text::CSV
	# module is required at runtime so that this program can be used with TSV files if
	# that module is not available.
	
	if ( $commas > $tabs )
	{
	    $FORMAT = 'csv';
	    require "Text/CSV.pm";
	    $PARSER = Text::CSV->new
	}
	
	else
	{
	    $FORMAT = 'tsv';
	}
	
	# If the input lines end with a line end sequence, remember that for subsequent
	# generation of output. Otherwise, guess a single newline.
	
	if ( $line =~ /([\n\r]+)/ )
	{
	    $LINEEND = $1;
	}
	
	else
	{
	    $LINEEND = "\n";
	}
    }
    
    # For the first and subsequent lines, if the format is CSV then use the previously
    # instantiated parser object.
    
    if ( $FORMAT eq 'csv' )
    {
	if ( $PARSER->parse($line) )
	{
	    return $PARSER->fields;
	}
	
	else
	{
	    $PARSER->error_diag;
	    exit 2;
	}
    }
    
    # Otherwise, remove any line end sequence and split the remainder by tabs.
    
    else
    {
	$line =~ s/[\n\r]+$//s;
	return split /\t/, $line;
    }
}


# GenerateLine ( field... )
# 
# Combine all of the arguments into a single output line. Use the same format and line end
# sequence as the input data.

sub GenerateLine {
    
    my (@fields) = @_;
    
    if ( $FORMAT eq 'csv' )
    {
	if ( $PARSER->combine(@fields) )
	{
	    return $PARSER->string . $LINEEND;
	}
	
	else
	{
	    $PARSER->error_diag;
	    exit 2;
	}
    }
    
    else
    {
	return join("\t", @fields) . $LINEEND;
    }
}


# LineToRecord ( line, fields )
# 
# Parse a line of input data and return a hashref. The second parameter must be an
# arrayref whose values are the column names.

sub LineToRecord {
    
    my ($line, $fields) = @_;
    
    my @columns = ParseLine($line);
    
    my $record = { };
    
    foreach my $i ( 0..$#columns )
    {
	my $field = $fields->[$i] || next;
	my $value = $columns[$i];
	
	if ( $value =~ /^"(.*)"$/ )
	{
	    $value = $1;
	    $value =~ s/\\"|""/"/g;
	}
	
	$record->{$field} = $value if defined $value && $value ne '';
    }
    
    return $record;
}


# RecordToLine ( record, fields )
# 
# Generate an output line from the specified record. The second parameter must be an
# arrayref whose values are the column names. Each output column will contain the value of
# the corresponding field in the record, or else the empty string.

sub RecordToLine {
    
    my ($record, $fields) = @_;
    
    my @fields = $fields->@*;
    my @values;
    
    foreach my $i ( 0..$#fields )
    {
	my $field = $fields[$i] || next;
	$values[$i] = $record->{$field} // '';
	
	if ( $values[$i] =~ /"/ )
	{
	    $values[$i] =~ s/"/\\"/g;
	    $values[$i] = '"' . $values[$i] . '"';
	}
    }
    
    return GenerateLine(@values);
}

# GenerateHeader ( )
# 
# Return an output line consisting of the column names read from the first line of the
# input data.

sub GenerateHeader {
    
    return GenerateLine(@FIELD_LIST);
}


# ReportErrors ( )
# 
# If @ERRORS is not empty, print each of its elements to STDERR.

sub ReportErrors {
    
    if ( @ERRORS )
    {
	my $count = scalar(@ERRORS);
	
	say STDERR "\nFound $count errors in this spreadsheet:";
	
	foreach my $e ( @ERRORS )
	{
	    say STDERR "  $e";
	}
    }
}


# CheckScales ( scale... )
# 
# Check the specified scale(s) for consistency. If the argument is 'all' then check all
# scales. A numeric argument will select the correspondingly numbered scale, and a
# non-numeric argument will select all scales which match it as a regexp.

sub CheckScales {
    
    SelectScales(@_);
    
    return unless %SCALE_SELECT;
    
    foreach my $scale_no ( @SCALE_NUMS )
    {
	if ( $SCALE_SELECT{all} || $SCALE_SELECT{$scale_no} )
	{
	    my $errors = CheckOneScale($scale_no);
	    	    
	    my $name = $SCALE_NUM{$scale_no}{scale_name};
	    my $count = grep { $_->{action} !~ /^REMOVE|^COALESCE/ } $SCALE_INTS{$scale_no}->@*;
	    
	    if ( $errors )
	    {
		say STDERR "Timescale $scale_no '$name' had *** $errors errors ***";
	    }
	    
	    elsif ( $count )
	    {
		say STDERR "Timescale $scale_no '$name' passes all checks";
	    }
	    
	    else
	    {
		say STDERR "Timescale $scale_no '$name' is empty";
	    }
	}
    }
}


# SelectScales ( arg... )
# 
# Add entries to %SCALE_SELECT based on the arguments. An argument of 'all' selects all
# scales. A numeric argument or range selects any scales whose scale_no matches. A
# non-numeric argument selects any scales whose scale_name matches.

sub SelectScales {
    
    my @scale_list;
    
    my $bad_argument;
    
    unless ( @_ )
    {
	$SCALE_SELECT{all} = 1;
    }
    
    foreach my $t ( @_ )
    {
	if ( $t eq 'all' )
	{
	    $SCALE_SELECT{all} = 1;
	}
	
	elsif ( $SCALE_INTS{$t} )
	{
	    push @scale_list, $t unless $SCALE_SELECT{$t};
	    $SCALE_SELECT{$t} = 1;
	}
	
	elsif ( $t =~ /^(\d+)-(\d+)$/ )
	{
	    my $min = $1;
	    my $max = $2;
	    my $found;
	    
	    foreach my $s ( @SCALE_NUMS )
	    {
		if ( $s >= $min && $s <= $max )
		{
		    push @scale_list, $s unless $SCALE_SELECT{$s};
		    $SCALE_SELECT{$s} = 1;
		    $found++;
		}
	    }
	    
	    unless ( $found )
	    {
		warn "No timescales in range $min-$max\n";
		$bad_argument = 1;
	    }
	}
	
	elsif ( $t =~ /[a-z]/ )
	{
	    my $re = qr{(?i)$t};
	    my $found;
	    
	    foreach my $s ( @SCALE_NUMS )
	    {
		if ( $SCALE_NUM{$s}{scale_name} =~ $re )
		{
		    push @scale_list, $s unless $SCALE_SELECT{$s};
		    $SCALE_SELECT{$s} = 1;
		    $found++;
		}
	    }
	    
	    unless ( $found )
	    {
		warn "Unrecognized timescale '$t'\n";
		$bad_argument = 1;
	    }
	}
	
	else
	{
	    warn "Unrecognized timescale '$t'\n";
	    $bad_argument = 1;
	}
    }
    
    if ( @scale_list == 1 && $scale_list[0] eq $INTL_SCALE && $bad_argument )
    {
	@scale_list = ();
    }
    
    return @scale_list;
}


# CheckOneScale ( scale_no )
# 
# Perform a series of consistency checks on a timescale, specified by scale_no. If any
# errors are found, they are appended to @ERRORS and the number of errors is returned.
# Otherwise, this subroutine returns an empty result.

sub CheckOneScale {
    
    my ($scale_no) = @_;
    
    # Return immediately if this scale has already been checked. Otherwise, mark it as
    # checked. This ensures that each scale is checked (and the ages set and interpolated)
    # only once.
    
    return if $SCALE_CHECKED{$scale_no};
    
    $SCALE_CHECKED{$scale_no} = 1;
    
    my $scale_name = $SCALE_NUM{$scale_no}{scale_name};
    
    my ($has_interpolation, $has_reference, @errors);
    
    # Iterate over all of the interval records associated with the specified timescale,
    # checking for value errors and consistency errors.
    
    foreach my $i ( $SCALE_INTS{$scale_no}->@* )
    {
	my $line = $i->{line_no};
	my $name = $i->{interval_name};
	my $action = $i->{action};
	
	# If the value of 't_type' is 'use', it is an error for the action to be
	# non-empty. 
	
	if ( $i->{t_type} eq 'use' && $i->{action} ) # && $i->{action} ne 'RENAME' )
	{
	    push @errors, "at line $line, cannot remove or rename an interval with 'use'";
	    next;
	}
	
	# If the action is 'REMOVE', no other checks are necessary.
	
	if ( $action =~ /^REMOVE/ )
	{
	    next;
	}
	
	# If the action is 'COALESCE', check that the interval name) to be coalesced
	# with is defined. No other checks are necessary.
	
	elsif ( $action =~ /^COALESCE (\w.*)/ )
	{
	    my $coalesce = $1;
	    
	    # Generate an error if the coalesce value is not the name of a known
	    # interval, or if it corresponds to an interval that itself will be
	    # coalesced or removed.
	    
	    if ( $coalesce =~ /^(.*?)-(.*)$/ )
	    {
		my $interval1 = $1;
		my $interval2 = $2;
		
		push @errors, "at line $line, unrecognized interval '$1'"
		    unless $INTERVAL_NAME{$interval1};
		
		push @errors, "at line $line, first coalesce interval has removal action"
		    if $INTERVAL_NAME{$interval1} && $INTERVAL_NAME{$interval1}{action} =~
		    /^REMOVE|^COALESCE/;
		
		push @errors, "at line $line, unrecognized interval '$2'"
		    unless $INTERVAL_NAME{$interval2};
	    
		push @errors, "at line $line, second coalesce interval has removal action"
		    if $INTERVAL_NAME{$interval2} && $INTERVAL_NAME{$interval2}{action} =~
		    /^REMOVE|^COALESCE/;
	    }
	    
	    elsif ( $INTERVAL_NAME{$coalesce} )
	    {
		push @errors, "at line $line, cannot coalesce with interval to be removed"
		    if $INTERVAL_NAME{$coalesce}{action} =~ /^REMOVE|^COALESCE/;
	    }
	    
	    else
	    {
		push @errors, "at line $line, unrecognized interval '$coalesce'";
	    }
	    
	    next;
	}
	
	# If the action is neither of the above nor RENAME, generate an error.
	
	elsif ( $action && $action !~ /^RENAME/ )
	{
	    push @errors, "at line $line, invalid action '$action'";
	}
	
	# If the value of t_type is 'top', 'base', or 'use', evaluate the reference if we
	# can. If the reference is to a different scale, make sure that one is checked first.
	
	if ( $i->{t_type} =~ /^top|^base|^use/ )
	{
	    my ($top_interval, $which) = TopAgeRef($i);
	    
	    if ( ref $top_interval )
	    {
		# If we have not yet checked the referenced scale, check it now.
<<<<<<< HEAD
		
		my $top_scale_no = $top_interval->{scale_no};
		
=======
		
		my $top_scale_no = $top_interval->{scale_no};
		
>>>>>>> 22afe4a5
		unless ( $SCALE_CHECKED{$top_scale_no} )
		{
		    CheckOneScale($top_scale_no);
		}
		
		# Now set the t_age, t_unc, and t_bound fields from the referenced
		# interval.
		
		if ( $which eq 'top' )
		{
		    $i->{t_age} = $top_interval->{t_age};
		    $i->{t_unc} = $top_interval->{t_unc} if defined $top_interval->{t_unc};
		    $i->{t_intp} = $top_interval->{t_intp} if defined $top_interval->{t_intp};
		    $i->{t_bound} = $top_interval->{t_bound};
		}
		
		else
		{
		    $i->{t_age} = $top_interval->{b_age};
		    $i->{t_unc} = $top_interval->{b_unc} if defined $top_interval->{b_unc};
		    $i->{t_intp} = $top_interval->{b_intp} if defined $top_interval->{b_intp};
		    $i->{t_bound} = $top_interval->{b_bound};
		}
		
		# If this boundary is a reference to a different scale and the t_ref field
		# is not empty, then we have a reference to use below for interpolation.
		
		if ( $top_scale_no ne $scale_no && defined $i->{t_ref} && $i->{t_ref} ne '' )
		{
		    $i->{t_is_reference} = 1;
		    $has_reference = 1;
		}
	    }
	    
	    # If a scalar value is returned for $top_interval, it represents an error
	    # message.
	    
	    else
	    {
		push @errors, "at line $line, interval '$name': $top_interval";
	    }
	}
	
	# If the value of t_type is 'interpolate', we have at least one boundary to
	# interpolate. Bounds with other types are ignored for this procedure.
	
	elsif ( $i->{t_type} eq 'interpolate' )
	{
	    $has_interpolation = 1;
	}
	
	# If the value of b_type is 'top' or 'base', or t_type is 'use', evaluate the
	# reference if we can. But skip this for empty intervals. If the reference is to a
	# different scale, make sure that scale is checked first.
	
	if ( ($i->{b_type} =~ /^top|^base/ || $i->{t_type} eq 'use') &&
	     $i->{interval_no} ne $EMPTY_INTERVAL )
	{
	    my ($base_interval, $which) = BaseAgeRef($i);
	    
	    if ( ref $base_interval )
	    {
		# If we have not yet checked the referenced scale, check it now.
		
		my $base_scale_no = $base_interval->{scale_no};
		
		unless ( $SCALE_CHECKED{$base_scale_no} )
		{
		    CheckOneScale($base_scale_no);
		}
		
		# Set the base boundary fields from the referenced interval.
		
		if ( $which eq 'top' )
		{
		    $i->{b_age} = $base_interval->{t_age};
		    $i->{b_unc} = $base_interval->{t_unc} if defined $base_interval->{t_unc};
		    $i->{b_intp} = $base_interval->{t_intp} if defined $base_interval->{t_intp};
		    $i->{b_bound} = $base_interval->{t_bound};
		}
		
		else
		{
		    $i->{b_age} = $base_interval->{b_age};
		    $i->{b_unc} = $base_interval->{b_unc} if defined $base_interval->{b_unc};
		    $i->{b_intp} = $base_interval->{b_intp} if defined $base_interval->{b_intp};
		    $i->{b_bound} = $base_interval->{b_bound};
		}
		
		# If this boundary is a reference to a different scale and the t_ref field
		# of this interval is not empty, then we have a reference to use below for
		# interpolation.
		
		if ( $base_scale_no ne $scale_no && defined $i->{b_ref} && $i->{b_ref} ne '' )
		{
		    $i->{b_is_reference} = 1;
		    $has_reference = 1;
		}
	    }
	    
	    # If a scalar value is returned for $base_interval, it represents an error
	    # message.
	    
	    else
	    {
		push @errors, "at line $line, interval '$name': $base_interval";
	    }
	}
	
	# If the value of t_type is 'interpolate', we have at least one boundary to
	# interpolate. Bounds with other types are ignored for this procedure.
			
	elsif ( $i->{b_type} eq 'interpolate' )
	{
	    $has_interpolation = 1;
	}
    }
    
    # If no errors have been found, and this scale has at least one 'interpolate' boundary
    # and at least one 'reference' boundary, check to see if interpolation is possible.
    
    my (%bound_type, %actual_value, %intp_value);
    
    if ( ! @errors && $has_interpolation && $has_reference )
    {
	foreach my $int ( $SCALE_INTS{$scale_no}->@* )
	{
	    next if $int->{action} =~ /^REMOVE|^COALESCE/;
	    
	    my $line = $int->{line_no};
	    my $int_no = $int->{interval_no};
	    my $t_ref = $int->{t_ref};
	    
	    if ( $int->{t_is_reference} )
	    {
		push @errors, "at line $line, interval $int_no top boundary type conflict"
		    if $bound_type{$t_ref} && $bound_type{$t_ref} ne 'reference';
		
		push @errors, "at line $line, interval $int_no top boundary value conflict"
		    if defined $actual_value{$t_ref} && 
		    $actual_value{$t_ref} != ($int->{t_intp} // $int->{t_age});
		
		$bound_type{$t_ref} = 'reference';
		$actual_value{$t_ref} = $int->{t_intp} // $int->{t_age};
	    }
	    
	    elsif ( $int->{t_type} eq 'interpolate' )
	    {
		push @errors, "at line $line, interval $int_no top boundary type conflict"
		    if $bound_type{$t_ref} && $bound_type{$t_ref} ne 'interpolate';
		
		$bound_type{$int->{t_age}} = 'interpolate';
	    }
	    
	    my $b_ref = $int->{b_ref};
	    
	    if ( $int->{b_is_reference} )
	    {
		push @errors, "at line $line, interval $int_no top boundary type conflict"
		    if $bound_type{$b_ref} && $bound_type{$b_ref} ne 'reference';
<<<<<<< HEAD
		
		push @errors, "at line $line, interval $int_no top boundary value conflict"
		    if defined $actual_value{$b_ref} && 
		    $actual_value{$b_ref} != ($int->{b_intp} // $int->{b_age});
		
=======
		
		push @errors, "at line $line, interval $int_no top boundary value conflict"
		    if defined $actual_value{$b_ref} && 
		    $actual_value{$b_ref} != ($int->{b_intp} // $int->{b_age});
		
>>>>>>> 22afe4a5
		$bound_type{$b_ref} = 'reference';
		$actual_value{$b_ref} = $int->{b_intp} // $int->{b_age};
	    }
	    
	    elsif ( $int->{b_type} eq 'interpolate' )
	    {
		push @errors, "at line $line, interval $int_no top boundary type conflict"
		    if $bound_type{$b_ref} && $bound_type{$b_ref} ne 'interpolate';
		
		$bound_type{$int->{b_age}} = 'interpolate';
	    }
	}
    }
    
    # If we have not found any errors, iterate through the distinct bound ages and
    # interpolate those of type 'interpolate'.
    
    if ( ! @errors && $has_reference && $has_interpolation )
    {
	my @bound_list = sort { $a <=> $b } keys %bound_type;
	
	foreach my $i ( 0..$#bound_list )
	{
	    my $bound = $bound_list[$i];
	    
	    # The interpolated value is rounded to the same number of places as the
	    # original, or 1 place if the original has no decimal.
	    
	    my $places = 1;
	    
	    if ( $bound =~ /[.](\d+)/ )
<<<<<<< HEAD
	    {
		$places = length($1);
	    }
	    
	    if ( $bound_type{$bound} eq 'interpolate' )
	    {
=======
	    {
		$places = length($1);
	    }
	    
	    if ( $bound_type{$bound} eq 'interpolate' )
	    {
>>>>>>> 22afe4a5
		# Search for a reference boundary both above and below the boundary to be
		# interpolated.
		
		my ($above, $below);
		
		for ( my $j = $i; $j >= 0 ; $j-- )
		{
		    $above = $bound_list[$j], last if $bound_type{$bound_list[$j]} eq 'reference';
		}
		
		for ( my $j = $i; $j <= $#bound_list; $j++ )
		{
		    $below = $bound_list[$j], last if $bound_type{$bound_list[$j]} eq 'reference';
		}
		
		# If we find an anchor both above and below, generate a corrected value for
		# the boundary using linear interpolation.
		
		if ( defined $above && defined $below &&
		     defined $actual_value{$above} && defined $actual_value{$below} )
		{
		    if ( $actual_value{$above} != $above || $actual_value{$below} != $below )
		    {
			my $fraction = ($bound - $above) / ($below - $above);
			
			my $new = $actual_value{$above} + 
			    $fraction * ($actual_value{$below} - $actual_value{$above});
			
			$intp_value{$bound} = int($new * (10**$places)) / (10**$places);
		    }
		}
		
		# If we only have an anchor boundary above, generate a corrected value
		# using the difference between the uncorrected and corrected anchor age.
		
		elsif ( defined $above && defined $actual_value{$above} )
		{
		    if ( $actual_value{above} != $above )
		    {
			my $new = $bound + ($actual_value{$above} - $above);

			$intp_value{$bound} = int($new * (10**$places)) / (10**$places);
		    }
		}
		
		# Similarly if we only have an anchor boundary below.
		
		elsif ( defined $below && defined $actual_value{$below} )
		{
		    if ( $actual_value{$below} != $below )
		    {
			my $new = $bound + ($actual_value{$below} - $below);
			
			$intp_value{$bound} = int($new * (10**$places)) / (10**$places);
		    }
		}
		
		# The following case should never occur, but is included in case a
		# subsequent coding error allows it.
		
		else
		{
		    push @errors, "error interpolating '$scale_name': bad bracket for '$bound'";
		}
	    }
	}
	
	# Finally, run through the intervals again and assign the interpolated values
	# for both top and base bounds.
	
	foreach my $int ( $SCALE_INTS{$scale_no}->@* )
	{
	    next if $int->{interval_no} eq $EMPTY_INTERVAL;
	    next if $int->{action} =~ /^REMOVE|^COALESCE/;
	    
	    if ( $int->{t_bound} eq 'interpolate' )
	    {
		if ( defined $intp_value{$int->{t_age}} )
		{
		    $int->{t_intp} = $intp_value{$int->{t_age}};
		    $int->{t_bound} = $int->{t_intp} != $int->{t_age} ? 'interpolated' : 'defined';
		}
		
		else
		{
		    $int->{t_bound} = 'defined';
		}
	    }
	    
	    if ( $int->{b_bound} eq 'interpolate' )
	    {
		if ( defined $intp_value{$int->{b_age}} )
		{
		    $int->{b_intp} = $intp_value{$int->{b_age}};
		    $int->{b_bound} = $int->{b_intp} != $int->{b_age} ? 'interpolated' : 'defined';
		}
		
		else
		{
		    $int->{b_bound} = 'defined';
		}
	    }
	    
	    my $t_age = $int->{t_intp} // $int->{t_age};
	    my $b_age = $int->{b_intp} // $int->{b_age};
	    my $line = $int->{line_no};
	    my $name = $int->{interval_name};
	    
	    if ( $t_age eq $b_age )
	    {
		push @errors, "at line $line, interval '$name': top age and base age are the same";
	    }
	    
	    elsif ( $t_age > $b_age )
	    {
		push @errors, "at line $line, interval '$name': top age is greater than base age";
	    }
	    
	    unless ( $int->{t_bound} )
	    {
		push @errors, "at line $line, interval '$name': missing t_bound";
	    }
	    
	    unless ( $int->{b_bound} )
	    {
		push @errors, "at line $line, interval '$name': missing b_bound";
	    }
	}
    }	
    
    # If any errors were generated, append them to @ERRORS and return the error count
    # which will be a true value.
    
    if ( @errors )
    {
	push @ERRORS, @errors;
	return scalar(@errors);
    }
    
    # Otherwise, return false.
    
    else
    {
	return;
    }
}


# ComputeUncertainty ( b, a )
# 
# Compute the quantity (b-a)/2, correcting for floating point errors.

sub ComputeUncertainty {
    
    my ($b, $a) = @_;
    
    # Compute the maximum number of decimal places in b and a.
    
    my $places = 0;
    
    if ( $b =~ /[.](\d+)$/ )
    {
	$places = length($1);
    }
    
    if ( $a =~ /[.](\d+)$/ )
    {
	$places = length($1) if length($1) > $places;
    }
    
    # Compute the raw result, which may look like "0.530000000001" or "0.539999999998".
    
    my $raw = ($b - $a) / 2;
    
    # Round the result to precision computed above.
    
    return int($raw * (10**$places) + 0.5) / (10**$places);
}


# PrintScales ( scale... )
# 
# Print the specified timescale(s) as a spreadsheet, with interpolated ages.

sub PrintScales {
    
    my @scale_list = SelectScales(@_);
        
    return unless @scale_list;
    
    # Check each of the scales to be printed, and interpolate the boundary ages if
    # necessary.
    
    foreach my $scale_no ( @scale_list )
    {
	if ( my $errors = CheckOneScale($scale_no) )
	{
	    my $name = $SCALE_NUM{$scale_no}{scale_name};
	    say STDERR "Timescale '$name' had *** $errors errors ***";
	}
    }
    
    my $output = GenerateHeader();
    
    $output .= "\n";
    
    foreach my $scale_no ( @scale_list )
    {
	my $scale_name = $SCALE_NUM{$scale_no}{scale_name};
	
	foreach my $int ( $SCALE_INTS{$scale_no}->@* )
	{
	    my $interval_no = $int->{interval_no};
	    my $line_no = $int->{line_no};
	    my $name = $int->{interval_name};
	    my $abbrev = $int->{abbrev};
	    my $t_type = $int->{t_bound};
	    my $t_age = $int->{t_intp} // $int->{t_age};
	    my $t_unc = $int->{t_unc};
	    my $t_ref = $int->{t_ref};
	    my $b_type = $int->{b_bound};
	    my $b_age = $int->{b_intp} // $int->{b_age};
	    my $b_unc = $int->{b_unc};
	    my $b_ref = $int->{b_ref};
	    my $type = $int->{type};
	    my $color = $int->{color};
	    my $reference_no = $int->{reference_no};
	    
	    $t_ref = $int->{t_age} if $t_type eq 'interpolated';
	    $b_ref = $int->{b_age} if $b_type eq 'interpolated';
	    
	    ComputeContainers($int, $scale_no);
	    
	    my $out = { scale_no => $scale_no,
			scale_name => $scale_name,
			interval_no => $int->{interval_no},
			interval_name => $int->{interval_name},
			abbrev => $int->{abbrev},
			renamed => $int->{renamed},
			action => $int->{action},
			n_colls => $int->{n_colls},
			type => $int->{type},
			color => $int->{color},
			reference_no => $int->{reference_no},
			t_type => $t_type,
			top => &AgeUnc($t_age, $t_unc),
			t_ref => $t_ref,
			b_type => $b_type,
			base => &AgeUnc($b_age, $b_unc),
			b_ref => $b_ref,
			stage => $int->{stage},
			subepoch => $int->{subepoch},
			epoch => $int->{epoch},
			period => $int->{period},
			parent => $int->{parent} };
	    
	    $output .= RecordToLine($out, \@FIELD_LIST);
	}
	
	$output .= "\n";
    }
    
    &SetupOutput;
    
    print $output;    
}


# DiagramScales ( scale... )
# 
# Diagram the specified timescale(s) as a sequence of boxes using ASCII characters. The
# scales will be drawn next to each other in the order specified, with boundaries lined
# up.  This enables visual confirmation that the timescale bounds have been entered
# correctly.

sub DiagramScales {
    
    my @scale_list = SelectScales(@_);
    
    return unless @scale_list;
    
    # Check each of the scales to be printed, and interpolate the boundary ages if
    # necessary.
    
    foreach my $scale_no ( @SCALE_NUMS )
    {
	if ( my $errors = CheckOneScale($scale_no) )
	{
	    my $name = $SCALE_NUM{$scale_no}{scale_name};
	    say STDERR "Timescale '$name' had *** $errors errors ***";
	}
    }
    
    # Abort if any errors are found, unless the 'force' option was given.
    
    return if @ERRORS && ! $opt_force;
    
    # Generate a 2-dimensional array of records describing the boxes to be printed.
    
    my $options = { margin_left => 2, margin_top => 1, margin_bottom => 1 };
    
    if ( $opt_interval )
    {
	my ($top, $base) = IntervalBounds($opt_interval);
	
	$options->{t_limit} = $top;
	$options->{b_limit} = $base;
    }
    
    my $d = GenerateDiagram($options, \%SCALE_NUM, \%SCALE_INTS, @scale_list);
    
    # Turn that array into character output and print it.
    
    my $output;
    
    if ( $opt_debug )
    {
	$output = DebugDiagram($options, $d);
    }
    
    else
    {
	$output = DrawDiagram($options, $d);
    }
    
    if ( $d->{unplaced} && $d->{unplaced}->@* )
    {
	$output .= "\n";
	
	foreach my $int ( $d->{unplaced}->@* )
	{
	    $output .= "Could not place '$int->{interval_name}' ($int->{interval_no})\n";
	}
	
	$output .= "\n";
    }
    
    &SetupOutput;
    
    print $output;
}


sub DiagramPBDBScales {
    
    my ($dbname, @args) = @_;
    
    my $dbh = connectDB("config.yml", $dbname);
    
    CheckScaleTables($dbh);
    
    my @scale_list = SelectScales(@args);
    
    return unless @scale_list;
    
    # Fetch the interval records from the PBDB corresponding to the selected
    # scale(s). 
    
    my (%scale_hash, %ints_hash) = @_;
    
    foreach my $scale_no ( @scale_list )
    {
	$scale_hash{$scale_no} = FetchPBDBScale($dbh, $scale_no);
	$ints_hash{$scale_no} = FetchPBDBScaleIntervals($dbh, $scale_no);
    }
    
    # Generate a 2-dimensional array of records describing the boxes to be printed.
    
    my $options = { margin_left => 2, margin_top => 1, margin_bottom => 1 };
    
    if ( $opt_interval )
    {
	my ($top, $base) = IntervalBounds($opt_interval);
	
	$options->{t_limit} = $top;
	$options->{b_limit} = $base;
    }
    
    my $d = GenerateDiagram($options, \%scale_hash, \%ints_hash, @scale_list);
    
    # Turn that array into character output and print it.
    
    my $output;
    
    if ( $opt_debug )
    {
	$output = DebugDiagram($options, $d);
    }
    
    else
    {
	$output = DrawDiagram($options, $d);
    }
    
    if ( $d->{unplaced} && $d->{unplaced}->@* )
    {
	$output .= "\n";
	
	foreach my $int ( $d->{unplaced}->@* )
	{
	    $output .= "Could not place '$int->{interval_name}' ($int->{interval_no})\n";
	}
	
	$output .= "\n";
    }
    
    &SetupOutput;
    
    print $output;
}


# TopAgeRef ( interval, uniq )
# 
# Return a reference to the interval definition record whose boundary defines the top
# boundary of the argument interval.  The second argument is a hashref which is used to
# detect loops, such as A depending on B which depends on A again.

sub TopAgeRef {
    
    my ($interval, $uniq) = @_;
    
    my $type = $interval->{t_type};
    my $line = $interval->{line_no};
    
    # If the value of t_type is 'top' or 'base', the value of top will be the name of
    # some other interval.  Look this name up in the INTERVAL_NAME hash.
    
    if ( $type eq 'top' || $type eq 'base' )
    {
	my $name = $interval->{top};
	my $lookup = $INTERVAL_NAME{$name};
	
	# If we find some other interval, make sure it hasn't already been entered into
	# the $uniq hash. If it has, then we have a dependency loop. Otherwise, call either
	# this routine or BaseAgeRef recursively.
	
	if ( $lookup && $lookup ne $interval )
	{
	    if ( $uniq->{$name} )
	    {
		return "loop on '$name' at line $line";
	    }
	    
	    elsif ( $type eq 'top' )
	    {
		$uniq->{$name} = 1;
		return TopAgeRef($lookup, $uniq);
	    }
	    
	    else
	    {
		$uniq->{$name} = 1;
		return BaseAgeRef($lookup, $uniq);
	    }
	}
	
	# If a nonexistent interval name is given, or else the name refers to the same
	# interval, then the boundary age cannot be evaluated.
	
	else
	{
	    return "could not find '$name' at line $line";
	}
    }
    
    # If the value of t_type is 'use', then the interval name ought to refer to an
    # interval definition record which is different from the argument record. If it
    # doesn't, that means the interval was not defined anywhere else in the input data.
    
    elsif ( $type eq 'use' )
    {
	my $name = $interval->{interval_name};
	my $lookup = $INTERVAL_NAME{$name};
	
	if ( $lookup && $lookup ne $interval )
	{
	    return TopAgeRef($lookup, $uniq);
	}
	
	else
	{
	    return "could not find '$name' at line $line";
	}
    }
    
    # If the value of t_type for the argument interval is one of the following types, then
    # this interval record defines its own boundary.
    
    if ( $type eq 'def' or $type eq 'interpolate' or $type eq 'anchor' or $type eq 'gssp')
    {
	return $interval, 'top';
    }
    
    # If the value of t_type is anything else, return an error message.
    
    else
    {
	return "bad t_type '$type' at line $line";
    }
}


# BaseAgeRef ( interval, uniq )
# 
# Return a reference to the interval definition record whose boundary defines the base
# boundary of the argument interval.  The second argument is a hashref which is used to
# detect loops, such as A depending on B which depends on A again.

sub BaseAgeRef {
    
    my ($interval, $uniq) = @_;
    
    my $type = $interval->{b_type};
    my $line = $interval->{line_no};
    
    # If the value of b_type is 'top' or 'base', the value of base will be the name of
    # some other interval.  Look this name up in the INTERVAL_NAME hash.
    
    if ( $type eq 'top' || $type eq 'base' )
    {
	my $name = $interval->{base};
	my $lookup = $INTERVAL_NAME{$name};
	
	# If we find some other interval, make sure it hasn't already been entered into
	# the $uniq hash. If it has, then we have a dependency loop. Otherwise, call either
	# this routine or TopAgeRef recursively.
	
	if ( $lookup && $lookup ne $interval )
	{
	    if ( $uniq->{$name} )
	    {
		return "loop on '$name' at line $line";
	    }
	    
	    elsif ( $type eq 'top' )
	    {
		$uniq->{$name} = 1;
		return TopAgeRef($lookup, $uniq);
	    }
	    
	    else
	    {
		$uniq->{$name} = 1;
		return BaseAgeRef($lookup, $uniq);
	    }
	}
	
	# If a nonexistent interval name is given, or else the name refers to the same
	# interval, then the boundary age cannot be evaluated.
	
	else
	{
	    return "could not find '$name' at line $line";
	}
    }
    
    # If the value of t_type is 'use', then the interval name ought to refer to an
    # interval definition record which is different from the argument record. If it
    # doesn't, that means the interval was not defined anywhere else in the input data.
    
    elsif ( $interval->{t_type} eq 'use' )
    {
	my $name = $interval->{interval_name};
	my $lookup = $INTERVAL_NAME{$name};
	
	if ( $lookup && $lookup ne $interval )
	{
	    return BaseAgeRef($lookup, $uniq);
	}
	
	else
	{
	    return "could not fine '$name' at line $line";
	}
    }
    
    # If the value of t_type for the argument interval is one of the following types, then
    # this interval record defines its own boundary.
    
    if ( $type eq 'def' or $type eq 'interpolate' or $type eq 'anchor' or $type eq 'gssp')
    {
	return $interval, 'base';
    }
    
    # If the value of b_type is anything else, return an error message.
<<<<<<< HEAD
=======
    
    else
    {
	return "bad b_type '$type' at line $line";
    }
}


# IntervalName ( interval_no )
# 
# Return the interval name corresponding to the specified interval number. If there isn't
# one, return undefined.

sub IntervalName {
    
    my ($interval_no) = @_;
    
    return $INTERVAL_NUM{$interval_no} && $INTERVAL_NUM{$interval_no}{interval_name};
}


# IntervalBounds ( interval_name )
# 
# Return the top age and base age corresponding to the specified interval or interval range.

sub IntervalBounds {
    
    my ($interval_name) = @_;
    
    if ( my $i = $INTERVAL_NAME{$interval_name} )
    {
	# Check the scale in which the specified interval is defined, and make sure that
	# its ages are set properly.
	
	my $scale_no = $i->{scale_no};
	
	unless ( $SCALE_CHECKED{$scale_no} )
	{
	    CheckOneScale($scale_no);
	}
	
	die "Bad top age for '$interval_name': $i->{t_age}\n" unless $i->{t_age} =~ /^\d/;
	
	die "Bad base age for '$interval_name': $i->{b_age}\n" unless $i->{b_age} =~ /^\d/;
	
	return ($i->{t_age}, $i->{b_age});
    }
    
    elsif ( $interval_name =~ /^(\w.*)-(\w.*)$/ )
    {
	my $int1 = $1;
	my $int2 = $2;
	
	my ($top1, $base1) = IntervalBounds($int1);
	my ($top2, $base2) = IntervalBounds($int2);
	
	my $top = min($top1, $top2);
	my $base = max($base1, $base2);
	
	return ($top, $base);
    }
    
    else
    {
	die "Unknown interval '$interval_name'\n";
    }
}


# DiffElt ( new, old )
# 
# Generate a diff element for the specified new and old values.

sub DiffElt {
    
    my ($for_update, $new, $old) = @_;
    
    if ( $for_update )
    {
	return $new;
    }
>>>>>>> 22afe4a5
    
    else
    {
	my $delt = defined $new && $new ne '' ? $new : '';
	
	if ( defined $old && $old ne '' )
	{
	    $old =~ s/([.]\d*?)0+$/$1/;
	    $old =~ s/[.]$//;
	    $delt .= ' ' if defined $new && $new ne '';
	    $delt .= "($old)";
	}
	
	return $delt;
    }
}


# CompareUnc ( new, old )
# 
# Return true if the two uncertainty values are different, or one is defined and
# the other not. Return false otherwise.

sub CompareUnc {
    
    my ($new, $old) = @_;
    
    if ( !defined $new && !defined $old )
    {
	return 0;
    }
    
    if ( defined $new && defined $old )
    {
	return 0 if $new + 0 eq $old + 0;
    }
    
    return 1;
}


# AgeUnc ( age, unc )
# 
# Generate a string displaying the specified age and uncertainty.

sub AgeUnc {
    
    my ($age, $unc) = @_;
    
    if ( defined $unc && $unc == 0 )
    {
<<<<<<< HEAD
	# Check the scale in which the specified interval is defined, and make sure that
	# its ages are set properly.
	
	my $scale_no = $i->{scale_no};
	
	unless ( $SCALE_CHECKED{$scale_no} )
	{
	    CheckOneScale($scale_no);
	}
	
	die "Bad top age for '$interval_name': $i->{t_age}\n" unless $i->{t_age} =~ /^\d/;
	
	die "Bad base age for '$interval_name': $i->{b_age}\n" unless $i->{b_age} =~ /^\d/;
	
	return ($i->{t_age}, $i->{b_age});
=======
	return "~ $age";
>>>>>>> 22afe4a5
    }
    
    elsif ( defined $unc )
    {
	$unc += 0;
	return "$age ±$unc";
    }
    
    else
    {
	return $age;
    }
}


# DiffElt ( new, old )
# 
# Generate a diff element for the specified new and old values.

sub DiffElt {
    
    my ($for_update, $new, $old) = @_;
    
    if ( $for_update )
    {
	return $new;
    }
    
    else
    {
	my $delt = defined $new && $new ne '' ? $new : '';
	
	if ( defined $old && $old ne '' )
	{
	    $old =~ s/([.]\d*?)0+$/$1/;
	    $old =~ s/[.]$//;
	    $delt .= ' ' if defined $new && $new ne '';
	    $delt .= "($old)";
	}
	
	return $delt;
    }
}


# CompareUnc ( new, old )
# 
# Return true if the two uncertainty values are different, or one is defined and
# the other not. Return false otherwise.

sub CompareUnc {
    
    my ($new, $old) = @_;
    
    if ( !defined $new && !defined $old )
    {
	return 0;
    }
    
    if ( defined $new && defined $old )
    {
	return 0 if $new + 0 eq $old + 0;
    }
    
    return 1;
}


# AgeUnc ( age, unc )
# 
# Generate a string displaying the specified age and uncertainty.

sub AgeUnc {
    
    my ($age, $unc) = @_;
    
    if ( defined $unc && $unc == 0 )
    {
	return "~ $age";
    }
    
    elsif ( defined $unc )
    {
	$unc += 0;
	return "$age ±$unc";
    }
    
    else
    {
	return $age;
    }
}


# DiffMacrostrat ( timescale )
# 
# Compute a table of differences between the specified macrostrat timescale and the
# corresponding intervals in the input data. List all intervals that occur in Macrostrat
# but not the input data, and all intervals whose age, abbreviation, or color is different
# in Macrostrat than in the input data. For any timescale in the input data from which
# more than 1/4 of its intervals correspond to Macrostrat intervals, list all intervals
# that did not correspond to any Macrostrat interval. This will cause the display any
# extra intervals that do not show up in Macrostrat, without bringing in the entirety of
# any timescale from which a handful of intervals are incorporated.
# 
# The Macrostrat timescale may be specified either by name or number.

sub DiffMacrostrat {
    
    my ($timescale, @rest) = @_;
    
    # Check and interpolate all timescales, so that we have the right ages for comparison.
    
    foreach my $scale_no ( @SCALE_NUMS )
    {
	if ( my $errors = CheckOneScale($scale_no) )
	{
	    my $name = $SCALE_NUM{$scale_no}{scale_name};
	    say STDERR "Timescale '$name' had *** $errors errors ***";
	}
    }
    
    # Exactly one timescale must be specified.
    
    if ( @rest )
    {
	die "You can only diff one timescale at a time\n";
    }
    
    unless ( $timescale )
    {
	die "You must specify a timescale\n";
    }
    
    # If the argument is 'international', use the Macrostrat timescale 'international
    # intervals'.
    
    if ( lc $timescale eq 'international' )
    {
	$timescale = 'international intervals';
    }
    
    # Fetch a list of interval records from Macrostrat corresponding to the specified
    # timescale.
    
    my (%matched_interval, %matched_scale);
    
    my @macro_intervals = FetchMacrostratIntervals($timescale);
    
    # Iterate through these interval records in order.
    
    foreach my $m ( @macro_intervals )
    {
	my $name = $m->{name};
	
	# If the Macrostrat interval is defined in the input data, check for differences.
	# Any differences that are found are entered into the %DIFF_NAME hash under the
	# interval name.
	
	if ( my $interval = $INTERVAL_NAME{$name} )
	{
	    my $interval_no = $interval->{interval_no};
	    my $scale_no = $interval->{scale_no};
	    my $line_no = $interval->{line_no};
	    my ($t_interval, $t_which) = TopAgeRef($interval);
	    my ($b_interval, $b_which) = BaseAgeRef($interval);
	    my $type = $interval->{type};
	    my $color = $interval->{color};
	    my $abbrev = $interval->{abbrev};
	    
	    # Keep track of which intervals and scales are matched by Macrostrat
	    # intervals.
	    
	    $matched_interval{$interval_no}++;
	    $matched_scale{$scale_no}++;
	    
	    if ( $m->{type} && $type ne $m->{type} )
	    {
		$DIFF_NAME{$name}{type} = DiffElt('', $m->{type}, $type);
	    }
	    
	    if ( $m->{color} && $color ne $m->{color} )
	    {
		$DIFF_NAME{$name}{color} = DiffElt('', $m->{color}, $color);
	    }
	    
	    if ( $m->{abbrev} && $abbrev ne $m->{abbrev} )
	    {
		$DIFF_NAME{$name}{abbrev} = DiffElt('', $m->{abbrev}, $abbrev);
	    }
	    
	    # Any interval which is to be removed or coalesced represents a difference.
	    # But an interval whose action is 'RENAME' has no difference if its new name
	    # matches the Macrostrat interval name.
	    
	    if ( $interval->{action} =~ /^REMOVE|^COALESCE/ )
	    {
		$DIFF_NAME{$name}{action} = 'REMOVE';
	    }
	    
	    if ( ref $t_interval )
	    {
		my $t_name = $t_interval->{interval_name};
		my $t_age = $t_interval->{$t_which};
		
		if ( $m->{t_age} ne $t_age )
		{
		    # $$$ need to guard against inconsistent updates
		    $DIFF_NAME{$name}{top} = DiffElt('', $m->{t_age}, $t_age);
		}
	    }
	    
	    else
	    {
		push @ERRORS, "at line $line_no, $t_interval";
	    }
	    
	    if ( ref $b_interval )
	    {
		my $b_name = $b_interval->{interval_name};
		my $b_age = $b_interval->{$b_which};
		
		if ( $m->{b_age} ne $b_age )
		{
		    # $$$ need to guard against inconsistent updates
		    $DIFF_NAME{$name}{base} = DiffElt('', $m->{b_age}, $b_age);
		}
	    }
	    
	    else
	    {
		push @ERRORS, "at line $line_no, $b_interval";
	    }
	}
	
	# If the Macrostrat interval has no corresponding definition in the input data,
	# add a difference record to the @DIFF_MISSING list.
	
	else
	{
	    my $diff = { interval_no => 'MISSING',
			 interval_name => $name,
			 type => $m->{type},
			 color => $m->{color},
			 t_type => 'def',
			 top => $m->{t_age},
			 b_type => 'def',
			 base => $m->{b_age} };
	    
	    push @DIFF_MISSING, $diff;
	}
    }
    
    # Cross off any matched scales in which the number of intervals matched is
    # less than 25% of the total number in that scale. Under most circumstances,
    # that means a few intervals from the scale in question were used in
    # the scale actually being checked.
    
    foreach my $n ( keys %matched_scale )
    {
	delete $matched_scale{$n} if ($matched_scale{$n} / $SCALE_INTS{$n}->@*) < 0.25;
    }
    
    # Now go through all of the intervals in any of the matched scales and
    # report any that didn't appear in the Macrostrat list and aren't flagged
    # for removal. Skip eons as well, because the Macrostrat international
    # interval list doesn't include those.
    
    foreach my $i ( @ALL_INTERVALS )
    {
	my $scale_no = $i->{scale_no};
	my $interval_no = $i->{interval_no};
	
	next unless $matched_scale{$scale_no};
	next if $matched_interval{$interval_no};
	
	next if $i->{type} eq 'eon';
	next if $i->{action} =~ /^REMOVE|^COALESCE/;
	
	push @DIFF_EXTRA, { $i->%* };
    }
    
    # If any errors were found, abort unless the 'force' option was given.
    
    return if @ERRORS && ! $opt_force;
    
    # If we have found any differences, print out a table. 
    
    &SetupOutput;
    
    # Start by generating the same header line that was read from the input data.
    
    if ( %DIFF_NAME || @DIFF_MISSING || @DIFF_EXTRA )
    {
	print GenerateHeader();
    }
    
    # Otherwise, let the user know that no differences were found.
    
    else
    {
	say STDERR "No differences in timescale '$timescale' between this spreadsheet and Macrostrat";
    }
    
    # Print out differences in corresponding intervals first.
    
    if ( %DIFF_NAME )
    {
	say "\nDifferences from Macrostrat:\n";
	
	# Iterate through all of the interval definitions in the input data, so that the
	# differences will be printed in the same order.
	
	foreach my $i ( @ALL_INTERVALS )
	{
	    my $name = $i->{interval_name};
	    
	    # If the interval has any differences from Macrostrat, generate an output
	    # line. Make sure that the output line includes the scale number and name
	    # and the interval number and name.
	    
	    if ( $DIFF_NAME{$name} )
	    {
		$DIFF_NAME{$name}{interval_name} = $name;
		$DIFF_NAME{$name}{interval_no} = $i->{interval_no};
		$DIFF_NAME{$name}{scale_name} = $i->{scale_name};
		$DIFF_NAME{$name}{scale_no} = $i->{scale_no};
		
		print RecordToLine($DIFF_NAME{$name}, \@FIELD_LIST);
	    }
	}
    }
    
    # Print out intervals missing from this spreadsheet next.
    
    if ( @DIFF_MISSING )
    {
	say "\nMissing from this spreadsheet:\n";
	
	foreach my $i ( @DIFF_MISSING )
	{
	    print RecordToLine($i, \@FIELD_LIST);
	}
    }
    
    # Finally, print out intervals that appear in this spreadsheet in one of the
    # corresponding timescales that didn't appear in the Macrostrat list.
    
    if ( @DIFF_EXTRA )
    {
	say "\nExtra in this spreadsheet:\n";
	
	foreach my $i ( @DIFF_EXTRA )
	{
	    print RecordToLine($i, \@FIELD_LIST);
	}
    }
}


# SetupOutput ( )
# 
# Prepare to write output data. If the 'out' option was given, write to the specified
# file. Otherwise, write to STDOUT.

sub SetupOutput {
    
    if ( $opt_output )
    {
	open(STDOUT, '>', $opt_output) or die "Could not write to $opt_output: $!\n";
    }
    
    else
    {
	$| = 1;
    }
    
    binmode(STDOUT, ':utf8');
}


# FetchData ( url, decode )
# 
# Perform an HTTP GET request on the specified URL. If $decode is true, return the decoded
# content. Otherwise, return the raw content.
# 
# If the URL includes either '/edit?' or '/edit#', change that to '/export?format=$format'
# where the format defaults to 'tsv' unless overridden by the 'format' command-line
# option. This allows us to specify a Google Sheets editing URL and get the contents of
# the currently visible sheet in the specified format.

sub FetchData {
    
    my ($url, $decode) = @_;
    
    # Edit the URL if necessary.
    
    my $format = 'tsv';
    
    if ( $opt_format && $opt_format =~ /^(csv|tsv)$/ )
    {
	$format = $1;
    }
    
    elsif ( $opt_format )
    {
	die "Invalid format '$format'\n";
    }
    
    if ( $url =~ qr{/edit[?#]} )
    {
	$url =~ s{/edit[?#]}{/export?format=$format&};
    }
    
    # Make the request.
    
    my $ua = LWP::UserAgent->new();
    $ua->agent("Paleobiology Database Updater/0.1");
    
    my $req = HTTP::Request->new(GET => $url);
    
    my $response = $ua->request($req);
    
    if ( $response->is_success )
    {
	if ( $decode )
	{
	    return $response->decoded_content;
	}
	
	else
	{
	    return $response->content;
	}
    }
    
    else
    {
	my $status = $response->status_line;
	die "Could not fetch spreadsheet: $status\n";
    }
}


# FetchMacrostratIntervals ( timescale )
# 
# Make an HTTP GET request to Macrostrat for the specified timescale, and return the
# decoded content as a Perl data structure. The argument may be either a Macrostrat
# timescale number or name.

sub FetchMacrostratIntervals {
    
    my ($timescale) = @_;
    
    my ($url, $data);
    
    # If the timescale argument is numeric, use the 'timescale_id' parameter.
    
    if ( $timescale =~ /^\d+$/ )
    {
	$url = "$MACROSTRAT_INTERVALS?timescale_id=$timescale&true_colors=true";
    }
    
    # Otherwise, use the 'timescale' parameter.
    
    else
    {
	$url="$MACROSTRAT_INTERVALS?timescale=$timescale&true_colors=true";
    }
    
    # Make the request.
    
    my $ua = LWP::UserAgent->new();
    $ua->agent("Paleobiology Database Updater/0.1");
    
    my $req = HTTP::Request->new(GET => $url);
    
    my $response = $ua->request($req);
    my $content_ref = $response->content_ref;
    
    unless ( $response->is_success )
    {
	return;
    }
    
    eval {
	$data = decode_json($$content_ref);
    };
    
    my $intervals = $data->{success}{data};
    
    if ( ref $intervals eq 'ARRAY' )
    {
	return $intervals->@*;
    }
    
    else
    {
	return;
    }
}


# DiffPBDB ( subcommand, timescale... )
# 
# Compare the data in the interval spreadsheet with the corresponding interval definitions
# stored in the Paleobiology Database, and print out a table of differences. Compare the
# specified timescales, or all of them if 'all' is given. This function is only available
# if this program is run in the 'pbapi' container on one of the PBDB servers.
# 
# Numeric arguments select a timescale by scale_no. Non-numeric arguments select all
# timescales whose name matches the argument as a regexp.
# 
# If $subcommand is 'update', then the PBDB interval tables will be
# updated.  If it is 'diff', just print out the table of differences.

sub DiffPBDB {
    
    my ($cmd, $dbname, @args) = @_;
    
    my $dbh = connectDB("config.yml", $dbname);
    
    # Select timescales matching the arguments given.
    
    &SelectScales(@args);
    
    return unless %SCALE_SELECT;
    
    # Check all selected scales, and evaluate the ages of the interval boundaries.
    # Check the International scale and the tertiary subepochs first, because those
    # two are used to compute containing intervals for other scales.
    
    foreach my $scale_no ( @SCALE_NUMS )
    {
	if ( my $errors = CheckOneScale($scale_no) )
	{
	    my $name = $SCALE_NUM{$scale_no}{scale_name};
	    say STDERR "Timescale '$name' had *** $errors errors ***";
	}
    }
    
    # If any errors were found, abort unless the 'force' option was given.
    
    return if @ERRORS && ! $opt_force;
    
    # Check to see if certain columns have been added to the interval tables in the
    # database.
    
    CheckScaleTables($dbh);
    
    $AUTHORIZER_NO = AuthenticateSession($dbh);
    
    # If we are updating, generate an "update" diff rather than a "display"
    # diff. 
    
    my $u = $cmd eq 'update' ? 1 : '';
    
    # If we are diffing all scales, fetch a hash of all the intervals known to the PBDB
    # by interval_no, and all scales known to the PBDB by scale_no. This allows us to
    # make sure that no interval and no scale is being left out.
    
    my $leftover_ints = { };
    my $leftover_scales = { };
    
    if ( $SCALE_SELECT{all} )
    {
	($leftover_ints, $leftover_scales) = FetchPBDBNums($dbh);
    }
    
    # If no errors were found in the selected scales, go through the entire set of
    # intervals. Compare those which are contained in one of the selected scales.
    
    my %processed_scale;
    
    foreach my $i ( @ALL_INTERVALS )
    {
	my $scale_no = $i->{scale_no};
	
	next unless $SCALE_SELECT{all} || $SCALE_SELECT{$scale_no};
	
	my $interval_no = $i->{interval_no};
	my $line_no = $i->{line_no};
	my $name = $i->{interval_name};
	my $abbrev = $i->{abbrev};
	my $t_type = $i->{t_bound};
	my $t_age = $i->{t_intp} // $i->{t_age};
	my $t_unc = $i->{t_unc};
	my $t_ref = $i->{t_ref};
	my $b_type = $i->{b_bound};
	my $b_age = $i->{b_intp} // $i->{b_age};
	my $b_unc = $i->{b_unc};
	my $b_ref = $i->{b_ref};
	my $type = $i->{type};
	my $color = $i->{color};
	my $obsolete = $i->{obsolete} ? 1 : 0;
	my $reference_no = $i->{reference_no};
	my $authorizer_no = $i->{authorizer_no} || $AUTHORIZER_NO;
	
	$t_ref = $t_age if $t_type eq 'interpolated';
	$b_ref = $b_age if $b_type eq 'interpolated';
	
	$t_type = 'defined' if $t_type eq 'def' || $t_type eq 'interpolate';
	$b_type = 'defined' if $b_type eq 'def' || $b_type eq 'interpolate';
	
	# Skip empty intervals.
	
	next if $interval_no eq $EMPTY_INTERVAL;
	
	$processed_scale{$scale_no}++;
	
	# Compute containing intervals (age, subepoch, epoch, period) from the
	# international timescale and the tertiary/cretaceous subepochs.
	
	ComputeContainers($i, $scale_no);
	
	# For the international scale, verify that each interval other than eons has a
	# containing 'parent' interval. This is required by the Navigator app.
	
	if ( $scale_no == 1 )
	{
	    my $parent_no = $INTERVAL_NAME{$i->{parent}}{interval_no};
	    
	    unless ( $parent_no > 0 || $type eq 'eon' )
	    {
		push @ERRORS, "at line $line_no, no parent interval was found for '$name'";
	    }
	}
	
	# If there is a record for this interval in the PBDB, compare its attributes to
	# the attributes in the spreadsheet.
	
	if ( my $p = FetchPBDBInterval($dbh, $interval_no, $scale_no) )
	{
	    # For a 'use' row, we ignore the attributes that are stored in the
	    # interval_data table.
	    
	    if ( $i->{t_type} ne 'use' )
	    {
		if ( $name ne $p->{interval_name} )
		{
		    if ( $i->{action} eq 'RENAME' )
		    {
			$DIFF_INT{$scale_no}{$interval_no}{action} = 'RENAME';
		    }
		    
		    else
		    {
			push @ERRORS, "at line $line_no, '$name' differs from PBDB name " .
			    "'$p->{interval_name}'";
		    }
		}
		
		if ( $i->{action} =~ /^REMOVE|^COALESCE/ )
		{
		    $DIFF_INT{$scale_no}{$interval_no}{action} = $i->{action};
		    
		    delete $leftover_ints->{$interval_no};
		    next;
		}
		
		if ( $abbrev ne $p->{abbrev} )
		{
		    $DIFF_INT{$scale_no}{$interval_no}{abbrev} = 
			DiffElt($u, $abbrev, $p->{abbrev});
		}
		
		if ( $p->{main_scale_no} && $p->{main_scale_no} ne $scale_no )
		{
		    $DIFF_INT{$scale_no}{$interval_no}{main_scale_no} = 
			DiffElt($u, $scale_no, $p->{main_scale_no});
		}
		
		if ( $t_age + 0 ne $p->{t_age} + 0 || CompareUnc($t_unc, $p->{t_unc}) )
		{
		    if ( $u )
		    {
			$DIFF_INT{$scale_no}{$interval_no}{t_age} = $t_age;
			$DIFF_INT{$scale_no}{$interval_no}{t_unc} = $t_unc;
		    }
		    
		    else
		    {
			$DIFF_INT{$scale_no}{$interval_no}{top} = 
			    DiffElt($u, AgeUnc($t_age, $t_unc), AgeUnc($p->{t_age} + 0, $p->{t_unc}));
		    }
		}
		
		if ( $t_ref + 0 ne $p->{t_ref} + 0 || defined $t_ref && ! defined $p->{t_ref} ||
		     defined $p->{t_ref} && ! defined $t_ref )
		{
		    if ( $u )
		    {
			$DIFF_INT{$scale_no}{$interval_no}{t_ref} = $t_ref;
		    }
		    
		    else
		    {
			$DIFF_INT{$scale_no}{$interval_no}{t_ref} = 
			    DiffElt($u, AgeUnc($t_ref, undef), AgeUnc($p->{t_ref}, undef));
		    }
		}
		
		if ( $t_type && $t_type ne $p->{t_type} )
		{
		    $DIFF_INT{$scale_no}{$interval_no}{t_type} = 
			DiffElt($u, $t_type, $p->{t_type});
		}
		
		elsif ( ! $t_type )
		{
		    push @ERRORS, "at line $line_no, interval_no $interval_no has no t_type";
		}
		
		if ( $b_age + 0 ne $p->{b_age} + 0 || CompareUnc($b_unc, $p->{b_unc}) )
		{
		    if ( $u )
		    {
			$DIFF_INT{$scale_no}{$interval_no}{b_age} = $b_age;
			$DIFF_INT{$scale_no}{$interval_no}{b_unc} = $b_unc;
		    }
		    
		    else
		    {
			$DIFF_INT{$scale_no}{$interval_no}{base} = 
			    DiffElt($u, AgeUnc($b_age, $b_unc), AgeUnc($p->{b_age}, $p->{b_unc}));
		    }
		}
		
		if ( $b_ref + 0 ne $p->{b_ref} + 0 || defined $b_ref && ! defined $p->{b_ref} ||
		     defined $p->{b_ref} && ! defined $b_ref )
		{
		    if ( $u ) 
		    {
			$DIFF_INT{$scale_no}{$interval_no}{b_ref} = $b_ref;
		    }
		    
		    else
		    {
			my $p_value = defined $p->{b_ref} ? $p->{b_ref} + 0 : undef;
			$DIFF_INT{$scale_no}{$interval_no}{b_ref} = 
			    DiffElt($u, AgeUnc($t_ref, undef), AgeUnc($p_value, undef));
		    }
		}
		
		if ( $b_type && $b_type ne $p->{b_type} )
		{
		    $DIFF_INT{$scale_no}{$interval_no}{b_type} = 
			DiffElt($u, $b_type, $p->{b_type});
		}
		
		elsif ( ! $b_type )
		{
		    push @ERRORS, "at line $line_no, interval_no $interval_no has no b_type";
		}
		
<<<<<<< HEAD
		if ( $reference_no ne $p->{int_ref_no} )
=======
		if ( $reference_no + 0 != $p->{int_ref_no} + 0)
>>>>>>> 22afe4a5
		{
		    $DIFF_INT{$scale_no}{$interval_no}{int_ref_no} =
			DiffElt($u, $reference_no, $p->{int_ref_no});
		}
		
		if ( ! $p->{authorizer_no} )
		{
		    $DIFF_INT{$scale_no}{$interval_no}{authorizer_no} = 
			DiffElt($u, $authorizer_no, $p->{authorizer_no});
		}
	    }
	    
	    # The remaining attributes are stored in the scale_map table, and should be
	    # updated if different even with a 'use' row.
	    
	    if ( $obsolete ne ($p->{obsolete} // '0') )
	    {
		$DIFF_INT{$scale_no}{$interval_no}{obsolete} = DiffElt($u, $i->{obsolete} || '0',
								       $p->{obsolete} // '0');
	    }
	    
	    if ( $type ne $p->{type} )
	    {
		$DIFF_INT{$scale_no}{$interval_no}{type} = DiffElt($u, $type, $p->{type});
	    }
	    
	    if ( $color ne $p->{color} )
	    {
		$DIFF_INT{$scale_no}{$interval_no}{color} = DiffElt($u, $color, $p->{color});
<<<<<<< HEAD
=======
	    }
	    
	    if ( $reference_no + 0 != $p->{reference_no} + 0 )
	    {
		$DIFF_INT{$scale_no}{$interval_no}{reference_no} = 
		    DiffElt($u, $reference_no, $p->{reference_no});
	    }
	    
	    if ( $i->{stage} ne IntervalName($p->{stage_no}) )
	    {
		$DIFF_INT{$scale_no}{$interval_no}{stage} =
		    DiffElt($u, $i->{stage}, IntervalName($p->{stage_no}));
	    }
	    
	    if ( $i->{subepoch} ne IntervalName($p->{subepoch_no}) )
	    {
		$DIFF_INT{$scale_no}{$interval_no}{subepoch} =
		    DiffElt($u, $i->{subepoch}, IntervalName($p->{subepoch_no}));
	    }
	    
	    if ( $i->{epoch} ne IntervalName($p->{epoch_no}) )
	    {
		$DIFF_INT{$scale_no}{$interval_no}{epoch} =
		    DiffElt($u, $i->{epoch}, IntervalName($p->{epoch_no}));
>>>>>>> 22afe4a5
	    }
	    
	    if ( $i->{period} ne IntervalName($p->{period_no}) )
	    {
<<<<<<< HEAD
		$DIFF_INT{$scale_no}{$interval_no}{reference_no} = 
		    DiffElt($u, $reference_no, $p->{reference_no});
	    }
	    
	    if ( $i->{stage} ne IntervalName($p->{stage_no}) )
	    {
		$DIFF_INT{$scale_no}{$interval_no}{stage} =
		    DiffElt($u, $i->{stage}, IntervalName($p->{stage_no}));
	    }
	    
	    if ( $i->{subepoch} ne IntervalName($p->{subepoch_no}) )
	    {
		$DIFF_INT{$scale_no}{$interval_no}{subepoch} =
		    DiffElt($u, $i->{subepoch}, IntervalName($p->{subepoch_no}));
	    }
	    
	    if ( $i->{epoch} ne IntervalName($p->{epoch_no}) )
	    {
		$DIFF_INT{$scale_no}{$interval_no}{epoch} =
		    DiffElt($u, $i->{epoch}, IntervalName($p->{epoch_no}));
	    }
	    
	    if ( $i->{period} ne IntervalName($p->{period_no}) )
	    {
		$DIFF_INT{$scale_no}{$interval_no}{period} =
		    DiffElt($u, $i->{period}, IntervalName($p->{period_no}));
	    }
	    
	    if ( $i->{ten_my_bin} ne $p->{ten_my_bin} )
	    {
		$DIFF_INT{$scale_no}{$interval_no}{ten_my_bin} = 
		    DiffElt($u, $i->{ten_my_bin}, $p->{ten_my_bin});
	    }
	    
	    if ( $scale_no eq $INTL_SCALE && $i->{parent} ne IntervalName($p->{parent_no}) )
	    {
=======
		$DIFF_INT{$scale_no}{$interval_no}{period} =
		    DiffElt($u, $i->{period}, IntervalName($p->{period_no}));
	    }
	    
	    if ( $i->{ten_my_bin} ne $p->{ten_my_bin} )
	    {
		$DIFF_INT{$scale_no}{$interval_no}{ten_my_bin} = 
		    DiffElt($u, $i->{ten_my_bin}, $p->{ten_my_bin});
	    }
	    
	    if ( $scale_no eq $INTL_SCALE && $i->{parent} ne IntervalName($p->{parent_no}) )
	    {
>>>>>>> 22afe4a5
		$DIFF_INT{$scale_no}{$interval_no}{parent} =
		    DiffElt($u, $i->{parent}, IntervalName($p->{parent_no}));
	    }
	    
	    # Remove this interval from the $leftover_ints hash, because it is accounted for.
	    
	    delete $leftover_ints->{$interval_no};
	}
	
	# If there is no record for this interval in the PBDB and the action is
	# not 'REMOVE' or 'COALESCE', then a record should be created.
	
	elsif ( $i->{action} !~ /^REMOVE|^COALESCE/ )
	{
	    my $action = $i->{t_type} eq 'use' ? '' : 'CREATE';
	    
	    my $diff = { action => $action,
			 type => $type,
			 color => $color,
			 obsolete => $obsolete,
			 reference_no => $reference_no,
			 t_type => $t_type,
			 t_age => $t_age,
			 t_unc => $t_unc,
			 t_ref => $t_ref,
			 top => AgeUnc($t_age, $t_unc),
			 b_type => $b_type,
			 b_age => $b_age,
			 b_ref => $b_ref,
			 base => AgeUnc($b_age, $b_unc),
			 stage => $i->{stage},
			 subepoch => $i->{subepoch},
			 epoch => $i->{epoch},
			 period => $i->{period},
			 parent => $i->{parent} };
	    	    
	    $DIFF_INT{$scale_no}{$interval_no} = $diff;
	}
    }
    
    # If we are checking all scales, report anything remaining in $leftover_ints.
    
    if ( $leftover_ints->%* )
    {
	foreach my $interval_no ( keys $leftover_ints->%* )
	{
	    push @DIFF_MISSING, { interval_no => $interval_no,
				  interval_name => $leftover_ints->{$interval_no} };
	}
    }
    
    # Then go through all of the scales in order of appearance, and compare the selected
    # ones.
    
    my %scale_seq = FetchPBDBSequences($dbh);
    
    foreach my $scale_no ( @SCALE_NUMS )
    {
	next unless $SCALE_SELECT{all} || $SCALE_SELECT{$scale_no};
	
	ComputeScaleAttrs($scale_no);
	
	my $s = $SCALE_NUM{$scale_no};
	my $line_no = $s->{line_no};
	my $name = $s->{scale_name};
	my $locality = $s->{type};
	my $reference_no = $s->{reference_no};
	my $color = $s->{color};
	my $t_age = $s->{t_age};
	my $b_age = $s->{b_age};
	my $authorizer_no = $s->{authorizer_no} || $AUTHORIZER_NO;
	
	if ( my $p = FetchPBDBScale($dbh, $scale_no) )
	{
	    if ( $name ne $p->{scale_name} )
	    {
		$DIFF_SCALE{$scale_no}{action} = 'RENAME';
	    }
	    
	    if ( $locality ne $p->{locality} )
	    {
		$DIFF_SCALE{$scale_no}{type} = DiffElt($u, $locality, $p->{locality});
	    }
	    
	    if ( $color ne $p->{color} )
	    {
		$DIFF_SCALE{$scale_no}{color} = DiffElt($u, $color, $p->{color});
	    }
	    
	    if ( $t_age + 0 ne $p->{t_age} + 0 )
	    {
		$DIFF_SCALE{$scale_no}{top} = DiffElt($u, $t_age + 0, $p->{t_age} + 0);
	    }
	    
	    if ( $b_age + 0 ne $p->{b_age} + 0 )
	    {
		$DIFF_SCALE{$scale_no}{base} = DiffElt($u, $b_age + 0, $p->{b_age} + 0);
	    }
	    
	    if ( ($reference_no + 0) ne ($p->{reference_no} + 0) )
	    {
		$DIFF_SCALE{$scale_no}{reference_no} =
		    DiffElt($u, $reference_no + 0, $p->{reference_no} + 0);
	    }
	    
	    if ( ! $p->{authorizer_no} || $authorizer_no && $authorizer_no =~ /[*]$/ )
	    {
		$authorizer_no =~ s/[*]$// if $authorizer_no;
		
		if ( $authorizer_no )
		{
		    if ( ! $p->{authorizer_no} || $authorizer_no ne $p->{authorizer_no} )
		    {
			$DIFF_SCALE{$scale_no}{authorizer_no} = 
			    DiffElt($u, $authorizer_no, $p->{authorizer_no});
		    }
		}
		
		else
		{
		    push @ERRORS, "at line $line_no, scale_no $scale_no has no authorizer_no";
		}
	    }
	    
	    if ( $s->{action} eq 'REMOVE' )
	    {
		$DIFF_SCALE{$scale_no}{action} = 'REMOVE';
	    }
	    
	    elsif ( $s->{action} )
	    {
		push @ERRORS, "at line $line_no, invalid action '$s->{action}'";
	    }
	    
	    # Remove this interval from the $leftover_scales hash, because it is accounted for.
	    
	    delete $leftover_scales->{$scale_no};
	}
	
	elsif ( $s->{action} ne 'REMOVE' )
	{
	    $DIFF_SCALE{$scale_no} = { action => 'CREATE',
				       scale_name => $name,
				       top => $t_age,
				       base => $b_age,
				       type => $locality,
				       color => $color,
				       reference_no => $reference_no
				     };
	}
	
	# Then compare the sequence of interval numbers for this scale to the
	# sequence stored in the scale_map table. If the two differ, then the
	# scale_map for this scale must be updated.
	
	my (@sheet_ints, @pbdb_ints );
	
	# We must skip over anchors and intervals to be removed from the PBDB.
	
	if ( ref $SCALE_INTS{$scale_no} eq 'ARRAY' )
	{
	    @sheet_ints = 
		map { $_->{interval_no} }
	        grep { $_->{interval_no} ne $EMPTY_INTERVAL } 
	        grep { $_->{action} !~ /^REMOVE|^COALESCE/ } $SCALE_INTS{$scale_no}->@*;
	}
	
	if ( ref $scale_seq{$scale_no} eq 'ARRAY' )
	{
	    @pbdb_ints = $scale_seq{$scale_no}->@*;
	}
	
	# If the two sequences differ in length, the PBDB sequence must be updated.
	
	if ( @sheet_ints != @pbdb_ints )
	{
	    $DIFF_SCALE{$scale_no}{sequence} = 1;
	}
	
	# If the interval counts are equal and there are some intervals in the
	# spreadsheet, make sure that the sequence of interval numbers is the same.
	
	elsif ( @sheet_ints )
	{
	    foreach my $i ( 0..$#sheet_ints )
	    {
		if ( $pbdb_ints[$i] ne $sheet_ints[$i] )
		{
		    $DIFF_SCALE{$scale_no}{sequence} = 1;
		}
	    }
	}
    }
    
    # If we are checking all scales, report anything remaining in $leftover_scales.
    
    if ( $leftover_scales->%* )
    {
	foreach my $scale_no ( keys $leftover_scales->%* )
	{
	    push @DIFF_MISSING_SCALES, { scale_no => $scale_no,
					 scale_name => $leftover_scales->{$scale_no} };
	}
    }
    
    # Abort if any errors were found. They must be fixed before a valid diff can
    # be produced.
    
    return if @ERRORS && ! $opt_force;
    
    # If the command is 'diff', print out a table of differences.
    
    if ( $cmd eq 'diff' )
    {
	&PrintDifferences;
    }
    
    # If the command is 'update', actually update the PBDB.
    
    elsif ( $cmd eq 'update' )
    {
	&ApplyDifferences($dbh);
    }
    
    else
    {
	say STDERR "Unknown command '$CMD'";
    }
}


# ComputeContainers ( interval, scale_no )
# 
# Compute the containing intervals for the given interval, from the International scale
# and the Cenozoic and Late Cretaceous subepochs. For intervals in the international
# scale, also compute the immediate parent. This is required so that the API result
# requested by the Navigator application reports the parent of each interval in the
# international timescale. Navigator depends on that information.

sub ComputeContainers {
    
    my ($i, $scale_no) = @_;
    
    # Run through all the intervals from the international scale, looking for
    # those that contain interval $i.
    
    foreach my $c ( $SCALE_INTS{$INTL_SCALE}->@* )
    {
	last if $c->{t_age} > $i->{b_age};
	
	if ( $c->{t_age} <= $i->{t_age} && $c->{b_age} >= $i->{b_age} )
	{
	    if ( $c->{type} eq 'eon' )
	    {
		if ( $i->{scale_no} eq $INTL_SCALE && $i->{type} eq 'era' )
		{
		    $i->{parent} = $c->{interval_name};
		}
	    }
	    
	    elsif ( $c->{type} eq 'era' )
	    {
		if ( $i->{scale_no} eq $INTL_SCALE && $i->{type} eq 'period' )
		{
		    $i->{parent} = $c->{interval_name};
		}
	    }	    
	    
	    elsif ( $c->{type} eq 'period' )
	    {
		$i->{period} = $c->{interval_name};
		
		if ( $i->{scale_no} eq $INTL_SCALE && $i->{type} eq 'epoch' )
		{
		    $i->{parent} = $c->{interval_name};
		}
	    }
	    
	    elsif ( $c->{type} eq 'epoch' )
	    {
		$i->{epoch} = $c->{interval_name};
		
		if ( $i->{scale_no} eq $INTL_SCALE && $i->{type} eq 'age' )
		{
		    $i->{parent} = $c->{interval_name};
		}
	    }
	    
	    elsif ( $c->{type} eq 'age' )
	    {
		if ( $c->{t_age} <= $i->{t_age} && $c->{b_age} >= $i->{b_age} )
		{
		    $i->{stage} = $c->{interval_name};
		}
	    }
	}
    }
    
    # Then run through the Cenozoic subepochs.
    
    foreach my $c ( $SCALE_INTS{$CENO_SCALE}->@* )
    {
	last if $c->{t_age} > $i->{b_age};
	
	if ( $c->{t_age} <= $i->{t_age} && $c->{b_age} >= $i->{b_age} )
	{
	    $i->{subepoch} = $c->{interval_name};
	}
    }
    
    # Finally, run through the 10 million year bins.
    
    my @intersection;
    
    foreach my $c ( $SCALE_INTS{$BIN_SCALE}->@* )
    {
	last if $c->{t_age} > $i->{b_age};
	
	if ( $c->{t_age} < $i->{b_age} && $c->{b_age} > $i->{t_age} )
	{
	    push @intersection, $c->{interval_name};
	}
    }
    
    # If this interval falls across bin boundaries, indicate the range.
    
    if ( @intersection == 1 )
    {
	$i->{ten_my_bin} = $intersection[0];
    }
    
    elsif ( @intersection )
    {
	my ($period1, $bin1) = split /\s+/, $intersection[0];
	my ($period2, $bin2) = split /\s+/, $intersection[-1];
	
	if ( $period1 eq $period2 )
	{
	    $i->{ten_my_bin} = "$period1 $bin2-$bin1";
	}
	
	else
	{
	    $i->{ten_my_bin} = "$period2-$period1";
	}
    }
}


# ComputeScaleAttrs ( scale_no )
# 
# Scan through the intervals and compute the top and base ages for the specified scale.
# If the scale does not have a reference_no, fill that in from the first non-empty
# reference_no value among its intervals.

sub ComputeScaleAttrs {
    
    my ($scale_no) = @_;
    
    my ($t_age, $b_age, $reference_no, $remove, $has_intervals);
    
    foreach my $i ( $SCALE_INTS{$scale_no}->@* )
    {
	# Compute the minimum and maximum age bounds.
	
	if ( !defined $t_age || defined($i->{t_age}) && $i->{t_age} < $t_age )
	{
	    $t_age = $i->{t_age};
	}
	
	if ( !defined $b_age || defined($i->{b_age}) && $i->{b_age} > $b_age )
	{
	    $b_age = $i->{b_age};
	}
	
	# Determine the first non-empty reference_no value.
	
	if ( $i->{reference_no} )
	{
	    $reference_no ||= $i->{reference_no};
	}
	
	# If all of the intervals are to be removed, flag the scale for removal. If even
	# one of them is not, clear the flag.
	
	if ( $i->{action} =~ /^REMOVE|^COALESCE/ )
	{
	    $remove //= 1;
	}
	
	else
	{
	    $remove = 0;
	}
    }
    
    $SCALE_NUM{$scale_no}{t_age} = $t_age;
    $SCALE_NUM{$scale_no}{b_age} = $b_age;
    $SCALE_NUM{$scale_no}{reference_no} ||= $reference_no;
    $SCALE_NUM{$scale_no}{action} = 'REMOVE' if $remove;
}


# PrintDifferences ( )
# 
# Print out the differences that were computed by &DiffPBDB between the
# spreadsheet and the PBDB interval tables. Print a table of differences to
# STDOUT, in the same format (CSV or TSV) as the input data.

sub PrintDifferences {
    
    SetupOutput;
    
    if ( $opt_debug )
    {
	require "Data/Dumper.pm";
    }
    
    # If we have generated any differences in containing intervals, start by generating
    # the same header line that was read from the input data.
    
    if ( %DIFF_INT || %DIFF_SCALE || @DIFF_MISSING || @DIFF_MISSING_SCALES )
    {
	print GenerateHeader() unless $opt_debug;
    }
    
    if ( %DIFF_INT )
    {
	say "\nInterval differences from PBDB:\n";
	
	foreach my $i ( @ALL_INTERVALS )
	{
	    my $scale_no = $i->{scale_no};
	    my $interval_no = $i->{interval_no};
	    
	    if ( $DIFF_INT{$scale_no}{$interval_no} )
	    {
		$DIFF_INT{$scale_no}{$interval_no}{interval_no} = $interval_no;
		$DIFF_INT{$scale_no}{$interval_no}{interval_name} = $i->{interval_name};
		$DIFF_INT{$scale_no}{$interval_no}{scale_no} = $i->{scale_no};
		$DIFF_INT{$scale_no}{$interval_no}{scale_name} = $i->{scale_name};
		
		if ( $opt_debug )
		{
		    print Data::Dumper::Dumper($DIFF_INT{$scale_no}{$interval_no});
		}
		
		else
		{
		    print RecordToLine($DIFF_INT{$scale_no}{$interval_no}, \@FIELD_LIST);
		}
	    }
	}
    }
    
    if ( @DIFF_MISSING )
    {
	say "\nIntervals missing from this spreadsheet:\n";
	
	foreach my $i ( @DIFF_MISSING )
	{
	    print RecordToLine($i, \@FIELD_LIST);
	}
    }
    
    unless ( %DIFF_INT || @DIFF_MISSING )
    {
	say "\nNo differences among intervals.\n";
    }
    
    if ( %DIFF_SCALE )
    {
	say "\nScale differences from PBDB:\n";
	
	foreach my $scale_no ( @SCALE_NUMS )
	{
	    next unless $SCALE_SELECT{$scale_no} || $SCALE_SELECT{all};
	    
	    if ( $DIFF_SCALE{$scale_no} )
	    {
		$DIFF_SCALE{$scale_no}{scale_no} = $scale_no;
		$DIFF_SCALE{$scale_no}{scale_name} = $SCALE_NUM{$scale_no}{scale_name};
		$DIFF_SCALE{$scale_no}{interval_no} = 'sequence' 
		    if $DIFF_SCALE{$scale_no}{sequence};
		
		print RecordToLine($DIFF_SCALE{$scale_no}, \@FIELD_LIST);
	    }
	}
    }
    
    if ( @DIFF_MISSING_SCALES )
    {
	say "\nScales missing from this spreadsheet:\n";
	
	foreach my $s ( @DIFF_MISSING_SCALES )
	{
	    print RecordToLine($s, \@FIELD_LIST);
	}
    }
    
    unless ( %DIFF_SCALE || @DIFF_MISSING_SCALES )
    {
	say "\nNo differences among scales.\n";
    }
}


# ApplyDifferences ( )
# 
# Apply the differences that were computed by &DiffPBDB to the PBDB interval tables. The
# tables 'interval_data', 'scale_map', 'scale_data', 'intervals', and 'interval_lookup'
# will be updated to match the spreadsheet. The scale_map table is the most difficult. For
# each updated scale, a new set of scale_map records is computed. If the sequence has
# changed, all the map records for that scale will be deleted and new ones added.

sub ApplyDifferences {
    
    my ($dbh) = @_;
    
    # If there are intervals in the database that are not mentioned in the spreadsheet,
    # abort unless the 'force' option was specified. Any attempt to update the entire
    # spreadsheet should cover all of the intervals in the database.
    
    if ( @DIFF_MISSING && ! $opt_force )
    {
	say STDERR "The update cannot be carried out, because some intervals are missing:";
	
	foreach my $i ( @DIFF_MISSING )
	{
	    say "  $i->{interval_name} ($i->{interval_no})";
	}	
	
	exit;
    }
    
    # Make sure that the scale_data table has the proper fields.
    
    ConditionScaleTables($dbh);
    
    # Fetch the list of PBDB intervals from each PBDB scale from the scale_map table.
    
    # my %scale_seq = FetchPBDBSequences($dbh);
    
    # Run through the list of selected scales, and update each one that has changed.
    
    foreach my $scale_no ( @SCALE_NUMS )
    {
	next unless $SCALE_SELECT{$scale_no} || $SCALE_SELECT{all};
	
	# # First check the interval sequence of this scale against the PBDB scale map. In
	# # order to do this, we must skip over anchors and intervals to be removed from the
	# # PBDB.
	
	# my (@sheet_ints, @pbdb_ints, $sequence_diff );
	
	# if ( ref $SCALE_INTS{$scale_no} eq 'ARRAY' )
	# {
	#     @sheet_ints = 
	# 	map { $_->{interval_no} }
	#         grep { $_->{interval_no} ne $EMPTY_INTERVAL } 
	#         grep { $_->{action} !~ /^REMOVE|^COALESCE/ } $SCALE_INTS{$scale_no}->@*;
	# }
	
	# if ( ref $scale_seq{$scale_no} eq 'ARRAY' )
	# {
	#     @pbdb_ints = $scale_seq{$scale_no}->@*;
	# }
	
	# # If the two sequences differ in length, the PBDB sequence must be updated.
	
	# if ( @sheet_ints != @pbdb_ints )
	# {
	#     $sequence_diff = 1;
	# }
	
	# # If the interval counts are equal and there are some intervals in the
	# # spreadsheet, make sure that the sequence of interval numbers is the same.
	
	# elsif ( @sheet_ints )
	# {
	#     foreach my $i ( 0..$#sheet_ints )
	#     {
	# 	if ( $pbdb_ints[$i] ne $sheet_ints[$i] )
	# 	{
	# 	    $sequence_diff = 1;
	# 	}
	#     }
	# }
	
	# If there is a difference in the interval sequence for this scale,
	# change the scale_map to match. We do this first because many of the
	# interval attributes are stored here.
	
	if ( defined $DIFF_SCALE{$scale_no} && $DIFF_SCALE{$scale_no}{sequence} )
	{
	    UpdatePBDBSequence($dbh, $scale_no, $SCALE_INTS{$scale_no});
	    $SCALE_NUM{$scale_no}{scale_map_updated} = 1;
	    $UPDATE_SEQUENCES++;
	}
	
	# Now compare the intervals one by one and update any that are different.
	
	foreach my $i ( $SCALE_INTS{$scale_no}->@* )
	{
	    my $interval_no = $i->{interval_no};
	    
	    if ( $DIFF_INT{$scale_no}{$interval_no} )
	    {
		$DIFF_INT{$scale_no}{$interval_no}{interval_name} = $i->{interval_name};
		$DIFF_INT{$scale_no}{$interval_no}{line_no} = $i->{line_no};
		
		my $result = UpdatePBDBInterval($dbh, $scale_no, $interval_no,
						$DIFF_INT{$scale_no}{$interval_no});
	    }
	}
	
	# If there is a difference in the scale attributes, update the scale.
	
	if ( $DIFF_SCALE{$scale_no} )
	{
	    &UpdatePBDBScale($dbh, $scale_no, $DIFF_SCALE{$scale_no});
	}
    }
    
    # Finally, synchronize the classic intervals table with the interval_data table.
    
    SyncIntervalsTable($dbh);
    
    # Print a summary of actions taken.
    
    if ( $UPDATE_INTERVALS || $CREATE_INTERVALS || $REMOVE_INTERVALS ||
	 $UPDATE_SCALES || $CREATE_SCALES || $REMOVE_SCALES || $UPDATE_SEQUENCES )
    {
	if ( $opt_debug )
	{
	    say STDERR "\nSummary of database changes that would have been made:\n";
	}
	
	else
	{
	    say STDERR "\nSummary of database changes made:\n";
	}
	
	say STDERR "  Created $CREATE_INTERVALS intervals" if $CREATE_INTERVALS > 0;
	say STDERR "  Removed $REMOVE_INTERVALS intervals" if $REMOVE_INTERVALS > 0;
	say STDERR "    Updated $UPDATE_MAX max_interval_no values" if $UPDATE_MAX > 0;
	say STDERR "    Updated $UPDATE_MIN min_interval_no values" if $UPDATE_MIN > 0;
	say STDERR "    Updated $UPDATE_MA ma_interval_no values" if $UPDATE_MA > 0;
	say STDERR "  Updated $UPDATE_INTERVALS intervals" if $UPDATE_INTERVALS > 0;
	say STDERR "  Created $CREATE_SCALES timescales" if $CREATE_SCALES > 0;
	say STDERR "  Removed $REMOVE_SCALES timescales" if $REMOVE_SCALES > 0;
	say STDERR "  Updated $UPDATE_SCALES timescales" if $UPDATE_SCALES > 0;
	say STDERR "  Updated $UPDATE_SEQUENCES timescale sequences" if $UPDATE_SEQUENCES > 0;
	say STDERR "";
    }
    
    elsif ( $opt_debug )
    {
	say STDERR "No changes would have been made to the database\n";
    }
    
    else
    {
	say STDERR "No changes were made to the database\n";
    }
}


# FetchPBDBInterval ( dbh, interval_no, scale_no )
# 
# Given an interval_no and scale_no, fetch the corresponding PBDB interval
# record. Include information from the specified scale, if that interval
# is included in that scale.

sub FetchPBDBInterval {
    
    my ($dbh, $interval_no, $scale_no) = @_;
    
    my $qi = $dbh->quote($interval_no);
    my $qs = $dbh->quote($scale_no);
    
    my $unc = '';
    $unc .= "$T_UNC as t_unc, $B_UNC as b_unc, " if $HAS_UNC;
    
    my $sql = "SELECT i.interval_no, interval_name, abbrev, type, color, parent_no,
		    $T_AGE as t_age, t_type, t_ref, $B_AGE as b_age, b_type, b_ref, 
		    ${unc}i.scale_no as main_scale_no,
		    i.reference_no as int_ref_no, sm.obsolete, sm.reference_no,
		    stage_no, subepoch_no, epoch_no, period_no, ten_my_bin, 
		    authorizer_no, enterer_no, modifier_no
		FROM $TableDefs::TABLE{INTERVAL_DATA} as i
		    left join interval_lookup using (interval_no)
		    left join $TableDefs::TABLE{SCALE_MAP} as sm
			on sm.interval_no = i.interval_no and sm.scale_no = $qs
		WHERE i.interval_no = $qi";
    
    my $result = $dbh->selectrow_hashref($sql, { Slice => { } });
    
    return $result;
}


# FetchPBDBScale ( dbh, scale_no )
# 
# Given a scale_no, fetch the corresponding PBDB scale record.

sub FetchPBDBScale {
    
    my ($dbh, $scale_no) = @_;
    
    my $qs = $dbh->quote($scale_no);
    
    my $sql = "SELECT scale_no, scale_name, $B_AGE as b_age, $T_AGE as t_age, color,
		   locality, reference_no, authorizer_no, enterer_no, modifier_no
		FROM $TableDefs::TABLE{SCALE_DATA} as s
		WHERE s.scale_no = $qs";
    
    my $result = $dbh->selectrow_hashref($sql, { Slice => { } });
    
    return $result;    
}


# FetchPBDBScaleIntervals ( dbh, scale_no )
# 
# Given a scale identifier, fetch all of the intervals corresponding to that
# scale in the order in which they were originally defined in this spreadsheet.

sub FetchPBDBScaleIntervals {
    
    my ($dbh, $scale_no) = @_;
    
    my $qs = $dbh->quote($scale_no);
    my $SCALE_MAP = $TableDefs::TABLE{SCALE_MAP};
    my $INTERVAL_DATA = $TableDefs::TABLE{INTERVAL_DATA};
    
    my $unc = '';
    $unc .= '$T_UNC as t_unc, $B_UNC as b_unc, ' if $HAS_UNC;
    
    my $sql = "SELECT i.interval_no, interval_name, abbrev, type, color, parent_no,
		    $T_AGE as t_age, t_type, t_ref, $B_AGE as b_age, b_type, b_ref, 
		    ${unc}i.scale_no as main_scale_no, sm.obsolete, sm.reference_no,
		    stage_no, subepoch_no, epoch_no, period_no
		FROM $SCALE_MAP as sm
		    left join $INTERVAL_DATA as i using (interval_no)
		    left join interval_lookup using (interval_no)
		WHERE sm.scale_no = $qs
		ORDER BY sm.sequence";
    
    my $result = $dbh->selectall_arrayref($sql, { Slice => { } });
    
    return $result;
}


# FetchPBDBNums ( dbh )
# 
# Return a hashref of PBDB interval numbers and names, and a hashref of PBDB scale
# numbers and names.

sub FetchPBDBNums {
    
    my ($dbh) = @_;
    
    my $sql = "SELECT interval_no, interval_name FROM $TableDefs::TABLE{INTERVAL_DATA}";
    
    my @ints = $dbh->selectall_array($sql, { Slice => { } });
    
    my %intervals;
    
    foreach my $i ( @ints )
    {
	$intervals{$i->{interval_no}} = $i->{interval_name};
    }
    
    $sql = "SELECT scale_no, scale_name FROM $TableDefs::TABLE{SCALE_DATA}";
    
    my @scales = $dbh->selectall_array($sql, { Slice => { } });
    
    my %scales;
    
    foreach my $s ( @scales )
    {
	$scales{$s->{scale_no}} = $s->{scale_name};
    }
    
    return (\%intervals, \%scales);
}


# FetchPBDBSequences ( dbh )
# 
# Return a hashref of PBDB scale numbers and interval sequences. Each hash value
# will be a list of interval numbers, in the order they appear in the scale_map table.

sub FetchPBDBSequences {
    
    my ($dbh) = @_;
    
    my $sql;
    
    $sql = "SELECT scale_no, interval_no FROM $TABLE{SCALE_MAP} order by sequence";
    
    my @ints = $dbh->selectall_array($sql, { Slice => { } });
    
    my %sequence;
    
    foreach my $i ( @ints )
    {
	push $sequence{$i->{scale_no}}->@*, $i->{interval_no};
    }
    
    return %sequence;
}


# UpdatePBDBSequence ( dbh, scale_no, interval_list )
# 
# Update the PBDB scale_map table to reflect the specified scale and interval list. If the
# interval list is empty, remove all entries corresponding to $scale_no from the scale
# map. Otherwise, remove all entries and add the new list.

sub UpdatePBDBSequence {
    
    my ($dbh, $scale_no, $interval_list) = @_;
    
    my ($sql, $result);
    
    my $SCALE_MAP = $TableDefs::TABLE{SCALE_MAP};
    
    my $qs = $dbh->quote($scale_no);
    my $name = $SCALE_NUM{$scale_no}{scale_name};
    my $line_no = $SCALE_NUM{$scale_no}{line_no};
    
    unless ( $scale_no && $scale_no =~ /^\d+$/ )
    {
	push @ERRORS, "at line $line_no, could not update scale: bad scale_no '$scale_no'";
	return;
    }
    
    # Start by removing all existing entries for this scale from scale_map.
    
    $sql = "DELETE FROM $SCALE_MAP WHERE scale_no = $qs";
    
    $result = DoStatement($dbh, $sql);
    
    return unless ref $interval_list eq 'ARRAY' && $interval_list->@*;
    
    my $value_string = '';
    my $seq = 0;
    
    foreach my $i ( $interval_list->@* )
    {
	if ( $i->{action} !~ /^REMOVE|^COALESCE/ && $i->{interval_no} ne $EMPTY_INTERVAL )
	{
	    my $interval_no = $i->{interval_no};
	    my $qtype = $dbh->quote($i->{type});
	    my $qcolor = $dbh->quote($i->{color});
	    my $qobs = $i->{obsolete} ? '1' : '0';
	    my $qrefno = $dbh->quote($i->{reference_no} || '0');
	    
	    $seq++;
	    
	    $value_string .= ', ' if $value_string;
	    
	    if ( $scale_no == 1 )
	    {
		my $parent_no = $INTERVAL_NAME{$i->{parent}}{interval_no} || 'NULL';
		die "Bad parent '$i->{parent}' for interval $i->{interval_no}"
		    unless $parent_no > 0 || $i->{type} eq 'eon';
		
		$value_string .= "($scale_no,$interval_no,$seq,$parent_no,$qtype,$qcolor,$qobs,$qrefno)";
	    }
	    
	    else
	    {
		$value_string .= "($scale_no,$interval_no,$seq,$qtype,$qcolor,$qobs,$qrefno)";
	    }
	}
    }
    
    if ( $scale_no == 1 )
    {
	$sql = "REPLACE INTO $SCALE_MAP (scale_no, interval_no, sequence, parent_no,
		    type, color, obsolete, reference_no)
		VALUES $value_string";
    }
    
    else
    {
	$sql = "REPLACE INTO $SCALE_MAP (scale_no, interval_no, sequence,
		    type, color, obsolete, reference_no)
		VALUES $value_string";
    }
    
    $result = DoStatement($dbh, $sql);
    
    unless ( $opt_debug )
    {
	say STDOUT "Updated the sequence for '$name' ($scale_no)";
    }
}


# UpdatePBDBInterval ( dbh, scale_no, interval_no, diff )
# 
# Update the PBDB definition of the specified interval, according to the information in
# the hashref $diff.

sub UpdatePBDBInterval {
    
    my ($dbh, $scale_no, $interval_no, $diff) = @_;
    
    my ($sql, $result);
    
    my $INTERVAL_DATA = $TableDefs::TABLE{INTERVAL_DATA};
    my $CLASSIC_LOOKUP = $TableDefs::TABLE{CLASSIC_INTERVAL_LOOKUP};
    my $SCALE_MAP = $TableDefs::TABLE{SCALE_MAP};
    
    my $name = $diff->{interval_name};
    my $line = $diff->{line_no};
    
    my $qino = $dbh->quote($interval_no);
    my $qsno = $dbh->quote($scale_no);
    
    my $scale_map_updated = $SCALE_NUM{$scale_no}{scale_map_updated};
    
    unless ( $scale_no && $scale_no =~ /^\d+$/ )
    {
	push @ERRORS, "at line $line, could not update '$name': bad scale_no '$scale_no'";
	return;
    }
    
    unless ( $interval_no && $interval_no =~ /^\d+$/ )
    {
	push @ERRORS, "at $line, could not update '$name': bad interval_no '$interval_no'";
    }
    
    # If this is a new interval, create the necessary records.
    
    if ( $diff->{action} eq 'CREATE' )
    {
	CreatePBDBInterval($dbh, $scale_no, $interval_no, $diff);
	return;
    }
    
    # If this interval is to be removed or coalesced, do the corresponding deletions and
    # updates.
    
    elsif ( $diff->{action} =~ /^REMOVE|^COALESCE/ )
    {
	RemovePBDBInterval($dbh, $scale_no, $interval_no, $diff);
	return;
    }
    
    # Otherwise, update the existing records. Start with the interval_data table, but only
    # if this is not a 'use' row.
    
    my @id_updates;
    
    if ( $diff->{action} eq 'RENAME' )
    {
	my $qname = $dbh->quote($name);
	
	push @id_updates, "interval_name = $qname";
    }
    
    if ( exists $diff->{abbrev} )
    {
	my $qabbr = $diff->{abbrev} eq '' ? 'NULL' : $dbh->quote($diff->{abbrev});
	
	push @id_updates, "abbrev = $qabbr";
    }
    
    if ( defined $diff->{t_type} && $diff->{t_type} ne '' )
    {
    	my $qtype = $dbh->quote($diff->{t_type});
	
	push @id_updates, "t_type = $qtype";
    }
    
<<<<<<< HEAD
    if ( defined $diff->{t_age} )
=======
    if ( defined $diff->{t_age} && $diff->{t_age} ne '' )
>>>>>>> 22afe4a5
    {
	my $qtop = $dbh->quote($diff->{t_age});
	
	if ( $diff->{t_age} =~ $AGE_RE )
	{
	    push @id_updates, "$T_AGE = $qtop";
	}
	
	else
	{
	    push @ERRORS, "at line $line, problem updating '$name': bad t_age $qtop";
	}
    }
    
    if ( exists $diff->{t_unc} )
    {
	my $qunc = $dbh->quote($diff->{t_unc});
	
	if ( ! defined $diff->{t_unc} || $diff->{t_unc} =~ $AGE_RE )
	{
	    push @id_updates, "$T_UNC = $qunc" if $HAS_UNC;
	}
	
	else
	{
	    push @ERRORS, "at line $line, problem updating '$name': bad t_unc $qunc";
	}
    }
    
    if ( exists $diff->{t_ref} )
    {
	my $qref = $dbh->quote($diff->{t_ref});
	
	if ( ! defined $diff->{t_ref} || $diff->{t_ref} =~ $AGE_RE )
	{
	    push @id_updates, "t_ref = $qref";
	}
	
	else
	{
	    push @ERRORS, "at line $line, problem updating '$name': bad t_ref $qref";
	}
    }
    
    if ( defined $diff->{b_type} && $diff->{b_type} ne '' )
    {
    	my $qtype = $dbh->quote($diff->{b_type});
	
	push @id_updates, "b_type = $qtype";
    }
    
    if ( defined $diff->{b_age} && $diff->{b_age} ne '' )
    {
	my $qbase = $dbh->quote($diff->{b_age});
	
	if ( $diff->{b_age} =~ $AGE_RE )
	{
	    push @id_updates, "$B_AGE = $qbase";
	}
	
	else
	{
	    push @ERRORS, "at line $line, problem updating '$name': bad b_age $qbase";
	}
    }
    
    if ( exists $diff->{b_unc} )
    {
	my $qunc = $dbh->quote($diff->{b_unc});
	
	if ( ! defined $diff->{b_unc} || $diff->{b_unc} =~ $AGE_RE )
	{
	    push @id_updates, "$B_UNC = $qunc" if $HAS_UNC;
	}
	
	else
	{
	    push @ERRORS, "at line $line, problem updating '$name': bad b_unc $qunc";
	}
    }
    
    if ( exists $diff->{b_ref} )
    {
	my $qref = $dbh->quote($diff->{b_ref});
	
	if ( ! defined $diff->{b_ref} || $diff->{b_ref} =~ $AGE_RE )
	{
	    push @id_updates, "b_ref = $qref";
	}
	
	else
	{
	    push @ERRORS, "at line $line, problem updating '$name': bad b_ref $qref";
	}
    }
    
    if ( defined $diff->{main_scale_no} && $diff->{main_scale_no} ne '' )
    {
	my $qmain = $dbh->quote($diff->{main_scale_no});
	
	push @id_updates, "scale_no = $qmain";
    }
    
<<<<<<< HEAD
    if ( defined $diff->{int_ref_no} && $diff->{int_ref_no} ne '' )
    {
	my $qref = $dbh->quote($diff->{int_ref_no});
=======
    if ( exists $diff->{int_ref_no} )
    {
	my $qref = $dbh->quote($diff->{int_ref_no} || 0);
>>>>>>> 22afe4a5
	
	push @id_updates, "reference_no = $qref";
    }
    
    if ( defined $diff->{authorizer_no} && $diff->{authorizer_no} > 0 )
    {
	my $qauth = $dbh->quote($diff->{authorizer_no});
	
	push @id_updates, "authorizer_no = $qauth", "enterer_no = $qauth";
    }
    
    if ( @id_updates )
    {
	my $qmod = $dbh->quote($AUTHORIZER_NO);
	
	push @id_updates, "modifier_no = $qmod";
	
	my $update_string = join(', ', @id_updates);
	
	$sql = "UPDATE $INTERVAL_DATA
		SET $update_string
		WHERE interval_no = $qino";	
	
	my $result = DoStatement($dbh, $sql);
	
	unless ( $result || $opt_debug )
	{
	    push @ERRORS, "at line $line, failed to update '$name'";
	}
    }
    
    # Next update the scale_map table.
    
    my @sm_updates;
    
    if ( defined $diff->{type} && $diff->{type} ne '' && ! $scale_map_updated )
    {
	my $qtype = $dbh->quote($diff->{type});
	
	push @sm_updates, "type = $qtype";
    }
    
    if ( exists $diff->{color} && ! $scale_map_updated )
    {
	my $qcolor = $dbh->quote($diff->{color});
	
	push @sm_updates, "color = $qcolor";
    }
    
    if ( defined $diff->{obsolete} && ! $scale_map_updated )
    {
	my $qobs = $dbh->quote($diff->{obsolete});
	
	push @sm_updates, "obsolete = $qobs";
    }
    
    if ( defined $diff->{reference_no} && $diff->{reference_no} ne '' && ! $scale_map_updated )
    {
	my $qrefno = $dbh->quote($diff->{reference_no} || '0');
	
	push @sm_updates, "reference_no = $qrefno";
    }
    
    if ( exists $diff->{parent} && ! $scale_map_updated )
    {
	my $parent_no = $INTERVAL_NAME{$diff->{parent}}{interval_no};
	my $qparent = $dbh->quote($parent_no);
	
	push @sm_updates, "parent_no = $qparent";
    }
    
    if ( @sm_updates )
    {
	my $update_string = join(', ', @sm_updates);
	
	$sql = "UPDATE $SCALE_MAP
		SET $update_string
		WHERE scale_no = $qsno and interval_no = $qino";
	
	$result = DoStatement($dbh, $sql);
    }
    
    # Finally, update the interval_lookup table.
    
    my @lk_updates;
    
    if ( exists $diff->{period} )
    {
	my $qperiod = $dbh->quote($INTERVAL_NAME{$diff->{period}}{interval_no});
	
	push @lk_updates, "period_no = $qperiod";
    }
    
    if ( exists $diff->{epoch} )
    {
	my $qepoch = $dbh->quote($INTERVAL_NAME{$diff->{epoch}}{interval_no});
	
	push @lk_updates, "epoch_no = $qepoch";
    }
    
    if ( exists $diff->{subepoch} )
    {
	my $qsubepoch = $dbh->quote($INTERVAL_NAME{$diff->{subepoch}}{interval_no});
	
	push @lk_updates, "subepoch_no = $qsubepoch";
    }
    
    if ( exists $diff->{stage} )
    {
	my $qstage = $dbh->quote($INTERVAL_NAME{$diff->{stage}}{interval_no});
	
	push @lk_updates, "stage_no = $qstage";
    }
    
    if ( exists $diff->{ten_my_bin} )
    {
	my $qbin = $dbh->quote($diff->{ten_my_bin});
	
	push @lk_updates, "ten_my_bin = $qbin";
    }
    
    if ( @lk_updates )
    {
	my $update_string = join(', ', @lk_updates);
	
	$sql = "UPDATE $TABLE{CLASSIC_INTERVAL_LOOKUP}
		SET $update_string
		WHERE interval_no = $qino";
	
	$result = DoStatement($dbh, $sql);
    }
    
    # if ( $diff->{period} || $diff->{epoch} || $diff->{subepoch} || $diff->{stage} || 
    # 	 $diff->{ten_my_bin} )
    # {
    # 	UpdateIntervalLookup($dbh, $scale_no, $interval_no, $diff);
    # }
    
    # Report what we have done.
    
    $UPDATE_INTERVALS++;
    
    unless ( $opt_debug )
    {
	say STDOUT "Updated interval '$name' ($interval_no)";
    }
}


sub CreatePBDBInterval {
    
    my ($dbh, $scale_no, $interval_no, $diff) = @_;
    
    my ($sql, $result);
    
    my $INTERVAL_DATA = $TableDefs::TABLE{INTERVAL_DATA};
    my $CLASSIC_INTS = $TableDefs::TABLE{CLASSIC_INTERVALS};
    my $CLASSIC_LOOKUP = $TableDefs::TABLE{CLASSIC_INTERVAL_LOOKUP};
    
    my $name = $diff->{interval_name};
    my $line_no = $diff->{line_no};
    
    unless ( $name )
    {
	push @ERRORS, "at line $line_no, could not create interval: missing interval_name";
	return;
    }
    
    unless ( $diff->{t_type} )
    {
	push @ERRORS, "at line $line_no, could not create '$name': missing t_type";
	return;
    }
    
    unless ( $diff->{b_type} )
    {
	push @ERRORS, "at line $line_no, could not create '$name': missing b_type";
	return;
    }
    
    unless ( $diff->{t_age} =~ $AGE_RE )
    {
	push @ERRORS, "at line $line_no, could not create '$name': bad t_age '$diff->{t_age}'";
	return;
    }
    
    unless ( ! defined $diff->{t_unc} || $diff->{t_unc} =~ $AGE_RE )
    {
	push @ERRORS, "at line $line_no, could not create '$name': bad t_unc '$diff->{t_unc}'";
	return;
    }
    
    unless ( ! defined $diff->{t_ref} || $diff->{t_ref} =~ $AGE_RE )
    {
	push @ERRORS, "at line $line_no, could not create '$name': bad t_ref '$diff->{t_ref}'";
	return;
    }
    
    unless ( $diff->{b_age} =~ $AGE_RE )
    {
	push @ERRORS, "at line $line_no,  could not create interval: bad b_age '$diff->{b_age}'";
	return;
    }
    
<<<<<<< HEAD
    unless ( $diff->{t_type} )
    {
	push @ERRORS, "at line $line_no, could not create '$name': missing t_type";
	return;
    }
    
    unless ( $diff->{b_type} )
    {
	push @ERRORS, "at line $line_no, could not create '$name': missing b_type";
	return;
    }
    
    unless ( $diff->{t_age} =~ $AGE_RE )
    {
	push @ERRORS, "at line $line_no, could not create '$name': bad t_age '$diff->{t_age}'";
	return;
    }
    
    unless ( ! defined $diff->{t_unc} || $diff->{t_unc} =~ $AGE_RE )
    {
	push @ERRORS, "at line $line_no, could not create '$name': bad t_unc '$diff->{t_unc}'";
	return;
    }
    
    unless ( ! defined $diff->{t_ref} || $diff->{t_ref} =~ $AGE_RE )
    {
	push @ERRORS, "at line $line_no, could not create '$name': bad t_ref '$diff->{t_ref}'";
	return;
    }
    
    unless ( $diff->{b_age} =~ $AGE_RE )
    {
	push @ERRORS, "at line $line_no,  could not create interval: bad b_age '$diff->{b_age}'";
	return;
    }
    
    unless ( ! defined $diff->{b_unc} || $diff->{b_unc} =~ $AGE_RE )
    {
	push @ERRORS, "at line $line_no, could not create '$name': bad b_unc '$diff->{b_unc}'";
	return;
    }
    
    unless ( ! defined $diff->{b_ref} || $diff->{b_ref} =~ $AGE_RE )
    {
=======
    unless ( ! defined $diff->{b_unc} || $diff->{b_unc} =~ $AGE_RE )
    {
	push @ERRORS, "at line $line_no, could not create '$name': bad b_unc '$diff->{b_unc}'";
	return;
    }
    
    unless ( ! defined $diff->{b_ref} || $diff->{b_ref} =~ $AGE_RE )
    {
>>>>>>> 22afe4a5
	push @ERRORS, "at line $line_no, could not create '$name': bad b_ref '$diff->{b_ref}'";
	return;
    }
    
    my $qino = $dbh->quote($interval_no);
    my $qname = $dbh->quote($name);
    my $qabbr = $dbh->quote($diff->{abbrev});
    my $qtop = $dbh->quote($diff->{t_age});
    my $qtunc = $dbh->quote($diff->{t_unc});
    my $qttype = $dbh->quote($diff->{t_type});
    my $qtref = $dbh->quote($diff->{t_ref});
    my $qbase = $dbh->quote($diff->{b_age});
    my $qbunc = $dbh->quote($diff->{b_unc});
    my $qbtype = $dbh->quote($diff->{b_type});
    my $qbref = $dbh->quote($diff->{b_ref});
    my $qauth = $dbh->quote($INTERVAL_NUM{$interval_no}{authorizer_no} || $AUTHORIZER_NO);
    my $qobs = $diff->{obsolete} ? '1' : '0';
    my $qrefno = $dbh->quote($INTERVAL_NUM{$interval_no}{reference_no} || '0');
    my $qmain = $dbh->quote($INTERVAL_NUM{$interval_no}{scale_no});
    
    # Create a record in the interval_data table.
    
    if ( $HAS_UNC )
    {
	$sql = "INSERT INTO $INTERVAL_DATA (interval_no, scale_no, interval_name, abbrev,
		$T_AGE, $T_UNC, t_ref, t_type, $B_AGE, $B_UNC, b_ref, b_type, 
		authorizer_no, enterer_no, reference_no)
	    VALUES ($qino, $qmain, $qname, $qabbr, $qtop, $qtunc, $qtref, $qttype,
		$qbase, $qbunc, $qbref, $qbtype, $qauth, $qauth, $qrefno)";
    }
    
    else
    {
	$sql = "INSERT INTO $INTERVAL_DATA (interval_no, scale_no, interval_name, abbrev,
		$T_AGE, t_ref, t_type, $B_AGE, b_ref, b_type, 
		authorizer_no, enterer_no, reference_no)
	    VALUES ($qino, $qmain, $qname, $qabbr, $qtop, $qtref, $qttype,
		$qbase, $qbref, $qbtype, $qauth, $qauth, $qrefno)";
    }
    
    $result = DoStatement($dbh, $sql);
    
    # Create the corresponding record in the intervals table.
    
    my ($eml, $classic_name) = EmlName($name);
    
    my $qeml = $dbh->quote($eml);
    my $qclassic = $dbh->quote($classic_name);
    
    $sql = "INSERT INTO $CLASSIC_INTS (authorizer_no, enterer_no, interval_no,
		eml_interval, interval_name, reference_no)
	    VALUES ($qauth, $qauth, $qino, $qeml, $qclassic, $qrefno)";
    
    $result = DoStatement($dbh, $sql);
    
    # Then create the corresponding record in the interval_lookup table.
    
    UpdateIntervalLookup($dbh, $scale_no, $interval_no, $diff);
    
    # Report what we have done.
    
    $CREATE_INTERVALS++;
    
    unless ( $opt_debug )
    {
	say STDOUT "Created interval '$name' ($interval_no)";
    }
}


sub UpdateIntervalLookup {
    
    my ($dbh, $scale_no, $interval_no, $diff) = @_;
    
    my ($sql, $result);
    
    my $CLASSIC_LOOKUP = $TABLE{CLASSIC_INTERVAL_LOOKUP};
    
    # Create a record in the interval_lookup table. We use 'replace' instead of 'insert'
    # because there may already be a record there for this interval_no, and the only
    # fields that are significant are the ones that are explicitly set here.
    
    my $stage_no = $INTERVAL_NAME{$diff->{stage}}{interval_no};
    my $subepoch_no = $INTERVAL_NAME{$diff->{subepoch}}{interval_no};
    my $epoch_no = $INTERVAL_NAME{$diff->{epoch}}{interval_no};
    my $period_no = $INTERVAL_NAME{$diff->{period}}{interval_no};
    my $ten_my_bin = $diff->{ten_my_bin};
    
    my $qstage = $dbh->quote($stage_no);
    my $qsubep = $dbh->quote($subepoch_no);
    my $qepoch = $dbh->quote($epoch_no);
    my $qperiod = $dbh->quote($period_no);
    my $qbin = $dbh->quote($ten_my_bin);
    
    my $qtop = $dbh->quote($diff->{t_age});
    my $qbase = $dbh->quote($diff->{b_age});
    
    $sql = "REPLACE INTO $CLASSIC_LOOKUP (interval_no, ten_my_bin, stage_no, subepoch_no,
		epoch_no, period_no, top_age, base_age)
	    VALUES ($interval_no, $qbin, $qstage, $qsubep, $qepoch, $qperiod, $qtop, $qbase)";
    
    $result = DoStatement($dbh, $sql);
}


sub RemovePBDBInterval {
    
    my ($dbh, $scale_no, $interval_no, $diff) = @_;
    
    my ($sql, $result);
    
    my $COLLECTIONS = $TableDefs::TABLE{COLLECTION_DATA};
    my $INTERVAL_DATA = $TableDefs::TABLE{INTERVAL_DATA};
    my $CLASSIC_INTS = $TableDefs::TABLE{CLASSIC_INTERVALS};
    my $CLASSIC_LOOKUP = $TableDefs::TABLE{CLASSIC_INTERVAL_LOOKUP};
    
    my $name = $diff->{interval_name};
    my $line_no = $diff->{line_no};
    
    # First check to see how many collections refer to this interval number.
    
    $sql = "SELECT count(*) FROM $COLLECTIONS as c
	    WHERE c.max_interval_no = $interval_no or 
		  c.min_interval_no = $interval_no or
		  c.ma_interval_no = $interval_no";
    
    my ($count) = $dbh->selectrow_array($sql);
    
    if ( $count && $diff->{action} eq 'REMOVE' )
    {
	my $name = $INTERVAL_NUM{$interval_no}{interval_name};
	
	push @ERRORS, "at line $line_no, could not remove '$name': $count collections";
	return;
    }
    
    # If the action is 'COALESCE', then these collections must be updated to point to
    # the new interval.
    
    if ( $count && $diff->{action} =~ /^COALESCE (.*)/ )
    {
	my $arg = $1;
	my ($new_max, $new_min);
	
	if ( $arg =~ /(.*?)-(.*)/ )
	{
	    my $base1 = $INTERVAL_NAME{$1}{b_age};
	    my $base2 = $INTERVAL_NAME{$2}{b_age};
	    
	    unless ( defined $base1 )
	    {
		push @ERRORS, "at line $line_no, could not coalesce '$name': bad argument '$1'";
		return;
	    }
	    
	    unless ( defined $base2 )
	    {
		push @ERRORS, "at line $line_no, could not coalesce '$name': bad argument '$2'";
		return;
	    }
	    
	    if ( $base1 > $base2 )
	    {
		$new_max = $INTERVAL_NAME{$1}{interval_no};
		$new_min = $INTERVAL_NAME{$2}{interval_no};
	    }
	    
	    else
	    {
		$new_max = $INTERVAL_NAME{$2}{interval_no};
		$new_min = $INTERVAL_NAME{$1}{interval_no};
	    }
	}
	
	else
	{
	    $new_min = $new_max = $INTERVAL_NAME{$arg}{interval_no};
	    
	    unless ( defined $new_max )
	    {
		push @ERRORS, "at line $line_no, could not coalesce '$name': bad argument '$arg'";
		return;
	    }
	}
	
	$sql = "UPDATE $COLLECTIONS set max_interval_no = $new_max
		WHERE max_interval_no = $interval_no";
	
	my $update_max = DoStatement($dbh, $sql);
	
	$sql = "UPDATE $COLLECTIONS set min_interval_no = $new_min
		WHERE min_interval_no = $interval_no";
	
	my $update_min =  DoStatement($dbh, $sql);
	
	$sql = "UPDATE $COLLECTIONS set ma_interval_no = $new_max
		WHERE ma_interval_no = $interval_no";
	
	my $update_ma = DoStatement($dbh, $sql);
	
	unless ( $opt_debug )
	{
	    say STDERR "Updated $update_max max_interval_nos '$name' => '$arg'" if $update_max;
	    say STDERR "Updated $update_min min_interval_nos '$name' => '$arg'" if $update_min;
	    say STDERR "Updated $update_ma ma_interval_nos '$name' => '$arg'" if $update_ma;
	    
	    $UPDATE_MAX += $update_max;
	    $UPDATE_MIN += $update_min;
	    $UPDATE_MA += $update_ma;
	}
    }
    
    # If we get here, then we can safely remove the interval.
    
    $sql = "DELETE FROM $INTERVAL_DATA WHERE interval_no = $interval_no";
    
    $result = DoStatement($dbh, $sql);
    
    $sql = "DELETE FROM $CLASSIC_INTS WHERE interval_no = $interval_no";
    
    $result = DoStatement($dbh, $sql);
    
    $sql = "DELETE FROM $CLASSIC_LOOKUP WHERE interval_no = $interval_no";
    
    $result = DoStatement($dbh, $sql);
    
    # Report what we have done.
    
    $REMOVE_INTERVALS++;
    
    unless ( $opt_debug )
    {
	say STDOUT "Removed interval '$name' ($interval_no)";
    }
}


# UpdatePBDBScale ( dbh, scale_no, diff )
# 
# Update the PBDB definition of the specified timescale, according to the information in
# the hashref $diff.

sub UpdatePBDBScale {
    
    my ($dbh, $scale_no, $diff) = @_;
    
    my ($sql, $result);
    
    my $SCALE_DATA = $TableDefs::TABLE{SCALE_DATA};
    
    my $name = $SCALE_NUM{$scale_no}{scale_name};
    my $line_no = $SCALE_NUM{$scale_no}{line_no};
    
    unless ( $scale_no && $scale_no =~ /^\d+$/ )
    {
	push @ERRORS, "at line $line_no, bad scale_no '$scale_no'";
	return;
    }
    
    # If this is a new scale, create the necessary record.
    
    if ( $diff->{action} eq 'CREATE' )
    {
	&CreatePBDBScale($dbh, $scale_no, $diff);
	return;
    }
    
    # If this scale is to be removed, do that.
    
    elsif ( $diff->{action} eq 'REMOVE' )
    {
	&RemovePBDBScale($dbh, $scale_no, $diff);
	return;
    }
    
    # Otherwise, update the existing record in the scale_data table.
    
    my @sd_updates;
    
    if ( $diff->{action} eq 'RENAME' )
    {
	my $qname = $dbh->quote($name);
	
	push @sd_updates, "scale_name = $qname";
    }
    
    if ( $diff->{color} )
    {
	my $qcolor = $dbh->quote($diff->{color});
	
	push @sd_updates, "color = $qcolor";
    }
    
    if ( $diff->{type} )
    {
	my $qloc = $dbh->quote($diff->{type});
	
	push @sd_updates, "locality = $qloc";
    }
    
    if ( $diff->{reference_no} )
    {
	my $qrefno = $dbh->quote($diff->{reference_no} || '0');
	
	push @sd_updates, "reference_no = $qrefno";
    }
    
    if ( defined $diff->{top} )
    {
	my $qtop = $dbh->quote($diff->{top});
	
	push @sd_updates, "$T_AGE = $qtop";
    }
    
    if ( defined $diff->{base} )
    {
	my $qbase = $dbh->quote($diff->{base});
	
	push @sd_updates, "$B_AGE = $qbase";
    }
    
    if ( defined $diff->{authorizer_no} )
    {
	my $qauth = $dbh->quote($diff->{authorizer_no});
	
	push @sd_updates, "authorizer_no = $qauth", "enterer_no = $qauth";
    }
    
    if ( @sd_updates )
    {
	my $qmod = $dbh->quote($AUTHORIZER_NO);
	
	push @sd_updates, "modifier_no = $qmod";
	
	my $update_string = join(', ', @sd_updates);
	
	$sql = "UPDATE $SCALE_DATA SET $update_string
		       WHERE scale_no = $scale_no";
	
	$result = DoStatement($dbh, $sql);
	
	unless ( $result || $ opt_debug )
	{
	    push @ERRORS, "at line $line_no, failed to update scale $scale_no"; 
	}
	
	# Report what we have done.
	
	$UPDATE_SCALES++;
	
	unless ( $opt_debug )
	{
	    say STDOUT "Updated scale '$name' ($scale_no)";
	}
    }
}


sub CreatePBDBScale {
    
    my ($dbh, $scale_no, $diff) = @_;
    
    my ($sql, $result);
    
    my $SCALE_DATA = $TableDefs::TABLE{SCALE_DATA};
    
    my $name = $SCALE_NUM{$scale_no}{scale_name};
    my $line_no = $SCALE_NUM{$scale_no}{line_no};
    
    my $qname = $dbh->quote($name);
    my $qcolor = $dbh->quote($diff->{color});
    my $qloc = $dbh->quote($diff->{type});
    my $qrefno = $dbh->quote($diff->{reference_no} || '0');
    my $qtop = $dbh->quote($diff->{top});
    my $qbase = $dbh->quote($diff->{base});
    my $qauth = $dbh->quote($SCALE_NUM{$scale_no}{authorizer_no} || $AUTHORIZER_NO);
    
    # Create a record in the scale_data table.
    
    $sql = "INSERT INTO $SCALE_DATA (scale_no, scale_name, color, locality,
		reference_no, $T_AGE, $B_AGE, authorizer_no, enterer_no)
	    VALUES ($scale_no, $qname, $qcolor, $qloc, $qrefno, $qtop, $qbase, $qauth, $qauth)";
    
    $result = DoStatement($dbh, $sql);
    
    $CREATE_SCALES++;
    
    unless ( $opt_debug )
    {
	say STDOUT "Created scale '$name' ($scale_no)";
    }
}


sub RemovePBDBScale {
    
    my ($dbh, $scale_no, $diff) = @_;
    
    my ($sql, $result);
    
    my $SCALE_DATA = $TableDefs::TABLE{SCALE_DATA};
    
    my $name = $SCALE_NUM{$scale_no}{scale_name};
    my $line_no = $SCALE_NUM{$scale_no}{line_no};
    
    $sql = "DELETE FROM $SCALE_DATA WHERE scale_no = $scale_no";
    
    $result = DoStatement($dbh, $sql);
    
    # Report what we have done.
    
    $REMOVE_SCALES++;
    
    unless ( $opt_debug )
    {
	say STDOUT "Removed scale '$name' ($scale_no)";
    }
}


# PBDBCommand ( command, dbname, @args )

sub PBDBCommand {
    
    my ($cmd, $dbname, @args) = @_;
    
    my $dbh = connectDB("config.yml", $dbname);
    
    my ($sql, $result, $count);
    
    my @table_list = ($TABLE{INTERVAL_DATA}, $TABLE{CLASSIC_INTERVALS},
		      $TABLE{CLASSIC_INTERVAL_LOOKUP}, $TABLE{SCALE_DATA},
		      $TABLE{SCALE_MAP});
	
    # If the command is 'ints', just synchronize the intervals table with interval_data.
    
    if ( $cmd eq 'ints' )
    {
	return SyncIntervalsTable($dbh);
    }
    
    # If the command is 'backup', then backup each of the five tables updated by this
    # program. First, add the necessary fields if they aren't already in place.
    
    elsif ( $cmd eq 'backup' )
    {
	CheckScaleTables($dbh);
	ConditionScaleTables($dbh);
	
	foreach my $table ( @table_list )
	{
	    my $backup_name = $table . "_backup";
	    
	    $sql = "DROP TABLE IF EXISTS $backup_name";
	    
	    $result = DoStatement($dbh, $sql);
	    
	    $sql = "CREATE TABLE $backup_name like $table";
	    
	    $result = DoStatement($dbh, $sql);
	    
	    $sql = "INSERT INTO $backup_name SELECT * FROM $table";
	    
	    $result = DoStatement($dbh, $sql);
	    
	    say "Backed up table $table => $backup_name";
	}
	
	return;
    }
    
    # If the command is 'restore', then restore the tables from the backup tables.
    
    elsif ( $cmd eq 'restore' )
    {
	foreach my $table ( @table_list )
	{
	    my $backup_name = $table . "_backup";
	    
	    $sql = "DELETE FROM $table";
	    
	    $result = DoStatement($dbh, $sql);
	    
	    $sql = "INSERT INTO $table SELECT * FROM $backup_name";
	    
	    $result = DoStatement($dbh, $sql);
	    
	    say "Restored table $table from $backup_name";
	}
	
	return;
    }
    
    # If the command is 'validate' then check the consistency of the tables.
    
    elsif ( $cmd eq 'validate' )
    {
	my $errors = 0;
	my $warnings = 0;
	
	# Check table INTERVAL_DATA.
	
	$sql = "SELECT count(*) FROM $TABLE{INTERVAL_DATA} WHERE interval_no = 0";
	
	($count) = $dbh->selectrow_array($sql);
	
	if ( $count )
	{
	    say "ERROR: $count rows in `$TABLE{INTERVAL_DATA}` have interval_no = 0";
	    $errors++;
	}
	
	$sql = "SELECT count(*) FROM $TABLE{INTERVAL_DATA} WHERE scale_no = 0";
	
	($count) = $dbh->selectrow_array($sql);
	
	if ( $count )
	{
	    say "ERROR: $count rows in `$TABLE{INTERVAL_DATA}` have scale_no = 0";
	    $errors++;
	}
	
	$sql = "SELECT count(*) FROM $TABLE{INTERVAL_DATA} WHERE interval_name = ''";
	
	($count) = $dbh->selectrow_array($sql);
	
	if ( $count )
	{
	    say "ERROR: $count rows in `$TABLE{INTERVAL_DATA}` have interval_name = ''";
	    $errors++;
	}
	
	$sql = "SELECT count(*) FROM $TABLE{INTERVAL_DATA} WHERE early_age is null";
	
	($count) = $dbh->selectrow_array($sql);
	
	if ( $count )
	{
	    say "ERROR: $count rows in `$TABLE{INTERVAL_DATA}` have early_age = NULL";
	    $errors++;
	}
	
	$sql = "SELECT count(*) FROM $TABLE{INTERVAL_DATA} WHERE late_age is null";
	
	($count) = $dbh->selectrow_array($sql);
	
	if ( $count )
	{
	    say "ERROR: $count rows in `$TABLE{INTERVAL_DATA}` have late_age = NULL";
	    $errors++;
	}
	
	$sql = "SELECT count(*) FROM $TABLE{INTERVAL_DATA} WHERE authorizer_no = 0";
	
	($count) = $dbh->selectrow_array($sql);
	
	if ( $count )
	{
	    say "ERROR: $count rows in `$TABLE{INTERVAL_DATA}` have authorizer_no = 0";
	    $errors++;
	}
	
	$sql = "SELECT count(*) FROM $TABLE{INTERVAL_DATA} WHERE enterer_no = 0";
	
	($count) = $dbh->selectrow_array($sql);
	
	if ( $count )
	{
	    say "ERROR: $count rows in `$TABLE{INTERVAL_DATA}` have enterer_no = 0";
	    $errors++;
	}
	
	$sql = "SELECT count(*) FROM $TABLE{INTERVAL_DATA} WHERE reference_no = 0";
	
	($count) = $dbh->selectrow_array($sql);
	
	if ( $count )
	{
	    say "WARNING: $count rows in `$TABLE{INTERVAL_DATA}` have reference_no = 0";
	    $warnings++;
	}
	
	# Check table SCALE_DATA.
	
	$sql = "SELECT count(*) FROM $TABLE{SCALE_DATA} WHERE scale_no = 0";
	
	($count) = $dbh->selectrow_array($sql);
	
	if ( $count )
	{
	    say "ERROR: $count rows in `$TABLE{SCALE_DATA}` have scale_no = 0";
	    $errors++;
	}
	
	$sql = "SELECT count(*) FROM $TABLE{SCALE_DATA} WHERE scale_name = ''";
	
	($count) = $dbh->selectrow_array($sql);
	
	if ( $count )
	{
	    say "ERROR: $count rows in `$TABLE{SCALE_DATA}` have scale_name = ''";
	    $errors++;
	}
	
	$sql = "SELECT count(*) FROM $TABLE{SCALE_DATA} WHERE early_age is null";
	
	($count) = $dbh->selectrow_array($sql);
	
	if ( $count )
	{
	    say "ERROR: $count rows in `$TABLE{SCALE_DATA}` have early_age = NULL";
	    $errors++;
	}
	
	$sql = "SELECT count(*) FROM $TABLE{SCALE_DATA} WHERE late_age is null";
	
	($count) = $dbh->selectrow_array($sql);
	
	if ( $count )
	{
	    say "ERROR: $count rows in `$TABLE{SCALE_DATA}` have late_age = NULL";
	    $errors++;
	}
	
	$sql = "SELECT count(*) FROM $TABLE{SCALE_DATA} WHERE authorizer_no = 0";
	
	($count) = $dbh->selectrow_array($sql);
	
	if ( $count )
	{
	    say "ERROR: $count rows in `$TABLE{SCALE_DATA}` have authorizer_no = 0";
	    $errors++;
	}
	
	$sql = "SELECT count(*) FROM $TABLE{SCALE_DATA} WHERE enterer_no = 0";
	
	($count) = $dbh->selectrow_array($sql);
	
	if ( $count )
	{
	    say "ERROR: $count rows in `$TABLE{SCALE_DATA}` have enterer_no = 0";
	    $errors++;
	}
	
	$sql = "SELECT count(*) FROM $TABLE{SCALE_DATA} WHERE reference_no = 0";
	
	($count) = $dbh->selectrow_array($sql);
	
	if ( $count )
	{
	    say "WARNING: $count rows in `$TABLE{SCALE_DATA}` have reference_no = 0";
	    $warnings++;
	}
	
	# Check table SCALE_MAP.
	
	$sql = "SELECT count(*) FROM `$TABLE{SCALE_MAP}` WHERE interval_no = 0";
	
	($count) = $dbh->selectrow_array($sql);
	
	if ( $count )
	{
	    say "ERROR: $count rows in `$TABLE{SCALE_MAP}` have interval_no = 0";
	    $errors++;
	}
	
	$sql = "SELECT count(*) FROM `$TABLE{SCALE_MAP}` WHERE scale_no = 0";
	
	($count) = $dbh->selectrow_array($sql);
	
	if ( $count )
	{
	    say "ERROR: $count rows in `$TABLE{SCALE_MAP}` have scale_no = 0";
	    $errors++;
	}
	
	$sql = "SELECT count(*) FROM `$TABLE{SCALE_MAP}` WHERE type is null or type = ''";
	
	($count) = $dbh->selectrow_array($sql);
	
	if ( $count )
	{
	    say "ERROR: $count rows in `$TABLE{SCALE_MAP}` have type = NULL or ''";
	    $errors++;
	}
	
	$sql = "SELECT count(*) FROM $TABLE{INTERVAL_DATA} as i 
		  LEFT JOIN $TABLE{SCALE_MAP} as sm using (interval_no)
		WHERE sm.interval_no is null";
	
	($count) = $dbh->selectrow_array($sql);
	
	if ( $count )
	{
	    say "ERROR: $count rows in `$TABLE{INTERVAL_DATA}` are missing from `$TABLE{SCALE_MAP}`";
	    $errors++;
	}
	
	$sql = "SELECT count(*) FROM $TABLE{SCALE_MAP} as sm
		  LEFT JOIN $TABLE{INTERVAL_DATA} as i using (interval_no)
		WHERE i.interval_no is null";
	
	($count) = $dbh->selectrow_array($sql);
	
	if ( $count )
	{
	    say "ERROR: $count rows in `$TABLE{SCALE_MAP}` are missing from `$TABLE{INTERVAL_DATA}`";
	    $errors++;
	}
	
	$sql = "SELECT count(*) FROM $TABLE{SCALE_MAP} as sm
		  LEFT JOIN $TABLE{SCALE_DATA} as s using (scale_no)
		WHERE s.scale_no is null";
	
	($count) = $dbh->selectrow_array($sql);
	
	if ( $count )
	{
	    say "ERROR: $count rows in `$TABLE{SCALE_MAP}` are missing from `$TABLE{SCALE_DATA}`";
	    $errors++;
	}
	
	$sql = "SELECT count(*) FROM interval_data";
	
	my ($id_count) = $dbh->selectrow_array($sql);
	
	$sql = "SELECT count(*) FROM scale_data";
	
	my ($sd_count) = $dbh->selectrow_array($sql);
	
	say "There are $id_count intervals in $sd_count scales.";
	
	unless ( $errors )
	{
	    say "All checks passed.";
	}
    }
    
    else
    {
	die "Unknown command 'cmd'\n";
    }
}


# SyncIntervalsTable ( dbh )
# 
# Update the classic intervals table to match the interval_data table. This is made more
# difficult by the field 'eml_interval' which needs to be computed.

sub SyncIntervalsTable {
    
    my ($dbh) = @_;
    
    my ($sql, $result);
    
    my $INTERVAL_DATA = $TABLE{INTERVAL_DATA};
    my $CLASSIC_INTS = $TABLE{CLASSIC_INTERVALS};
    
    # Start by deleting anything in the intervals table that isn't in the intervals_data
    # table. 
    
    $sql = "DELETE $CLASSIC_INTS
	    FROM $CLASSIC_INTS left join $INTERVAL_DATA using (interval_no)
	    WHERE $INTERVAL_DATA.interval_no is null";
    
    $result = DoStatement($dbh, $sql);
    
    if ( $result > 0 )
    {
	say STDERR "  Deleted $result intervals from the classic intervals table";
    }
    
    # Now compare the names between the two tables, and update eml_interval and
    # interval_name in the intervals table as necessary.
    
    $sql = "SELECT id.interval_no, id.interval_name, id.authorizer_no, id.modifier_no, 
		id.created, id.modified, i.interval_no as classic_no,
		i.eml_interval, i.interval_name as classic_name, i.reference_no as classic_ref
	    FROM $INTERVAL_DATA as id left join $CLASSIC_INTS as i using (interval_no)";
    
    my @result = $dbh->selectall_array($sql, { Slice => { } });
    
    foreach my $r ( @result )
    {
	my $interval_no = $r->{interval_no};
	my $interval_name = $r->{interval_name};
	my $reference_no = $INTERVAL_NUM{$interval_no}{reference_no} // '0';
	
	my ($eml, $classic_name) = EmlName($interval_name);
	
	my $qino = $dbh->quote($interval_no);
	my $qref = $dbh->quote($reference_no);
	my $qeml = $dbh->quote($eml);
	my $qname = $dbh->quote($classic_name);
	my $qauth = $dbh->quote($r->{authorizer_no});
	my $qmod = $dbh->quote($r->{modifier_no});
	my $qupdate = $dbh->quote($r->{modified});
	
	# If the interval table record is missing, create it.
	
	if ( ! $r->{classic_no} )
	{
	    my $qcreate = $dbh->quote($r->{created});
	    
	    $sql = "INSERT INTO $CLASSIC_INTS (authorizer_no, enterer_no, modifier_no,
			interval_no, eml_interval, interval_name, reference_no, created, modified)
		    VALUES ($qauth, $qauth, $qmod, $qino, $qeml, $qname, $qref, $qcreate, $qupdate)";
	    
	    $result = DoStatement($dbh, $sql);
	    
	    say STDERR  "  Created $qname ($interval_no) in the classic intervals table"
		unless $opt_debug;
	}
	
	# If the names don't match, do an update.
	
	elsif ( $eml ne $r->{eml_interval} || $classic_name ne $r->{classic_name} )
	{
	    $sql = "UPDATE $CLASSIC_INTS SET eml_interval = $qeml, interval_name = $qname
		    WHERE interval_no = $qino";
	    
	    $result = DoStatement($dbh, $sql);
	    
	    say STDERR "  Renamed $qname ($interval_no) in the classic intervals table"
		unless $opt_debug;
	}
    }
    
    # Update modifier number and date.
    
    $sql = "UPDATE $INTERVAL_DATA as id join $CLASSIC_INTS as i using (interval_no)
	    SET i.modifier_no = id.modifier_no,
	        i.modified = id.modified,
		i.reference_no = id.reference_no
	    WHERE i.modifier_no <> id.modifier_no or i.modified <> id.modified
		or i.reference_no <> id.reference_no";
    
    $result = DoStatement($dbh, $sql);
    
    if ( $result > 0 )
    {
	say STDERR "  Updated $result rows in the classic intervals table";
    }
    
    $sql = "UPDATE $TABLE{INTERVAL_DATA} as i join $TABLE{CLASSIC_INTERVAL_LOOKUP} as l
		using (interval_no)
	    SET l.top_age = i.late_age, l.base_age = i.early_age
	    WHERE l.top_age <> i.late_age or l.base_age <> i.early_age";
    
    $result = DoStatement($dbh, $sql);
    
    if ( $result > 0 )
    {
	say "Updated $result ages in the interval lookup table";
    }
}


sub EmlName {
    
    my ($name) = @_;
    
    if ( $name =~ qr{ ^ (early|middle|late) (\s (?:early|middle|late))? \s (.*) }xi )
    {
	my $eml = $1 . $2;
	my $rest = $3;
	
	if ( lc $eml eq 'early' )
	{
	    $eml = 'Early/Lower';
	}
	
	elsif ( lc $eml eq 'late' )
	{
	    $eml = 'Late/Upper';
	}
	
	elsif ( lc $eml eq 'middle' )
	{
	    $eml = 'Middle';
	}
	
	return $eml, $rest;
    }
    
    else
    {
	return '', $name;
    }
}


# DoStatement ( dbh, sql )
# 
# If we are running in debug mode, print the specified SQL statement to STDOUT.
# Otherwise, execute it and return the result.

sub DoStatement {
    
    my ($dbh, $sql, $print_stmt) = @_;
    
    if ( $opt_debug )
    {
	print STDOUT "$sql\n\n";
	return;
    }
    
    else
    {
	print STDOUT "$sql\n\n" if $print_stmt;
	
	my $result = eval { $dbh->do($sql) };
	
	if ( $@ )
	{
	    my ($package, $filename, $line) = caller;
	    print STDERR "SQL error at line $line of $filename:\n$sql\n";
	    die "$@\n";
	}
	
	else
	{
	    return $result;
	}
    }
}


# CheckScaleTables ( dbh )
# 
# Check to see whether the PBDB scale_data table has the fields 'color' and 'locality',
# whether the scale_map table has the fields 'reference_no' and 'sequence'.

sub CheckScaleTables {
    
    my ($dbh) = @_;
    
    my $sql = "SHOW CREATE TABLE $TABLE{INTERVAL_DATA}";
    
    my ($table, $def) = $dbh->selectrow_array($sql);
    
    if ( $def =~ /`early_unc`|`t_unc`/ )
    {
	$HAS_UNC = 1;
    }
    
    $T_AGE = ( $def =~ /`t_age`/ ) ? 't_age' : 'late_age';
    $B_AGE = ( $def =~ /`b_age`/ ) ? 'b_age' : 'early_age';
    
    $T_UNC = ( $def =~ /`t_unc`/ ) ? 't_unc' : 'late_unc';
    $B_UNC = ( $def =~ /`b_unc`/ ) ? 'b_unc' : 'early_unc';
}


# ConditionScaleTables ( dbh )
# 
# Add any necessary fields to the interval and scale tables if they don't already exist.
# If $opt_debug is true, print out the statements but don't execute them.

sub ConditionScaleTables {
    
    my ($dbh) = @_;
    
    my ($sql, $result);
    
    my $SCALE_DATA = $TableDefs::TABLE{SCALE_DATA};
    my $SCALE_MAP = $TableDefs::TABLE{SCALE_MAP};
    my $INTERVAL_DATA = $TableDefs::TABLE{INTERVAL_DATA};
    my $CLASSIC_INTS = $TableDefs::TABLE{CLASSIC_INTERVALS};
    
    my ($table, $def) = $dbh->selectrow_array("SHOW CREATE TABLE `$INTERVAL_DATA`");
    
    unless ( $def =~ /`early_unc`|`b_unc`/ )
    {
	DoStatement($dbh, "ALTER TABLE `$INTERVAL_DATA` ADD COLUMN IF NOT EXISTS
				`$B_UNC` decimal(9,5) null after `$B_AGE`", 1);
	
	DoStatement($dbh, "ALTER TABLE `$INTERVAL_DATA` ADD COLUMN IF NOT EXISTS
				`$T_UNC` decimal(9,5) null after `$T_AGE`", 1);
	
	$HAS_UNC = 1;
    }
    
    my ($row, $def) = $dbh->selectrow_array("SHOW COLUMNS FROM `$INTERVAL_DATA` like 'b_type'");
    
    unless ( $def =~ /gssp/i )
    {
	DoStatement($dbh, "ALTER TABLE `$INTERVAL_DATA` MODIFY `b_type`
				enum('anchor','gssp','reference','defined','interpolated') NOT NULL");
	
	DoStatement($dbh, "ALTER TABLE `$INTERVAL_DATA` MODIFY `t_type`
				enum('anchor','gssp','reference','defined','interpolated') NOT NULL");
    }
}


# GenerateDiagram ( options, scale_hash, ints_hash, timescale... )
# 
# Generate a 2-d array encoding columns of boxes, in order to display the specified
# timescale(s) visually. Each row in the @bounds2d array represents a distinct age
# boundary. Column 0 specifies the age of each boundary, and the remaining columns specify
# the content to be displayed below that boundary for each timescale in turn.
# 
# The first argument must be a hashref, and subsequent arguments must all be scale_no
# values.

sub GenerateDiagram {
    
    my ($options, $scale_hash, $ints_hash, @scale_list) = @_;
    
    # If no age limits are given, use 0 and 5000.
    
    my $t_limit = $options->{t_limit} || 0;
    my $b_limit = $options->{b_limit} || 5000;
    
    # Unless we are displaying the Precambrian, there is no point in showing eons and
    # eras.
    
    my $remove_eras = $b_limit < 550;
    
    # Phase I: collect interval boundaries
    
    # Start by computing the age of each boundary in the scale, and the minimum and
    # maximum. If top and base limits were given, restrict the set of age boundaries to
    # that range.
    
    my (%ints_list);	# List of intervals to be displayed for each timescale
    
    my (%bound);	# Boundary ages from scales other than the international timescale
    
    my ($t_range, $b_range);	# The range of ages from those scales
    
    my (%ibound);	# Boundary ages from the international timescale
    
    my ($t_intl, $b_intl);	# The range of ages from the international timescale
    
    my %intp_bound;	# True for each age value that was interpolated
    
    my %open_top;	# True for each interval that continues past the top limit
    
    my %open_base;	# True for each interval that continues past the bottom limit
    
    my @unplaced;	# If any intervals cannot be placed, they are listed here.
    
    # For each displayed scale in turn, run through its list of intervals.
    
    foreach my $snum ( @scale_list )
    {
	foreach my $int ( $ints_hash->{$snum}->@* )
	{
	    # Ignore any interval that is flagged for removal, and ignore eras and eons if
	    # $remove_eras is true.
	    
	    next if $int->{action} =~ /^REMOVE|^COALESCE/;
	    next if $remove_eras && $int->{type} =~ /^era|^eon/;
	    
	    # Ignore empty intervals.
	    
	    next if $int->{interval_no} eq $EMPTY_INTERVAL;
	    
	    # We cannot display any interval that doesn't have a good top and bottom
	    # age. This shouldn't happen except in rare cases where the 'force' option
	    # is given.
	    
	    my $top = $int->{t_intp} // $int->{t_age};
	    my $base = $int->{b_intp} // $int->{b_age};
	    
	    unless ( defined $top && $top =~ $AGE_RE )
	    {
		my $line = $int->{line_no};
		push @ERRORS, "at line $line, bad top age '$top'";
		push @unplaced, $int;
		next;
	    }
	    
	    unless ( defined $base && $base =~ $AGE_RE )
	    {
		my $line = $int->{line_no};
		push @ERRORS, "at line $line, bad base age '$top'";
		push @unplaced, $int;
		next;
	    }
	    
	    # If either bound has been evaluated (interpolated) then mark it as such.
	    
	    $intp_bound{$top} = 1 if $int->{t_bound} eq 'interpolated';
	    $intp_bound{$base} = 1 if $int->{b_bound} eq 'interpolated'; 
	    
	    # Skip this interval if it falls outside of the age limits.
	    
	    next if $base <= $t_limit;
	    next if $top >= $b_limit;
	    
	    # The interval key is generated from the scale_no and interval_no values.
	    
	    my $inum = $int->{interval_no};
	    my $iref = "$snum-$inum";
	    
	    # If this interval overlaps the age limits, only display the part that lies
	    # within them.
	    
	    if ( $top < $t_limit )
	    {
		$top = $t_limit;
		$open_top{$iref} = 1;
	    }
	    
	    if ( $base > $b_limit )
	    {
		$base = $b_limit;
		$open_base{$iref} = 1;
	    }
	    
	    # Add this interval to the list for display
	    
	    push $ints_list{$snum}->@*, $int;
	    
	    # Keep track of the age boundaries separately for the international scale and
	    # all other scales. Keep track of the minimum and maximum boundary ages
	    # separately as well.
	    
	    if ( $snum eq $INTL_SCALE )
	    {
		$ibound{$top} = 1;
		
		if ( !defined $t_intl || $top < $t_intl )
		{
		    $t_intl = $top;
		}
	    }
	    
	    else
	    {
		$bound{$top} = 1;
		
		if ( !defined $t_range || $top < $t_range )
		{
		    $t_range = $top;
		}
	    }
		
	    if ( $snum eq $INTL_SCALE )
	    {
		$ibound{$base} = 1;
		
		if ( !defined $b_intl || $base > $b_intl )
		{
		    $b_intl = $base;
		}
	    }
	    
	    else
	    {
		$bound{$base} = 1;
		
		if ( !defined $b_range || $base > $b_range )
		{
		    $b_range = $base;
		}
	    }
	}
    }
    
    # If we are displaying one or more scales other than the international one, use only
    # the international boundaries which lie in their range. Do not display the whole
    # international scale unless it is the only one being shown.
    
    if ( defined $b_range )
    {
	foreach my $b ( keys %ibound )
	{
	    $bound{$b} = 1 if $b >= $t_range && $b <= $b_range;
	}
    }
    
    # If we are displaying only the international scale, use all of its boundaries
    # between $t_limit and $b_limit.
    
    else
    {
	foreach my $b ( keys %ibound )
	{
	    $bound{$b} = 1;
	}
	
	$t_range = $t_intl;
	$b_range = $b_intl;
    }
    
    # Don't show eras and eons unless the bottom of the displayed range reaches
    # into the Precambrian.
    
    $remove_eras = 1 if $b_range < 550;
    
    # Phase II: Generate the diagram
    
    # The following arrays and hashes store rest of the information necessary to draw
    # the diagram.
    
    my @bound2d;	# Each element (cell) represents one interval boundary plus the
			# content below it. The first column holds the age.
    
    my @col_type;	# Stores which interval type belongs in which column
    
    my @col_width;	# Stores the width of each column
    
    my @header;		# Stores the header label for each column
    
    my %label;		# Stores the label for each cell.
    
    my %height;		# Stores the height of each cell in rows.
    
    my %label_split;	# Indicates labels which are split across lines.
    
    # Store age boundaries in the first column of the bounds2d array, in order from newest
    # to oldest.
    
    my @bound_list = sort { $a <=> $b } keys %bound;
    
    foreach my $b ( @bound_list )
    {
	push @bound2d, [ $b ];
    }
    
    # Now go through the scales and their intervals one by one. Place each interval in
    # turn in the 2-d array in such a way that it does not overlap any of the intervals
    # already there.
    
    my $max_row = $#bound_list;
    
    # The following two variables bracket the columns that correspond to a given scale.
    # Because they are initialized to zero, the first scale starts with both of them given
    # the value of 1. Each new scale starts with the next empty column.
    
    my $min_col = 0;
    my $max_col = 0;
    
    foreach my $snum ( @scale_list )
    {
	$min_col = $max_col + 1;
	$max_col = $min_col;
	
	my ($last_top, $last_base, $last_type, $last_ref);
	
	# Run through the intervals a second time in the order they appear in the
	# timescale.  This order can affect how they are displayed if some of them
	# overlap others.
	
	foreach my $int ( $ints_list{$snum}->@* )
	{
	    # Ignore any interval that is flagged for removal, and ignore eras and eons if
	    # $remove_eras is true.
	    
	    # next if $int->{action} =~ /^REMOVE|^COALESCE/;
	    next if $remove_eras && $int->{type} =~ /^era|^eon/;
	    
	    # # The displayed intervals are identified by their interval_no value. It is
	    # # possible that the same interval may appear in more than one timescale
	    # # displayed at the same time, in which case it must have the same name and
	    # # top/bottom ages in each case. It is okay to use the same identifier for
	    # # both, since name and top/bottom ages are the only attributes stored.
	    
	    my $inum = $int->{interval_no};
	    my $iname = $int->{interval_name};
	    my $itype = $int->{type};
	    my $iref = "$snum-$inum";
	    
	    my $top = $int->{t_intp} // $int->{t_age};
	    my $base = $int->{b_intp} // $int->{b_age};
	    
	    # Ignore any interval that falls outside of the age range to be displayed.
	    
	    next if $base <= $t_range;
	    next if $top >= $b_range;
	    
	    # If this interval overlaps the top or bottom age boundary, display only the
	    # part that falls within these boundaries. The horizontal boundary line will
	    # be suppressed in these cases (see below) so that the overlap is clear.
	    
	    if ( $top < $t_range )
	    {
		$top = $t_range;
		$open_top{$iref} = 1;
	    }
	    
	    if ( $base > $b_range )
	    {
		$base = $b_range;
		$open_base{$iref} = 1;
	    }
	    
	    # If the top and bottom ages for this interval are identical to the previous
	    # interval, display this interval name in the same box as the previous one
	    # rather than generating a separate box in a separate column.  This situation
	    # happens quite a bit in some of our timescales.
	    
	    if ( $top eq $last_top && $base eq $last_base && $itype eq $last_type )
	    {
		$label{$last_ref} .= '/' . $iname;
		next;
	    }
	    
	    # In all other cases, store the interval name and top/bottom ages using the
	    # interval_no as key.
	    
	    else
	    {
		$label{$iref} = $iname;		
		$last_top = $top;
		$last_base = $base;
		$last_type = $itype;
		$last_ref = $iref;
	    }
	    
	    # # The header of the first column for each displayed scale contains the scale
	    # # number and as much of the scale name as will fit. For the international
	    # # scale, use the label corresponding to the interval type.
	    
	    # unless ( $header[$min_col] )
	    # {
	    # 	if ( $snum eq $INTL_SCALE )
	    # 	{
	    # 	    my $label = $TYPE_LABEL{$int->{type}};
	    # 	    $header[$min_col] = "$snum $label";
	    # 	}
		
	    # 	else
	    # 	{
	    # 	    $header[$min_col] = "$snum $scale_hash->{$snum}{scale_name}";
	    # 	}
	    # }
	    
	    # Determine which column this interval should be place into. The value of $c
	    # will be that column number.
	    
	    my $c = $min_col;
	    
	    # Find the top and bottom rows corresponding to the top and bottom
	    # boundaries of this interval.
	    
	    my ($rtop, $rbase);
	    
	    for my $r ( 0..$max_row )
	    {
		$rtop = $r if $bound2d[$r][0] eq $top;
		$rbase = $r, last if $bound2d[$r][0] eq $base;
	    }
	    
	    # If either the top or the bottom age cannot be matched to a row, this
	    # interval cannot be placed.
	    
	    unless ( defined $rtop && defined $rbase )
	    {
		push @unplaced, $int;
		next;
	    }
	    
	    # Place this interval either in the minimum column for this scale, or up to 5
	    # columns further to the right if necessary to avoid overlapping any interval
	    # that has already been placed.
	    
	  COLUMN:
	    while ( $c < $min_col+5 )
	    {
		# If this interval has a type that is different from the interval type for
		# the current column, move one column to the right and try again.
		
		if ( $col_type[$c] && $int->{type} )
		{
		    $c++, next COLUMN unless $col_type[$c] eq $int->{type};
		}
		
		# Otherwise, set the interval type for this column to the type for this
		# interval if it is not already set.
		
		elsif ( $int->{type} )
		{
		    $col_type[$c] ||= $int->{type};
		}
		
		# If any of the cells where this interval would be placed are occupied by
		# anything other than a bottom boundary, move one column to the right and
		# try again. If there are no conflicts other than a bottom boundary, that
		# would have to be at the very top of the placement area. In that case,
		# that bottom boundary should be properly overwritten with the new
		# interval to indicate that the new interval immediately follows the one
		# above it.
		
		for my $r ( $rtop..$rbase-1 )
		{
		    $c++, next COLUMN if $bound2d[$r][$c] && $bound2d[$r][$c] ne 'b';
		}
		
		# If this column doesn't yet have a header, that means it is an additional
		# column for this time scale. Give it a header label consisting of the
		# scale number plus an indication of the interval type being displayed in
		# this column.
		
		unless ( $header[$c] )
		{
		    if ( $c == $min_col && $snum ne $INTL_SCALE )
		    {
			$header[$c] = "$snum $scale_hash->{$snum}{scale_name}";
		    }
		    
		    elsif ( $int->{type} )
		    {
			my $label = $TYPE_LABEL{$int->{type}};
			$header[$c] = "$snum $label";
		    }
		    
		    else
		    {
			$header[$c] = $snum;
		    }
		}
		
		# If we get to this point, there is nothing to prevent us placing the
		# interval in the current column. So stop here.
		
		last COLUMN;
	    }
	    
	    # Keep track of the maximum column number used by this timescale.
	    
	    $max_col = $c if $c > $max_col;
	    
	    # Place the interval by storing its interval number in all of the cells
	    # from the top boundary row to just above the bottom boundary row.
	    
	    for my $r ( $rtop..$rbase-1 )
	    {
		$bound2d[$r][$c] = $iref;
	    }
	    
	    # If the interval continues past the display area, store the interval number
	    # to indicate that situation.
	    
	    if ( $open_base{$iref} )
	    {
		$bound2d[$rbase][$c] = $iref;
	    }
	    
	    # Otherwise, store a 'b' to indicate a bottom boundary.
	    
	    else
	    {
		$bound2d[$rbase][$c] = 'b';
	    }
	    
	    # Store the height of this cell.
	    
	    $height{$iref} = $rbase - $rtop;
	}
    }
    
    # Once all of the intervals have been placed, compute the column widths. Each column
    # must be wide enough to display its entire label plus a space on either side, with a
    # minimum width of 10.
    
    for my $c ( 1..$max_col )
    {
	my $c_width = 10;
	
	for my $r ( 0..$max_row )
	{
	    if ( $bound2d[$r][$c] > 0 )
	    {
		my $iref = $bound2d[$r][$c];
		my $w = length($label{$iref}) + 2;
		
		# If the label contains a '/' character and is at least 20 characters
		# wide, and the cell is more than 1 row in height, split the label.
		
		if ( $label{$iref} =~ qr{/} && length($label{$iref}) >= 20 && 
		     $height{$iref} > 1 )
		{
		    if ( $label{$iref} =~ qr{(.*?/.*?/.*?/.*?/)(.*?/.*?/.*?/.*)} )
		    {
			$label_split{$iref} = length($1);
		    }
		    
		    elsif ( $label{$iref} =~ qr{(.*?/.*?/.*?/)(.*?/.*?/.*)} )
		    {
			$label_split{$iref} = length($1);
		    }
		    
		    elsif ( $label{$iref} =~ qr{(.*?/.*?/)(.*)} )
		    {
			$label_split{$iref} = length($1);
		    }
		    
		    else
		    {
			$label{$iref} =~ qr{(.*?/)(.*)};
			$label_split{$iref} = length($1);
		    }
		}
		
		if ( my $w1 = $label_split{$iref} )
		{
		    $w = max($w1, $w - $w1) + 2;
		}
		
		if ( $w > $c_width )
		{
		    $c_width = $w;
		}
	    }
	}
	
	$col_width[$c] = $c_width;
    }
    
    # Return a data structure containing all of this information, which will be passed to
    # DrawDiagram.
    
    my $result = { bound2d => \@bound2d,
		   col_type => \@col_type,
		   col_width => \@col_width,
		   header => \@header,
		   label => \%label,
		   label_split => \%label_split,
		   intp_bound => \%intp_bound,
		   open_top => \%open_top,
		   unplaced => \@unplaced,
		   max_row => $max_row,
		   max_col => $max_col };
    
    return $result;
}


sub DebugDiagram {
    
    my ($options, $diagram) = @_;
    
    my @bound2d = $diagram->{bound2d}->@*;
    my @col_width = $diagram->{col_width}->@*;
    my @col_intnum;
    my $max_row = $diagram->{max_row};
    my $max_col = $diagram->{max_col};
    
    my $output = "";
    
    $output .= "Cells:\n\n";
    
    foreach my $r ( 0..$max_row )
    {
	my $line = "";
	
	foreach my $c ( 0..$max_col )
	{
	    $line .= sprintf("%-9s ", $bound2d[$r][$c]);
	}
	
	$output .= "$line\n";
    }
    
    return $output;
}


# DrawDiagram ( options, diagram )
# 
# Draw a set of boxes using ASCII characters, according to the rows and columns laid out
# in $diagram, modified by the options in $options.

sub DrawDiagram {
    
    my ($options, $diagram) = @_;
    
    # Create the output string in $output. Create the top and left margins.
    
    my $output = "";
    my $margin = "";
    
    if ( $options->{margin_top} > 0 )
    {
	$output .= "\n" x $options->{margin_top};
    }
    
    if ( $options->{margin_left} > 0 )
    {
	$margin .= " " x $options->{margin_left};
    }
    
    # Unpack the data structure.
    
    my @bound2d = $diagram->{bound2d}->@*;
    my @col_width = $diagram->{col_width}->@*;
    my $max_row = $diagram->{max_row};
    my $max_col = $diagram->{max_col};
    
    # If we have nothing to diagram, say so and return.
    
    unless ( $max_row > 0 )
    {
	say STDERR "Timescale is empty";
	return;
    }
    
    # The following array keeps track of which interval identifier was last seen in each
    # column as we scan down the rows, so we will know when it changes.
    
    my @col_intnum;
    
    # The following hash allows us to split labels between lines
    
    my %line2;
    
    # Generate the column header row. The foreach loops here and in the footer are only
    # there so that the $c loop is equally indented in all three sections.
    
    foreach my $r ( 0..0 )
    {
	my $line1 = $margin . '*';
	
	foreach my $c ( 1..$max_col )
	{
	    $line1 .= ColumnHeader($diagram, $c);
	}
	
	$output .= "$line1\n";
    }
    
    # Generate all rows of the table except the bottom boundary. These rows are generated
    # two at a time. The first row in each pair is a horizontal boundary row, and the
    # second is available to display interval names.
    
    foreach my $r ( 0..$max_row-1 )
    {
	my $age = $bound2d[$r][0];
	
	my $line1 = $margin;
	my $line2 = $margin;
	
	# For each row, iterate through the columns and add the appropriate strings to the
	# two lines together.
	
	foreach my $c ( 1..$max_col )
	{
	    my $iref = $bound2d[$r][$c];
	    
	    # If we have an interval identifier that is different from the one in the row
	    # above, that indicates a new boundary and a new interval below it.
	    
	    if ( $iref > 0 && $iref ne $col_intnum[$c] )
	    {
		$col_intnum[$c] = $iref;
		
		# my $t_age = $diagram->{top_bound}{$iref};
		my $label = $diagram->{label}{$iref};
		
		if ( my $split = $diagram->{label_split}{$iref} )
		{
		    $line2{$iref} = substr($label, $split);
		    $label = substr($label, 0, $split);
		}
		
		# If the interval doesn't extent up past this boundary, add a horizontal
		# border for the first line and the interval name to the second.
		
		unless ( $diagram->{open_top}{$iref} )
		{
		    # Uncomment the following line to generate a + at these junctions.
		    
		    # $line1 =~ s/[|]$/+/;
		    
		    $line1 .= '+' if $c == 1;
		    $line2 .= '|' if $c == 1;
		    
		    $line1 .= CellBorder($diagram, $c);
		    $line2 .= CellInterior($diagram, $c, $label);
		}
		
		# If the interval does extend up past this boundary, no horizontal border
		# is generated.
		
		else
		{
		    $line1 .= '|' if $c == 1;
		    $line2 .= '|' if $c == 1;
		    
		    $line1 .= CellInterior($diagram, $c);
		    $line2 .= CellInterior($diagram, $c, $label);
		}
	    }
	    
	    # If we have an interval identifier that is the same as the one in the row
	    # above, add empty cell interiors to both rows.
	    
	    elsif ( $iref > 0 && $line2{$iref} )
	    {
		$line1 .= '|' if $c == 1;
		$line2 .= '|' if $c == 1;
		
		$line1 .= CellInterior($diagram, $c, $line2{$iref});
		$line2 .= CellInterior($diagram, $c);
		
		delete $line2{$iref};
	    }
	    
	    elsif ( $iref > 0 )
	    {
		$line1 .= '|' if $c == 1;
		$line2 .= '|' if $c == 1;
		
		$line1 .= CellInterior($diagram, $c);
		$line2 .= CellInterior($diagram, $c);
	    }
	    
	    # If we have a 'b', that indicates a bottom boundary where no interval has
	    # been placed immediately afterward. Add a horizontal border to the first row,
	    # and below it a cell interior with the label '(empty)' to indicate a gap in
	    # the timescale.
	    
	    elsif ( $iref eq 'b' )
	    {
		$line1 .= '+' if $c == 1;
		$line2 .= '|' if $c == 1;
		
		$line1 .= CellBorder($diagram, $c);
		$line2 .= CellInterior($diagram, $c, "(empty)");
	    }
	    
	    # If we have nothing at all, that indicates a continuing gap in the
	    # timescale.  Add empty cell interiors to both rows. If the row number is
	    # zero, put in an empty cell label.
	    
	    else
	    {
		$line1 .= '|' if $c == 1;
		$line2 .= '|' if $c == 1;
		
		$line1 .= CellInterior($diagram, $c);
		$line2 .= CellInterior($diagram, $c, $r == 0 ? '(empty)' : undef);
	    }
	}
	
	# Add the age at the end of each horizontal boundary. If the age was evaluated
	# (interpolated) then add an asterisk.
	
	$line1 .= ' ' . sprintf("%-9s", $bound2d[$r][0]);
	$line2 .= ' ' x 10;
	
	if ( $diagram->{intp_bound}{$age} )
	{
	    $line1 .= ' *';
	}
	
	# Add both of the lines to the output.
	
	$output .= "$line1\n$line2\n";
    }
    
    # Add the bottom border of the table. Once again, the foreach is included here only so
    # that the $c loop is equally indented in all three sections.
    
    foreach my $r ( $max_row..$max_row )
    {
	my $age = $bound2d[$r][0];
	
	my $line1 = $margin;
	
	# Iterate through the columns.
	
	foreach my $c ( 1..$max_col )
	{
	    my $iref = $bound2d[$r][$c];
	    
	    # If we have an interval identifier in this row that is different from the
	    # interval above it, treat it as a bottom boundary.
	    
	    if ( $iref > 0 && $iref ne $col_intnum[$c] )
	    {
		$iref = 'b';
	    }
	    
	    # For a bottom boundary, add a horizontal border to the line.
	    
	    if ( $iref eq 'b' )
	    {
		$line1 .= '+' if $c == 1;		
		$line1 .= CellBorder($diagram, $c);
	    }
	    
	    # Otherwise, add an empty cell interior to the line. This will indicate that
	    # the interval continues past the bottom boundary of the display.
	    
	    else
	    {
		$line1 .= '|' if $c == 1;
		$line1 .= CellInterior($diagram, $c);
	    }
	}
	
	# Add the age at the end of the last horizontal boundary. If the age was
	# interpolated, add an asterisk.
	
	my $age = $bound2d[$r][0];
	
	$line1 .= ' ' . sprintf("%-9s", $age);
	
	if ( $diagram->{intp_bound}{$age} )
	{
	    $line1 .= ' *';
	}
	
	# Add the last line to the output.
	
	$output .= "$line1\n";
    }
    
    # Add the bottom margin, if one was specified.
    
    if ( $options->{margin_bottom} > 0 )
    {
	$output .= "\n" x $options->{margin_bottom};
    }
    
    return $output;
}


# CellBorder ( plot, c )
# 
# Return a string indicating a horizontal border for column $c of the diagram.

sub CellBorder {
    
    my ($diagram, $c) = @_;
    
    my $width = $diagram->{col_width}[$c] || 10;
    
    my $border = '-' x $width;
    
    return $border . '+';
}

# CellInterior ( plot, c, [label] )
# 
# Return a string indicating a cell interior, with or without a label, for column $c of
# the diagram.

sub CellInterior {
    
    my ($diagram, $c, $label) = @_;
    
    my $width = $diagram->{col_width}[$c] || 10;
    my $content;
    
    if ( $label )
    {
	$content = sprintf("%-${width}s", " $label");
    }
    
    else
    {
	$content = ' ' x $width;
    }
    
    return $content . '|';
}


# ColumnHeader ( plot, c )
# 
# Return a string indicating the header for column $c of the diagram.

sub ColumnHeader {
    
    my ($diagram, $c) = @_;
    
    my $width = $diagram->{col_width}[$c] || 10;
    
    my $label = $diagram->{header}[$c];
    
    if ( length($label) > $width - 2)
    {
	$label = substr($label, 0, $width - 2);
    }
    
    my $content = sprintf("%-${width}s", " $label");
    
    return $content . '*';
}
    
    
# AuthenticateSession ( )
# 
# 

sub AuthenticateSession {
    
    my ($dbh) = @_;
    
    if ( $ENV{AUTHORIZER_NO} )
    {
	return $ENV{AUTHORIZER_NO};
    }
    
    else
    {
	print "Who is authorizing these changes? ";
	my $auth = <STDIN>;
	chomp $auth;
	
	if ( $auth =~ /^\d+$/ )
	{
	    return $auth;
	}
	
	elsif ( $auth )
	{
	    my $qauth = $dbh->quote($auth);
	    
	    my ($auth_no, $name) = $dbh->selectrow_array("
		SELECT person_no, real_name FROM pbdb_wing.users
		WHERE username=$qauth or email=$qauth");
	    
	    if ( $auth_no =~ /^\d+$/ )
	    {
		say "Using $auth_no ($name)";
		return $auth_no;
	    }
	    
	    else
	    {
		die "Unknown authorizer '$auth'\n";
	    }
	}
	
	else
	{
	    die "You must specify an authorizer\n";
	}
    }
}

# ShowHelp ( )
# 
# Print out a help message about this command.

sub ShowHelp {
    
    print <<USAGE;
Usage: $0 [options] check [timescale] ( [pbdb timescale] )

       $0 [options] update [timescale] ( [pbdb timescale] )

The first form checks the interval definitions in The Paleobiology Database against
the definitions available through the Macrostrat API. The second form updates
the Paleobiology Database definitions to match the Macrostrat ones.

To update the standard international timescale, use 'international'. If a second
timescale name is given, it is used to select the corresponding timescale in the
Paleobiology Database.

Available options are:

  --log=filename      Write lines to the specified log file indicating what this
                      invocation of the command is doing. Otherwise, those lines
                      will be written to standard output.

  --db=dbname         Select a database to use. The default is 'pbdb'.

  --debug | -D        Write debugging output to standard error.

  --help | -h         Display this message and exit.

USAGE
}<|MERGE_RESOLUTION|>--- conflicted
+++ resolved
@@ -1244,15 +1244,9 @@
 	    if ( ref $top_interval )
 	    {
 		# If we have not yet checked the referenced scale, check it now.
-<<<<<<< HEAD
 		
 		my $top_scale_no = $top_interval->{scale_no};
 		
-=======
-		
-		my $top_scale_no = $top_interval->{scale_no};
-		
->>>>>>> 22afe4a5
 		unless ( $SCALE_CHECKED{$top_scale_no} )
 		{
 		    CheckOneScale($top_scale_no);
@@ -1413,19 +1407,11 @@
 	    {
 		push @errors, "at line $line, interval $int_no top boundary type conflict"
 		    if $bound_type{$b_ref} && $bound_type{$b_ref} ne 'reference';
-<<<<<<< HEAD
 		
 		push @errors, "at line $line, interval $int_no top boundary value conflict"
 		    if defined $actual_value{$b_ref} && 
 		    $actual_value{$b_ref} != ($int->{b_intp} // $int->{b_age});
 		
-=======
-		
-		push @errors, "at line $line, interval $int_no top boundary value conflict"
-		    if defined $actual_value{$b_ref} && 
-		    $actual_value{$b_ref} != ($int->{b_intp} // $int->{b_age});
-		
->>>>>>> 22afe4a5
 		$bound_type{$b_ref} = 'reference';
 		$actual_value{$b_ref} = $int->{b_intp} // $int->{b_age};
 	    }
@@ -1457,21 +1443,12 @@
 	    my $places = 1;
 	    
 	    if ( $bound =~ /[.](\d+)/ )
-<<<<<<< HEAD
 	    {
 		$places = length($1);
 	    }
 	    
 	    if ( $bound_type{$bound} eq 'interpolate' )
 	    {
-=======
-	    {
-		$places = length($1);
-	    }
-	    
-	    if ( $bound_type{$bound} eq 'interpolate' )
-	    {
->>>>>>> 22afe4a5
 		# Search for a reference boundary both above and below the boundary to be
 		# interpolated.
 		
@@ -2058,8 +2035,6 @@
     }
     
     # If the value of b_type is anything else, return an error message.
-<<<<<<< HEAD
-=======
     
     else
     {
@@ -2125,104 +2100,6 @@
     else
     {
 	die "Unknown interval '$interval_name'\n";
-    }
-}
-
-
-# DiffElt ( new, old )
-# 
-# Generate a diff element for the specified new and old values.
-
-sub DiffElt {
-    
-    my ($for_update, $new, $old) = @_;
-    
-    if ( $for_update )
-    {
-	return $new;
-    }
->>>>>>> 22afe4a5
-    
-    else
-    {
-	my $delt = defined $new && $new ne '' ? $new : '';
-	
-	if ( defined $old && $old ne '' )
-	{
-	    $old =~ s/([.]\d*?)0+$/$1/;
-	    $old =~ s/[.]$//;
-	    $delt .= ' ' if defined $new && $new ne '';
-	    $delt .= "($old)";
-	}
-	
-	return $delt;
-    }
-}
-
-
-# CompareUnc ( new, old )
-# 
-# Return true if the two uncertainty values are different, or one is defined and
-# the other not. Return false otherwise.
-
-sub CompareUnc {
-    
-    my ($new, $old) = @_;
-    
-    if ( !defined $new && !defined $old )
-    {
-	return 0;
-    }
-    
-    if ( defined $new && defined $old )
-    {
-	return 0 if $new + 0 eq $old + 0;
-    }
-    
-    return 1;
-}
-
-
-# AgeUnc ( age, unc )
-# 
-# Generate a string displaying the specified age and uncertainty.
-
-sub AgeUnc {
-    
-    my ($age, $unc) = @_;
-    
-    if ( defined $unc && $unc == 0 )
-    {
-<<<<<<< HEAD
-	# Check the scale in which the specified interval is defined, and make sure that
-	# its ages are set properly.
-	
-	my $scale_no = $i->{scale_no};
-	
-	unless ( $SCALE_CHECKED{$scale_no} )
-	{
-	    CheckOneScale($scale_no);
-	}
-	
-	die "Bad top age for '$interval_name': $i->{t_age}\n" unless $i->{t_age} =~ /^\d/;
-	
-	die "Bad base age for '$interval_name': $i->{b_age}\n" unless $i->{b_age} =~ /^\d/;
-	
-	return ($i->{t_age}, $i->{b_age});
-=======
-	return "~ $age";
->>>>>>> 22afe4a5
-    }
-    
-    elsif ( defined $unc )
-    {
-	$unc += 0;
-	return "$age ±$unc";
-    }
-    
-    else
-    {
-	return $age;
     }
 }
 
@@ -2967,11 +2844,7 @@
 		    push @ERRORS, "at line $line_no, interval_no $interval_no has no b_type";
 		}
 		
-<<<<<<< HEAD
-		if ( $reference_no ne $p->{int_ref_no} )
-=======
 		if ( $reference_no + 0 != $p->{int_ref_no} + 0)
->>>>>>> 22afe4a5
 		{
 		    $DIFF_INT{$scale_no}{$interval_no}{int_ref_no} =
 			DiffElt($u, $reference_no, $p->{int_ref_no});
@@ -3001,8 +2874,6 @@
 	    if ( $color ne $p->{color} )
 	    {
 		$DIFF_INT{$scale_no}{$interval_no}{color} = DiffElt($u, $color, $p->{color});
-<<<<<<< HEAD
-=======
 	    }
 	    
 	    if ( $reference_no + 0 != $p->{reference_no} + 0 )
@@ -3027,32 +2898,6 @@
 	    {
 		$DIFF_INT{$scale_no}{$interval_no}{epoch} =
 		    DiffElt($u, $i->{epoch}, IntervalName($p->{epoch_no}));
->>>>>>> 22afe4a5
-	    }
-	    
-	    if ( $i->{period} ne IntervalName($p->{period_no}) )
-	    {
-<<<<<<< HEAD
-		$DIFF_INT{$scale_no}{$interval_no}{reference_no} = 
-		    DiffElt($u, $reference_no, $p->{reference_no});
-	    }
-	    
-	    if ( $i->{stage} ne IntervalName($p->{stage_no}) )
-	    {
-		$DIFF_INT{$scale_no}{$interval_no}{stage} =
-		    DiffElt($u, $i->{stage}, IntervalName($p->{stage_no}));
-	    }
-	    
-	    if ( $i->{subepoch} ne IntervalName($p->{subepoch_no}) )
-	    {
-		$DIFF_INT{$scale_no}{$interval_no}{subepoch} =
-		    DiffElt($u, $i->{subepoch}, IntervalName($p->{subepoch_no}));
-	    }
-	    
-	    if ( $i->{epoch} ne IntervalName($p->{epoch_no}) )
-	    {
-		$DIFF_INT{$scale_no}{$interval_no}{epoch} =
-		    DiffElt($u, $i->{epoch}, IntervalName($p->{epoch_no}));
 	    }
 	    
 	    if ( $i->{period} ne IntervalName($p->{period_no}) )
@@ -3069,20 +2914,6 @@
 	    
 	    if ( $scale_no eq $INTL_SCALE && $i->{parent} ne IntervalName($p->{parent_no}) )
 	    {
-=======
-		$DIFF_INT{$scale_no}{$interval_no}{period} =
-		    DiffElt($u, $i->{period}, IntervalName($p->{period_no}));
-	    }
-	    
-	    if ( $i->{ten_my_bin} ne $p->{ten_my_bin} )
-	    {
-		$DIFF_INT{$scale_no}{$interval_no}{ten_my_bin} = 
-		    DiffElt($u, $i->{ten_my_bin}, $p->{ten_my_bin});
-	    }
-	    
-	    if ( $scale_no eq $INTL_SCALE && $i->{parent} ne IntervalName($p->{parent_no}) )
-	    {
->>>>>>> 22afe4a5
 		$DIFF_INT{$scale_no}{$interval_no}{parent} =
 		    DiffElt($u, $i->{parent}, IntervalName($p->{parent_no}));
 	    }
@@ -4064,11 +3895,7 @@
 	push @id_updates, "t_type = $qtype";
     }
     
-<<<<<<< HEAD
-    if ( defined $diff->{t_age} )
-=======
     if ( defined $diff->{t_age} && $diff->{t_age} ne '' )
->>>>>>> 22afe4a5
     {
 	my $qtop = $dbh->quote($diff->{t_age});
 	
@@ -4172,15 +3999,9 @@
 	push @id_updates, "scale_no = $qmain";
     }
     
-<<<<<<< HEAD
-    if ( defined $diff->{int_ref_no} && $diff->{int_ref_no} ne '' )
-    {
-	my $qref = $dbh->quote($diff->{int_ref_no});
-=======
     if ( exists $diff->{int_ref_no} )
     {
 	my $qref = $dbh->quote($diff->{int_ref_no} || 0);
->>>>>>> 22afe4a5
 	
 	push @id_updates, "reference_no = $qref";
     }
@@ -4385,43 +4206,6 @@
 	return;
     }
     
-<<<<<<< HEAD
-    unless ( $diff->{t_type} )
-    {
-	push @ERRORS, "at line $line_no, could not create '$name': missing t_type";
-	return;
-    }
-    
-    unless ( $diff->{b_type} )
-    {
-	push @ERRORS, "at line $line_no, could not create '$name': missing b_type";
-	return;
-    }
-    
-    unless ( $diff->{t_age} =~ $AGE_RE )
-    {
-	push @ERRORS, "at line $line_no, could not create '$name': bad t_age '$diff->{t_age}'";
-	return;
-    }
-    
-    unless ( ! defined $diff->{t_unc} || $diff->{t_unc} =~ $AGE_RE )
-    {
-	push @ERRORS, "at line $line_no, could not create '$name': bad t_unc '$diff->{t_unc}'";
-	return;
-    }
-    
-    unless ( ! defined $diff->{t_ref} || $diff->{t_ref} =~ $AGE_RE )
-    {
-	push @ERRORS, "at line $line_no, could not create '$name': bad t_ref '$diff->{t_ref}'";
-	return;
-    }
-    
-    unless ( $diff->{b_age} =~ $AGE_RE )
-    {
-	push @ERRORS, "at line $line_no,  could not create interval: bad b_age '$diff->{b_age}'";
-	return;
-    }
-    
     unless ( ! defined $diff->{b_unc} || $diff->{b_unc} =~ $AGE_RE )
     {
 	push @ERRORS, "at line $line_no, could not create '$name': bad b_unc '$diff->{b_unc}'";
@@ -4430,16 +4214,6 @@
     
     unless ( ! defined $diff->{b_ref} || $diff->{b_ref} =~ $AGE_RE )
     {
-=======
-    unless ( ! defined $diff->{b_unc} || $diff->{b_unc} =~ $AGE_RE )
-    {
-	push @ERRORS, "at line $line_no, could not create '$name': bad b_unc '$diff->{b_unc}'";
-	return;
-    }
-    
-    unless ( ! defined $diff->{b_ref} || $diff->{b_ref} =~ $AGE_RE )
-    {
->>>>>>> 22afe4a5
 	push @ERRORS, "at line $line_no, could not create '$name': bad b_ref '$diff->{b_ref}'";
 	return;
     }
