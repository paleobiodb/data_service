#!/usr/bin/env perl
# 
# Paleobiology Data Services
# 
# This application provides data services that query the Paleobiology Database
# (MySQL version).  It is implemented using the Perl Dancer framework.
# 
# Author: Michael McClennen <mmcclenn@geology.wisc.edu>

use lib './lib';

use Dancer;
use Dancer::Plugin::Database;
use Dancer::Plugin::StreamData;
use Template;
use TableDefs qw(init_table_names);
use Web::DataService;

# If we were called from the command line with one or more arguments, then
# assume that we have been called for debugging purposes.  This does not count
# the standard options accepted by Dancer, such as "--confdir" and "--port",
# which are handled before we ever get to this point.

BEGIN {

    Web::DataService->VERSION(0.3);

<<<<<<< HEAD
    my $test_mode;
    
=======
>>>>>>> 9d2e017c
    my $test_mode;
    
    # If we were given a command-line argument, figure out what to do with it.
    
    if ( defined $ARGV[0] )
    {
	my $cmd = lc $ARGV[0];
	
	# If the first command-line argument specifies an HTTP method (i.e. 'get') then set
	# Dancer's apphandler to 'Debug'.  This will cause Dancer to process a single request
	# using the command-line arguments and then exit.
	
	# In this case, the second argument must be the route path.  The third argument if given
	# should be a query string 'param=value&param=value...'.  Any subsequent arguments should
	# be of the form 'var=value' and are used to set environment variables that would
	# otherwise be set by Plack from HTTP request headers.
	
	if ( $cmd eq 'get' || $cmd eq 'head' || $cmd eq 'put' || $cmd eq 'post' || $cmd eq 'delete' )
	{
	    set apphandler => 'Debug';
	    set logger => 'console';
	    set show_errors => 0;
	    
	    Web::DataService->set_mode('debug', 'one_request');
	    $Web::DataService::ONE_PROCESS = 1;
	}
	
	# If the command-line argument is 'diag' then set a flag to indicate that Web::DataService
	# should print out information about the configuration of this data service application
	# and then exit.  This function can be used to debug the configuration.
	
	# This option is deliberately made available only via the command-line for security
	# reasons.
	
	elsif ( $cmd eq 'diag' )
	{
	    set apphandler => 'Debug';
	    set logger => 'console';
	    set show_errors => 0;
	    set startup_info => 0;
	    
	    Web::DataService->set_mode('diagnostic');
	    
	    # We need to alter the first argument to 'get' so that the Dancer
	    # routing algorithm will recognize it.
	    
	    $ARGV[0] = 'GET';
	}

	# If the command-line argument is 'debug' then we run in the regular mode (accepting
	# requests from a network port) but put Web::DataService into debug mode.  This will cause
	# debugging output to be printed to STDERR for eqch requests.  If the additional argument
	# 'oneproc' is given, then set the 'ONE_PROCESS' flag.  This tells the data operation
	# modules that it is safe to use permanent rather than temporary tables for some
	# operations, so that we can debug what is going on.
	
	elsif ( $cmd eq 'debug' )
	{
	    Web::DataService->set_mode('debug');
	    $Web::DataService::ONE_PROCESS = 1 if defined $ARGV[1] and lc $ARGV[1] eq 'oneproc';
	}
	
	# If the command is 'test' then we run in the regular mode (accepting requests from a
	# network port) but with two differences. First, the port to be listened on is the 'test
	# port' instead of the regular one. Second, we set a variable in the TableDefs module to
	# indicate that test table names should be used instead of the real ones. This will enable
	# us to test the data entry and editing functions of this data service without affecting
	# real data.

	elsif ( $cmd eq 'test' )
	{
	    my $test_port = setting('test_port');
	    set port => $test_port if $test_port;

	    $test_mode = 1;
	    
	    # Also check for the 'debug' command following this one.

	    Web::DataService->set_mode('debug') if defined $ARGV[1] and lc $ARGV[1] eq 'debug';
	}

	# If we do not recognize the command, complain and exit.

	else
	{
	    die "Unrecognized command '$ARGV[0]'";
	}
    }
    
    init_table_names(Dancer::config, $test_mode);
}

use PB0::Main;
use PB1::Main;
use PB2::Main;

use PBMain;
    
dance;
<|MERGE_RESOLUTION|>--- conflicted
+++ resolved
@@ -25,11 +25,6 @@
 
     Web::DataService->VERSION(0.3);
 
-<<<<<<< HEAD
-    my $test_mode;
-    
-=======
->>>>>>> 9d2e017c
     my $test_mode;
     
     # If we were given a command-line argument, figure out what to do with it.
