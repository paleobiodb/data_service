#!/opt/local/bin/perl
# 
# Paleobiology Data Services
# 
# This application provides data services that query the Paleobiology Database
# (MySQL version).  It is implemented using the Perl Dancer framework.
# 
# Author: Michael McClennen <mmcclenn@geology.wisc.edu>

use strict;

package PBDB_Data;

use Dancer;

use HTTP::Validate qw( :validators );
use Template;
use Try::Tiny;
use Scalar::Util qw(blessed);
#use Pod::Simple::HTML;
#use Pod::Simple::Text;

use DataService;

use ConfigData;
use IntervalData;
use TaxonData;
use CollectionData;
use PersonData;



# If we were called from the command line with 'GET' as the first argument,
# then assume we are running in debug mode.

if ( defined $ARGV[0] and $ARGV[0] eq 'GET' )
{
    set apphandler => 'Debug';
    set logger => 'console';
    
    our($DEBUG) = 1;
}


# Instantiate the request validator.

my $dv = HTTP::Validate->new();

# Instantiate the data service.

my $ds = DataService->new({ validator => $dv,
			    response_selector => 'show',
			    default_limit => 500,
			    stream_threshold => 20480,
			    public_access => 1,
			    needs_dbh => 1 });


# Specify the parameters we will accept, and the acceptable value types for
# each of them.

ruleset $dv '1.1:common_params' => 
    "The following parameter can be used with most requests:",
    [param => 'show', ANY_VALUE],
    "Return extra result fields in addition to the basic fields.  The value should be a comma-separated",
    "list of values corresponding to the sections listed in the response documentation for the URL path",
    "that you are using.  If you include, e.g. 'app', then all of the fields whose section is C<app>",
    "will be included in the result set.\n",
    "You can use this parameter to tailor the result to your particular needs.",
    "If you do not include it then you will usually get back only the fields",
    "labelled C<basic>.  For more information, see the documentation pages",
    "for the individual URL paths.", "=back",
    "!!The following parameters can be used with all requests:",
    [content_type => 'ct', 'json', 'xml', 'txt=text/plain', 'tsv=text/tab-separated-values', 'csv', 
    	{ key => 'output_format' }],
    [optional => 'limit', POS_ZERO_VALUE, ENUM_VALUE('all'), 
      { error => "acceptable values for 'limit' are a positive integer, 0, or 'all'",
	default => 500 } ],
    "Limits the number of records returned.  The value may be a positive integer, zero, or C<all>.  Defaults to 500.",
    [optional => 'offset', POS_ZERO_VALUE],
    "Returned records start at this offset in the result set.  The value may be a positive integer or zero.",
    [optional => 'count', FLAG_VALUE],
    "If specified, then the response includes the number of records found and the number returned.",
    "This is ignored for the text formats (csv, tsv, txt) because they provide no way to fit this information in.",
    [optional => 'vocab', ENUM_VALUE('dwc', 'com', 'pbdb')],
    "Selects the vocabulary used to name the fields in the response.  You only need to use this if",
    "you want to override the default vocabulary for your selected format.",
    "Possible values include:", "=over",
    "=item pbdb", "The PBDB classic field names.  This is the default for text format responses (csv, tsv, txt).",
    "=item dwc", "Darwin Core element names.  This is the default for XML responses.",
    "Note that many fields are not represented in this vocabulary, because of limitations of the Darwin Core element set.",
    "=item com", "3-character abbreviated (\"compact\") field names.  This is the default for JSON responses.",
    "!!The following parameters are only relevant to the L<text formats|/data1.1/text_doc.html> (csv, tsv, txt):",
    [optional => 'no_header', FLAG_VALUE],
    "If specified, then the header line (which gives the field names) is omitted.",
    [optional => 'linebreak', ENUM_VALUE('cr','crlf'), { default => 'crlf' }],
    "Specifies the linebreak character sequence.  The value may be either 'cr' or 'crlf', and defaults to the latter.",
    [ignore => 'splat'];

ruleset $dv '1.1:main_selector' =>
    "The following parameters can be used to specify which records to return.  Except as specified below, you can use these in combination:",
    [param => 'bin_id', INT_VALUE, { list => ',' }],
    "Return only records associated with the specified collection summary (geographic) bin.",
    [param => 'taxon_name', \&TaxonData::validNameSpec],
    "Return only records associated with the specified taxonomic name(s).  You may specify multiple names, separated by commas.",
    [param => 'taxon_id', POS_VALUE, { list => ','}],
    "Return only records associated with the specified taxonomic name(s), specified by numeric identifier.",
    "You may specify multiple identifiers, separated by commas.",
    [param => 'base_name', \&TaxonData::validNameSpec, { list => ',' }],
    "Return only records associated with the specified taxonomic name(s), or I<any of their children>.",
    "You may specify multiple names, separated by commas.",
    [param => 'base_id', POS_VALUE, { list => ',' }],
    "Return only records associated with the specified taxonomic name(s), specified by numeric identifier, or I<any of their children>.",
    "You may specify multiple identifiers, separated by commas",
    [at_most_one => 'taxon_name', 'taxon_id', 'base_name', 'base_id'],
    "!!Note that you may specify at most one of 'taxon_name', 'taxon_id', 'base_name', 'base_id'.",
    [param => 'exclude_id', POS_VALUE, { list => ','}],
    "Do not return any records whose associated taxonomic name is a child of the given name, specified by numeric identifier.",
    [param => 'person_no', POS_VALUE, { list => ','}],
    "Return only records whose entry was authorized by the given person or people, specified by numeric identifier.",
    [param => 'lngmin', DECI_VALUE],
    "",
    [param => 'lngmax', DECI_VALUE],
    "",
    [param => 'latmin', DECI_VALUE],
    "",
    [param => 'latmax', DECI_VALUE],
    "Return only records whose geographic location falls within the given bounding box.",
    "The longitude boundaries will be normalized to fall between -180 and 180, and will generate",
    "Two adjacent bounding boxes if the range crosses the antimeridian",
    "Note that if you specify one of these parameters then you must specify all four of them.",
    [together => 'lngmin', 'lngmax', 'latmin', 'latmax',
	{ error => "you must specify all of 'lngmin', 'lngmax', 'latmin', 'latmax' if you specify any of them" }],
    [param => 'loc', ANY_VALUE],		# This should be a geometry in WKT format
    "Return only records whose geographic location falls within the specified region, specified in WKT format.",
    [param => 'min_ma', DECI_VALUE(0)],
    "Return only records whose temporal locality is at least this old, specified in Ma.",
    [param => 'max_ma', DECI_VALUE(0)],
    "Return only records whose temporal locality is at most this old, specified in Ma.",
    [param => 'interval', ANY_VALUE],
    "Return only records whose temporal locality falls within the named geologic time interval.",
    [optional => 'time_strict', FLAG_VALUE],
    "If this parameter is specified, then return only records whose temporal locality falls strictly within the specified interval.",
    "Otherwise, all records whose temporal locality overlaps the specified interval will be returned";

ruleset $dv '1.1:coll_specifier' =>
    [param => 'id', POS_VALUE, { alias => 'coll_id' }],
    "The identifier of the collection you wish to retrieve";

ruleset $dv '1.1:coll_selector' =>
    "You can use the following parameter if you wish to retrieve information about",
    "a known list of collections, or to filter a known list against other criteria such as location or time.",
    "Only the records which match the other parameters that you specify will be returned.",
    [param => 'id', INT_VALUE, { list => ',', alias => 'coll_id' }],
    "A comma-separated list of collection identifiers.";

ruleset $dv '1.1:coll_display' =>
    [ignore => 'level'],
    "!!The following parameter indicates which information should be returned about each resulting name:",
    [param => 'show', ENUM_VALUE('bin','ref','sref','loc','time','taxa'), { list => ',' }],
    "The value of this parameter should be a comma-separated list of section names drawn",
    "From the list given below.  It defaults to C<basic>.";

ruleset $dv '1.1/colls/single' => 
    [require => '1.1:coll_specifier', { error => "you must specify a collection identifier, either in the URL or with the 'id' parameter" }],
    [allow => '1.1:coll_display'],
    "!> You can also use any of the L<common parameters|/data1.1/common_doc.html> with this request",
    [allow => '1.1:common_params'];

ruleset $dv '1.1/colls/list' => 
    [allow => '1.1:coll_selector'],
    [allow => '1.1:main_selector'],
    [allow => '1.1:coll_display'],
    "!> You can also use any of the L<common parameters|/data1.1/common_doc.html> with this request",
    [allow => '1.1:common_params'];

ruleset $dv '1.1:summary_display' => 
    [param => 'level', POS_VALUE, { default => 1 }],
    [param => 'show', ENUM_VALUE('ext','time','all'), { list => ',' }];

ruleset $dv '1.1/colls/summary' => 
    [allow => '1.1:coll_selector'],
    [allow => '1.1:main_selector'],
    [allow => '1.1:summary_display'],
    "!> You can also use any of the L<common parameters|/data1.1/common_doc.html> with this request",
    [allow => '1.1:common_params'];

ruleset $dv '1.1:toprank_selector' =>
    [param => 'show', ENUM_VALUE('formation', 'ref', 'author'), { list => ',' }];

ruleset $dv '1.1:colls/toprank' => 
    [require => '1.1:main_selector'],
    [require => '1.1:toprank_selector'],
    [allow => '1.1:common_params'];

ruleset $dv '1.1:taxon_specifier' => 
    [param => 'name', \&TaxonData::validNameSpec, { alias => 'taxon_name' }],
    "Return information about the most fundamental taxonomic name matching this string.",
    "The C<%> character may be used as a wildcard.",
    [param => 'id', POS_VALUE, { alias => 'taxon_id' }],
    "Return information about the taxonomic name corresponding to this identifier.",
    [at_most_one => 'name', 'id'],
    "!!You may not specify both C<name> and C<identifier> in the same query.",
    [optional => 'rank', \&TaxonData::validRankSpec],
    [optional => 'spelling', ENUM_VALUE('orig', 'current', 'exact'),
      { default => 'current' } ];

ruleset $dv '1.1:taxon_selector' =>
    "The following parameters are used to indicate a base taxon or taxa:",
    [param => 'name', \&TaxonData::validNameSpec, { alias => 'taxon_name', list => "," }],
    "Select the most fundamental taxon corresponding to the specified name(s).",
    "To specify more than one, separate them by commas.",
    "The C<%> character may be used as a wildcard.",
    [param => 'id', POS_VALUE, { list => ',', alias => 'base_id' }],
    "Selects the taxa corresponding to the specified identifier(s).",
    "You may specify more than one, separated by commas.",
    "!!The following parameters indicate which related taxonomic names to return:",
    [param => 'rel', ENUM_VALUE('self', 'synonyms', 'children', 'all_children', 
				'parents', 'all_parents', 'common_ancestor', 'all_taxa'),
      { default => 'self' } ],
    "Accepted values include:", "=over 4",
    "=item self", "Return information about the base taxon or taxa themselves.  This is the default.",
    "=item synonyms", "Return information about all synonyms of the base taxon or taxa.",
    "=item children", "Return information about the immediate children of the base taxon or taxa.",
    "=item all_children", "Return information about all taxa contained within the base taxon or taxa.",
    "=item parents", "Return information about the immediate parent of each base taxon.",
    "=item all_parents", "Return information about all taxa which contain any of the base taxa.",
    "=item common_ancestor", "Return information about the common ancestor of all of the base taxa.",
    "=item all_taxa", "Return information about all taxa in the database.",
    "You need not specify either C<name> or C<id> in this case.",
    "Use with caution, because the maximum data set returned may be as much as 80 MB.",
    [param => 'status', ENUM_VALUE('valid', 'senior', 'invalid', 'all'),
      { default => 'valid' } ],
    "Return only names that have the specified status.  Accepted values include:", "=over 4",
    "=item valid", "Return only valid names.  This is the default.",
    "=item senior", "Return only valid names that are not junior synonyms",
    "=item invalid", "Return only invalid names (e.g. nomen dubia).",
    "=item all", "Return all names.",
    [optional => 'spelling', ENUM_VALUE('orig', 'current', 'exact', 'all'),
      { default => 'current' } ];

ruleset $dv '1.1:taxon_filter' => 
    "The following parameters further filter the list of return values:",
    [optional => 'rank', \&TaxonData::validRankSpec],
    "Return only taxonomic names at the specified rank (e.g. 'genus').",
    [optional => 'extant', BOOLEAN_VALUE],
    "Return only extant or non-extant taxa.  Accepted values include C<yes>, C<no>, C<1>, C<0>, C<true>, C<false>.",
    [optional => 'depth', POS_VALUE];

ruleset $dv '1.1:taxon_display' => 
    "The following parameter indicates which information should be returned about each resulting name:",
    [optional => 'show', ENUM_VALUE('basic','full','ref','attr','app','applong',
				    'appfirst','size','nav'),
	{ list => ','}],
    "This parameter specifies what fields should be returned.  For the full list of fields,",
    "See the L<RESPONSE|#RESPONSE> section.  Its value should be a comma-separated list",
    "of section names, and defaults to C<basic>.",
    [optional => 'exact', FLAG_VALUE];

ruleset $dv '1.1/taxa/single' => 
    [require => '1.1:taxon_specifier',
	{ error => "you must specify either 'name' or 'id'" }],
    [allow => '1.1:taxon_display'],
    "!> You can also use any of the L<common parameters|/data1.1/common_doc.html> with this request.", 
    [allow => '1.1:common_params'];

ruleset $dv '1.1/taxa/list' => 
    [require => '1.1:taxon_selector',
	{ error => "you must specify one of 'name', 'id', 'status', 'base_name', 'base_id', 'leaf_name', 'leaf_id'" }],
    [allow => '1.1:taxon_filter'],
    [allow => '1.1:taxon_display'],
    "!> You can also use any of the L<common parameters|/data1.1/common_doc.html> with this request.", 
    [allow => '1.1:common_params'];

<<<<<<< HEAD
ruleset $dv '1.1:interval_selector' => 
    [param => 'order', ENUM_VALUE('older', 'younger'), { default => 'younger' }],
    [param => 'min_ma', DECI_VALUE(0)],
    [param => 'max_ma', DECI_VALUE(0)];
=======
ruleset '1.1:coll_specifier' =>
    [param => 'id', POS_VALUE, { alias => 'coll_id' }];

ruleset '1.1:coll_selector' =>
    [param => 'id', INT_LIST_PERMISSIVE(1), { alias => 'coll_id' }],
    [allow => '1.1:main_selector'];

ruleset '1.1:coll_display' =>
    [param => 'level', INT_VALUE(1,2)],
    [param => 'show', LIST_PERMISSIVE('bin','ref','sref','loc','time','taxa','occ','det')];

ruleset '1.1:colls/single' => 
    [require => '1.1:coll_specifier', { error => "you must specify a collection identifier, either in the URL or with the 'id' parameter" }],
    [allow => '1.1:coll_display'],
    [allow => '1.1:common_params'];

ruleset '1.1:colls/list' => 
    [allow => '1.1:coll_selector'],
    [allow => '1.1:coll_display'],
    [allow => '1.1:common_params'];

ruleset '1.1:summary_display' => 
    [param => 'level', INT_VALUE(1,2), { default => 1 }],
    [param => 'show', LIST_VALUE('ext','time','all')];

ruleset '1.1:colls/summary' => 
    [allow => '1.1:coll_selector'],
    [allow => '1.1:summary_display'],
    [allow => '1.1:common_params'];
>>>>>>> c9fd0afb

ruleset $dv '1.1:interval_specifier' =>
    [param => 'id', POS_VALUE],
    "Returns the interval corresponding to the specified identifier";

ruleset $dv '1.1/intervals/list' => 
    [allow => '1.1:interval_selector'],
    [allow => '1.1:common_params'];

ruleset $dv '1.1/intervals/single' => 
    [allow => '1.1:interval_specifier'],
    [allow => '1.1:common_params'];

ruleset $dv '1.1/config' =>
    "!> You can use any of the L<common parameters|/data1.1/common_doc.html> with this request.", 
    [allow => '1.1:common_params'];

ruleset $dv '1.1:person_selector' => 
    [param => 'name', ANY_VALUE];

ruleset $dv '1.1:person_specifier' => 
    [param => 'id', POS_VALUE, { alias => 'person_id' }];

ruleset $dv '1.1/people/single' => 
    [allow => '1.1:person_specifier'],
    [allow => '1.1:common_params'];

ruleset $dv '1.1/people/list' => 
    [require => '1.1:person_selector'],
    [allow => '1.1:common_params'];

ruleset $dv '1.1:refs_specifier' => 
    [param => 'id', POS_VALUE, { alias => 'ref_id' }];

ruleset $dv '1.1/refs/single' => 
    [require => '1.1:refs_specifier'],
    [allow => '1.1:common_params'];

ruleset $dv '1.1/refs/toprank' => 
    [require => '1.1:main_selector'],
    [allow => '1.1:common_params'];


# Configure the routes
# ====================

define_directory $ds '1.1' => { output => 'basic' };

# Miscellaneous

define_route $ds '1.1/config' => { class => 'ConfigData',
				   op => 'get',
				   docresp => 'basic',
				 };

define_route $ds '1.1/common' => { ruleset => '1.1:common_params',
				   doctitle => 'common parameters' };

define_route $ds '1.1/json' => { doctitle => 'JSON format' };

define_route $ds '1.1/xml' => { doctitle => 'XML format' };

define_route $ds '1.1/text' => { doctitle => 'text formats' };

# Intervals

define_directory $ds '1.1/intervals' => { class => 'IntervalData',
					  docresp => 'basic,ref' };

define_route $ds '1.1/intervals/single' => { op => 'get' };

define_route $ds '1.1/intervals/list' => { op => 'list' };

# Taxa

define_directory $ds '1.1/taxa' => { class => 'TaxonData',
				     docresp => 'basic,ref,attr,size,app,nav' };

define_route $ds '1.1/taxa/single' => { op => 'get' };

define_route $ds '1.1/taxa/list' => { op => 'list' };

# Collections

define_directory $ds '1.1/colls' => { class => 'CollectionData' };

define_route $ds '1.1/colls/single' => { op => 'get', 
					 output => 'single',
				         docresp => 'bin,ref,sref,loc,time,taxa'};

define_route $ds '1.1/colls/list' => { op => 'list', 
				       output => 'list',
				       docresp => 'bin,ref,sref,loc,time,taxa' };

define_route $ds '1.1/colls/summary' => { op => 'summary', 
					  output => 'summary',
					  docresp => 'summary,ext,summary_time' };

# Occurrences

define_directory $ds '1.1/occs' => { class => 'OccurrenceData' };

define_route $ds '1.1/occs/single' => { op => 'get' };

define_route $ds '1.1/occs/list' => { op => 'list' };

# People

define_directory $ds '1.1/people' => { class => 'PersonData' };

define_route $ds '1.1/people/single' => { op => 'get' };

define_route $ds '1.1/people/list' => { op => 'list' };

# References

define_directory $ds '1.1/refs' => { class => 'ReferenceData' };

define_route $ds '1.1/refs/single' => { op => 'get' };

define_route $ds '1.1/refs/list' => { op => 'list' };



# Send app pages

get '/testapp/:filename' => sub {
    
    $DB::single = 1;
    my $filename = param "filename";
    return send_file("testapp/$filename", streaming => 1);
};


get '/app/:filename' => sub {
    
    $DB::single = 1;
    my $filename = param "filename";
    return send_file("app/$filename", streaming => 1);
};


# Send style sheets

get qr{ ^ /data [\d.]* /css/(.*) }xs => sub {
    
    $DB::single = 1;
    my ($filename) = splat;
    send_file("css/$filename", streaming => 1);
};


# Translate old URLs without a version number (we assume they are 1.0).

get qr{/data(/.*)} => sub {
    
    my ($path) = splat;
    forward "/data1.0$path";
};


# If the given URL asks for documentation, provide that as best we can.  If
# the given path does not correspond to any known documentation, we provide
# a page explaining what went wrong and providing the proper URLs.

# Any path that is not interpreted above might be a request for documentation.

get qr{ ^ /data ( \d+ \. \d+ / (?: [^/.]* / )* )
	  (?: ( index | \w+_doc ) \. ( html | pod ) )? $ }xs => sub {
	    
    my ($path, $last, $suffix) = splat;
    
    $DB::single = 1;
    $path .= $last unless !defined $last || $last eq 'index';
    $path =~ s{/$}{};
    $path =~ s{_doc}{};
    
    $ds->send_documentation( $path, { format => $suffix } );
};


get qr{ ^ /data ( \d+ \. \d+ (?: / [^/.]+ )* $ ) } => sub {
    
    my ($path) = splat;
    
    $DB::single = 1;
    
    $ds->send_documentation( $path, { format => 'html' } );
};


# Any path that ends in a suffix is a request for an operation.

get qr{ ^ /data ( \d+ \. \d+ / (?: [^/.]* / )* \w+ ) \. (\w+) }xs => sub {
    
    my ($path, $suffix) = splat;
    
    $DB::single = 1;
    
    # If the path ends in a number, replace it by 'ID' and add the parameter
    # as 'id'.
    
    if ( $path =~ qr{ (\d+) $ }xs )
    {
	params->{id} = $1;
	$path =~ s{\d+$}{single};
    }
    
    $ds->execute_operation( $path, { format => $suffix } );
};



# get '/data1.1/config_doc.:ct' => sub {
    
#     sendDocumentation({ path => '1.1/config',
# 			file => '1.1/config_doc.tt',
# 			class => 'ConfigQuery',
# 		        output => ['single'] });
# };

# get '/data1.1/common_doc.:ct' => sub {

#     sendDocumentation({ params => '1.1:common_params', 
# 			file => '1.1/common_doc.tt',
# 			title => 'common parameters' });
# };

# Taxa

# get qr{/data1.1/taxa(?:|/|/index.html?)} => sub {

#     sendDocumentation({ class => 'TaxonQuery',
# 			path => '1.1/taxa/index' });
# };

# get '/data1.1/taxa/single.:ct' => sub {

#     querySingle({ class => 'TaxonQuery',
# 		  path => '1.1/taxa/single',
# 		  op => 'single' });
# };

# get '/data1.1/taxa/single_doc.:ct' => sub {
    
#     sendDocumentation({ class => 'TaxonQuery',
# 			path => '1.1/taxa/single',
# 		        output => ['single', 'nav'] });
# };

# get '/data1.1/taxa/list.:ct' => sub {

#     queryMultiple({ class => 'TaxonQuery',
# 		    path => '1.1/taxa/list',
# 		    op => 'list' });
# };

# get '/data1.1/taxa/all.:ct' => sub {

#     queryMultiple({ class => 'TaxonQuery',
# 		    path => '1.1/taxa/list',
# 		    op => 'list' });
# };

# get '/data1.1/taxa/hierarchy.:ct' => sub {

#     queryMultiple({ class => 'TaxonQuery',
# 		    path => '1.1/taxa/list',
# 		    op => 'hierarchy' });
# };

# get '/data1.1/taxa/:id.:ct' => sub {

#     querySingle({ class => 'TaxonQuery',
# 		  path => '1.1/taxa/single',
# 		  op => 'single' });
# };

# # Collections

# get '/data1.1/colls/single.:ct' => sub {
    
#     querySingle('CollectionQuery', v => '1.1',
# 		validation => '1.1/colls/single',
# 		op => 'single');
# };

# get '/data1.1/colls/list.:ct' => sub {

#     queryMultiple('CollectionQuery', v => '1.1',
# 		  validation => '1.1/colls/list',
# 		  op => 'list');
# };

# get '/data1.1/colls/list_doc.:ct' => sub {

#     sendDocumentation({ class => 'CollectionQuery',
# 			path => '1.1/colls/list',
# 			output => ['single', 'attr', 'ref', 'author', 'bin', 'formation'] });
    
# };

# get '/data1.1/colls/all.:ct' => sub {

#     queryMultiple('CollectionQuery', v => '1.1',
# 		  validation => '1.1/colls/list',
# 		  op => 'list');
# };

# get '/data1.1/colls/toprank.:ct' => sub {

#     queryMultiple('CollectionQuery', v => '1.1',
# 		  validation => '1.1/colls/toprank',
# 		  op => 'toprank');
# };

# get '/data1.1/colls/summary.:ct' => sub {

#     queryMultiple('CollectionQuery', v => '1.1',
# 		  validation => '1.1/colls/summary',
# 		  op => 'summary');
# };

# get '/data1.1/colls/:id.:ct' => sub {
    
#     returnErrorResult({}, "404 Not found") unless params('id') =~ /^[0-9]+$/;
#     querySingle('CollectionQuery', v => '1.1',
# 		validation => '1.1/colls/single',
# 		op => 'single');
# };

# get '/data1.1/intervals/list.:ct' => sub {

#     queryMultiple('IntervalQuery', v => '1.1',
# 		  validation => '1.1/intervals',
# 		  op => 'list');
# };

# get '/data1.1/intervals/hierarchy.:ct' => sub {
    
#     queryMultiple('IntervalQuery', v => '1.1',
# 		  validation => '1.1/intervals',
# 		  op => 'hierarchy');
# };

# get '/data1.1/people/list.:ct' => sub {
    
#     queryMultiple('PersonQuery', v => '1.1',
# 		  validation => '1.1/people/list', op => 'list');
# };

# get '/data1.1/people/single.:ct' => sub {

#     querySingle('PersonQuery', v => '1.1',
# 		  validation => '1.1/people/single', op => 'single');
# };

# get '/data1.1/people/:id.:ct' => sub {
    
#     returnErrorResult({}, "404 Not found") unless params('id') =~ /^[0-9]+$/;
#     querySingle('PersonQuery', v => '1.1',
# 		validation => '1.1/people/single', op => 'single');
# };

# Any other URL beginning with '/data1.1/' is an error.

get qr{(.*)} => sub {

    my ($path) = splat;
    $DB::single = 1;
    $ds->error_result("", "html", "404 The resource you requested was not found.");
};


1;


dance;

<|MERGE_RESOLUTION|>--- conflicted
+++ resolved
@@ -272,12 +272,11 @@
     "!> You can also use any of the L<common parameters|/data1.1/common_doc.html> with this request.", 
     [allow => '1.1:common_params'];
 
-<<<<<<< HEAD
 ruleset $dv '1.1:interval_selector' => 
     [param => 'order', ENUM_VALUE('older', 'younger'), { default => 'younger' }],
     [param => 'min_ma', DECI_VALUE(0)],
     [param => 'max_ma', DECI_VALUE(0)];
-=======
+
 ruleset '1.1:coll_specifier' =>
     [param => 'id', POS_VALUE, { alias => 'coll_id' }];
 
@@ -307,7 +306,6 @@
     [allow => '1.1:coll_selector'],
     [allow => '1.1:summary_display'],
     [allow => '1.1:common_params'];
->>>>>>> c9fd0afb
 
 ruleset $dv '1.1:interval_specifier' =>
     [param => 'id', POS_VALUE],
