#!/opt/local/bin/perl
# 
# Paleobiology Data Services
# 
# This application provides data services that query the Paleobiology Database
# (MySQL version).  It is implemented using the Perl Dancer framework.
# 
# Author: Michael McClennen <mmcclenn@geology.wisc.edu>

use strict;

package PBDB_Data;

use Dancer;

use HTTP::Validate qw( :validators );
use Template;
use Try::Tiny;
use Scalar::Util qw(blessed);
#use Pod::Simple::HTML;
#use Pod::Simple::Text;

use DataService;

use ConfigData;
use IntervalData;
use TaxonData;
use CollectionData;
use PersonData;



# If we were called from the command line with 'GET' as the first argument,
# then assume we are running in debug mode.

if ( defined $ARGV[0] and $ARGV[0] eq 'GET' )
{
    set apphandler => 'Debug';
    set logger => 'console';
    
    our($DEBUG) = 1;
}


# Instantiate the request validator.

my $dv = HTTP::Validate->new();

# Instantiate the data service.

my $ds = DataService->new({ validator => $dv,
			    response_selector => 'show',
			    default_limit => 500,
			    stream_threshold => 20480,
			    public_access => 1,
			    needs_dbh => 1 });


# Specify the parameters we will accept, and the acceptable value types for
# each of them.

ruleset $dv '1.1:common_params' => 
    "The following parameter is used with most requests:",
    [param => 'show', ANY_VALUE],
    "Return extra result fields in addition to the basic fields.  The value should be a comma-separated",
    "list of values corresponding to the sections listed in the response documentation for the URL path",
    "that you are using.  If you include, e.g. 'app', then all of the fields whose section is C<app>",
    "will be included in the result set.\n",
    "You can use this parameter to tailor the result to your particular needs.",
    "If you do not include it then you will usually get back only the fields",
    "labelled C<basic>.  For more information, see the documentation pages",
    "for the individual URL paths.", "=back",
    "!!The following parameters can be used with all requests:",
    [content_type => 'ct', 'json', 'xml', 'txt=text/plain', 'tsv=text/tab-separated-values', 'csv', 
    	{ key => 'output_format' }],
    [optional => 'limit', POS_ZERO_VALUE, ENUM_VALUE('all'), 
      { error => "acceptable values for 'limit' are a positive integer, 0, or 'all'",
	default => 500 } ],
    "Limits the number of records returned.  The value may be a positive integer, zero, or C<all>.  Defaults to 500.",
    [optional => 'offset', POS_ZERO_VALUE],
    "Returned records start at this offset in the result set.  The value may be a positive integer or zero.",
    [optional => 'count', FLAG_VALUE],
    "If specified, then the response includes the number of records found and the number returned.",
    "This is ignored for the text formats (csv, tsv, txt) because they provide no way to fit this information in.",
    [optional => 'vocab', ENUM_VALUE('dwc', 'com', 'pbdb')],
    "Selects the vocabulary used to name the fields in the response.  You only need to use this if",
    "you want to override the default vocabulary for your selected format.",
    "Possible values include:", "=over",
    "=item pbdb", "The PBDB classic field names.  This is the default for text format responses (csv, tsv, txt).",
    "=item dwc", "Darwin Core element names.  This is the default for XML responses.",
    "Note that many fields are not represented in this vocabulary, because of limitations of the Darwin Core element set.",
    "=item com", "3-character abbreviated (\"compact\") field names.  This is the default for JSON responses.",
    "!!The following parameters are only relevant to the text formats (csv, tsv, txt):",
    [optional => 'no_header', FLAG_VALUE],
    "If specified, then the header line (which gives the field names) is omitted.",
    [optional => 'linebreak', ENUM_VALUE('cr','crlf'), { default => 'crlf' }],
    "Specifies the linebreak character sequence.  The value may be either 'cr' or 'crlf', and defaults to the latter.",
    [ignore => 'splat'];

ruleset $dv '1.1:main_selector' =>
    "The following parameters can be used to specify which records to return.  Except as specified below, you can use these in combination:",
    [param => 'clust_id', INT_VALUE, { list => ',' }],
    "Return only records associated with the specified geographic clusters.",
    [param => 'taxon_name', \&TaxonData::validNameSpec],
    "Return only records associated with the specified taxonomic name(s).  You may specify multiple names, separated by commas.",
    [param => 'taxon_id', POS_VALUE, { list => ','}],
    "Return only records associated with the specified taxonomic name(s), specified by numeric identifier.",
    "You may specify multiple identifiers, separated by commas.",
    [param => 'base_name', \&TaxonData::validNameSpec, { list => ',' }],
    "Return only records associated with the specified taxonomic name(s), or I<any of their children>.",
    "You may specify multiple names, separated by commas.",
    [param => 'base_id', POS_VALUE, { list => ',' }],
    "Return only records associated with the specified taxonomic name(s), specified by numeric identifier, or I<any of their children>.",
    "You may specify multiple identifiers, separated by commas.",
    "Note that you may specify at most one of 'taxon_name', 'taxon_id', 'base_name', 'base_id'.",
    [at_most_one => 'taxon_name', 'taxon_id', 'base_name', 'base_id'],
    [param => 'exclude_id', POS_VALUE, { list => ','}],
    "Exclude any records whose associated taxonomic name is a child of the given name or names, specified by numeric identifier.",
    [param => 'person_id', POS_VALUE, { list => ','}],
    "Return only records whose entry was authorized by the given person or people, specified by numeric identifier.",
    [param => 'lngmin', DECI_VALUE],
    "",
    [param => 'lngmax', DECI_VALUE],
    "",
    [param => 'latmin', DECI_VALUE],
    "",
    [param => 'latmax', DECI_VALUE],
    "Return only records whose geographic location falls within the given bounding box.",
    "The longitude boundaries will be normalized to fall between -180 and 180, and will generate",
    "two adjacent bounding boxes if the range crosses the antimeridian",
    "Note that if you specify one of these parameters then you must specify all four of them.",
    [together => 'lngmin', 'lngmax', 'latmin', 'latmax',
	{ error => "you must specify all of 'lngmin', 'lngmax', 'latmin', 'latmax' if you specify any of them" }],
    [param => 'loc', ANY_VALUE],		# This should be a geometry in WKT format
    "Return only records whose geographic location falls within the specified geometry, specified in WKT format.",
    [param => 'continent', ANY_VALUE],
    "Return only records whose geographic location falls within the specified continents.  The list of accepted",
    "continents can be retrieved via L</data1.1/config>.",
    [param => 'min_ma', DECI_VALUE(0)],
    "Return only records whose temporal locality is at least this old, specified in Ma.",
    [param => 'max_ma', DECI_VALUE(0)],
    "Return only records whose temporal locality is at most this old, specified in Ma.",
    [param => 'interval_id', POS_VALUE],
    "Return only records whose temporal locality falls within the given geologic time interval, specified by numeric identifier.",
    [param => 'interval', ANY_VALUE],
    "Return only records whose temporal locality falls within the named geologic time interval.",
    [at_most_one => 'interval_id', 'interval'],
    [optional => 'time_overlap', FLAG_VALUE],
    "If this parameter is specified, then return all records whose temporal locality overlaps the specified time interval.",
    "Otherwise, only records whose temporal locality falls strictly within the specified interval will be returned";

ruleset $dv '1.1:coll_specifier' =>
    [param => 'id', POS_VALUE, { alias => 'coll_id' }],
    "The identifier of the collection you wish to retrieve";

ruleset $dv '1.1:coll_selector' =>
    "You can use the following parameter if you wish to retrieve information about",
    "a known list of collections, or to filter a known list against other criteria such as location or time.",
    "Only the records which match the other parameters that you specify will be returned.",
    [param => 'id', INT_VALUE, { list => ',', alias => 'coll_id' }],
    "A comma-separated list of collection identifiers.";

ruleset $dv '1.1:coll_display' =>
    "The following parameter indicates which information should be returned about each resulting name:",
<<<<<<< HEAD
    [param => 'show', ENUM_VALUE('bin','ref','sref','loc','time','taxa'), { list => ',' }],
=======
    [param => 'show', ENUM_VALUE('bin','attr','ref','ent','loc','time','taxa','rem','all'), { list => ',' }],
>>>>>>> 10a13011
    "The value of this parameter should be a comma-separated list of section names drawn",
    "From the list given below.  It defaults to C<basic>.",
    [ignore => 'level'];

ruleset $dv '1.1/colls/single' => 
    [require => '1.1:coll_specifier', { error => "you must specify a collection identifier, either in the URL or with the 'id' parameter" }],
    [allow => '1.1:coll_display'],
    "!> You can also use any of the L<common parameters|/data1.1/common_doc.html> with this request",
    [allow => '1.1:common_params'];

ruleset $dv '1.1/colls/list' => 
    [allow => '1.1:coll_selector'],
    [allow => '1.1:main_selector'],
    [allow => '1.1:coll_display'],
    "!> You can also use any of the L<common parameters|/data1.1/common_doc.html> with this request",
    [allow => '1.1:common_params'];

ruleset $dv '1.1:summary_display' => 
    [param => 'level', POS_VALUE, { default => 1 }],
    [param => 'show', ENUM_VALUE('ext','time','all'), { list => ',' }];

ruleset $dv '1.1/colls/summary' => 
    [allow => '1.1:coll_selector'],
    [allow => '1.1:main_selector'],
    [allow => '1.1:summary_display'],
    "!> You can also use any of the L<common parameters|/data1.1/common_doc.html> with this request",
    [allow => '1.1:common_params'];

ruleset $dv '1.1:toprank_selector' =>
    [param => 'show', ENUM_VALUE('formation', 'ref', 'author'), { list => ',' }];

ruleset $dv '1.1:colls/toprank' => 
    [require => '1.1:main_selector'],
    [require => '1.1:toprank_selector'],
    [allow => '1.1:common_params'];

ruleset $dv '1.1:taxon_specifier' => 
    [param => 'name', \&TaxonData::validNameSpec, { alias => 'taxon_name' }],
    "Return information about the most fundamental taxonomic name matching this string.",
    "The C<%> character may be used as a wildcard.",
    [param => 'id', POS_VALUE, { alias => 'taxon_id' }],
    "Return information about the taxonomic name corresponding to this identifier.",
    [at_most_one => 'name', 'id'],
    "!!You may not specify both C<name> and C<identifier> in the same query.",
    [optional => 'rank', \&TaxonData::validRankSpec],
    [optional => 'spelling', ENUM_VALUE('orig', 'current', 'exact'),
      { default => 'current' } ];

ruleset $dv '1.1:taxon_selector' =>
    "The following parameters are used to indicate a base taxon or taxa:",
    [param => 'name', \&TaxonData::validNameSpec, { alias => 'taxon_name', list => "," }],
    "Select the most fundamental taxon corresponding to the specified name(s).",
    "To specify more than one, separate them by commas.",
    "The C<%> character may be used as a wildcard.",
    [param => 'id', POS_VALUE, { list => ',', alias => 'base_id' }],
    "Selects the taxa corresponding to the specified identifier(s).",
    "You may specify more than one, separated by commas.",
    "!!The following parameters indicate which related taxonomic names to return:",
    [param => 'rel', ENUM_VALUE('self', 'synonyms', 'children', 'all_children', 
				'parents', 'all_parents', 'common_ancestor', 'all_taxa'),
      { default => 'self' } ],
    "Accepted values include:", "=over 4",
    "=item self", "Return information about the base taxon or taxa themselves.  This is the default.",
    "=item synonyms", "Return information about all synonyms of the base taxon or taxa.",
    "=item children", "Return information about the immediate children of the base taxon or taxa.",
    "=item all_children", "Return information about all taxa contained within the base taxon or taxa.",
    "=item parents", "Return information about the immediate parent of each base taxon.",
    "=item all_parents", "Return information about all taxa which contain any of the base taxa.",
    "=item common_ancestor", "Return information about the common ancestor of all of the base taxa.",
    "=item all_taxa", "Return information about all taxa in the database.",
    "You need not specify either C<name> or C<id> in this case.",
    "Use with caution, because the maximum data set returned may be as much as 80 MB.",
    [param => 'status', ENUM_VALUE('valid', 'senior', 'invalid', 'all'),
      { default => 'valid' } ],
    "Return only names that have the specified status.  Accepted values include:", "=over 4",
    "=item valid", "Return only valid names.  This is the default.",
    "=item senior", "Return only valid names that are not junior synonyms",
    "=item invalid", "Return only invalid names (e.g. nomen dubia).",
    "=item all", "Return all names.",
    [optional => 'spelling', ENUM_VALUE('orig', 'current', 'exact', 'all'),
      { default => 'current' } ];

ruleset $dv '1.1:taxon_filter' => 
    "The following parameters further filter the list of return values:",
    [optional => 'rank', \&TaxonData::validRankSpec],
    "Return only taxonomic names at the specified rank (e.g. 'genus').",
    [optional => 'extant', BOOLEAN_VALUE],
    "Return only extant or non-extant taxa.  Accepted values include C<yes>, C<no>, C<1>, C<0>, C<true>, C<false>.",
    [optional => 'depth', POS_VALUE];

ruleset $dv '1.1:taxon_display' => 
    "The following parameter indicates which information should be returned about each resulting name:",
    [optional => 'show', ENUM_VALUE('ref','attr','app','applong',
				    'appfirst','size','nav'),
	{ list => ','}],
    "This parameter specifies what fields should be returned.  For the full list of fields,",
    "See the L<RESPONSE|#RESPONSE> section.  Its value should be a comma-separated list",
    "of section names, and defaults to C<basic>.",
    [optional => 'exact', FLAG_VALUE];

ruleset $dv '1.1/taxa/single' => 
    [require => '1.1:taxon_specifier',
	{ error => "you must specify either 'name' or 'id'" }],
    [allow => '1.1:taxon_display'],
    "!> You can also use any of the L<common parameters|/data1.1/common_doc.html> with this request.", 
    [allow => '1.1:common_params'];

ruleset $dv '1.1/taxa/list' => 
    [require => '1.1:taxon_selector',
	{ error => "you must specify one of 'name', 'id', 'status', 'base_name', 'base_id', 'leaf_name', 'leaf_id'" }],
    [allow => '1.1:taxon_filter'],
    [allow => '1.1:taxon_display'],
    "!> You can also use any of the L<common parameters|/data1.1/common_doc.html> with this request.", 
    [allow => '1.1:common_params'];

ruleset $dv '1.1:interval_selector' => 
    [param => 'scale', POS_VALUE, { list => ',' }],
    "Return intervals from the specified time scale(s) should be returned.",
    [param => 'min_ma', DECI_VALUE(0)],
<<<<<<< HEAD
    [param => 'max_ma', DECI_VALUE(0)];
=======
    [param => 'max_ma', DECI_VALUE(0)],
    [param => 'order', ENUM_VALUE('older', 'younger'), { default => 'younger' }],
    "Return the intervals in order starting as specified.  Possible values include 'older', 'younger'.  Defaults to 'younger'.";
>>>>>>> 10a13011

ruleset $dv '1.1:interval_specifier' =>
    [param => 'id', POS_VALUE],
    "Returns the interval corresponding to the specified identifier";

ruleset $dv '1.1/intervals/list' => 
    [allow => '1.1:interval_selector'],
    [allow => '1.1:common_params'];

ruleset $dv '1.1/intervals/single' => 
    [allow => '1.1:interval_specifier'],
    [allow => '1.1:common_params'];

ruleset $dv '1.1/config' =>
    "!> You can use any of the L<common parameters|/data1.1/common_doc.html> with this request.", 
    [allow => '1.1:common_params'];

ruleset $dv '1.1:person_selector' => 
    [param => 'name', ANY_VALUE];

ruleset $dv '1.1:person_specifier' => 
    [param => 'id', POS_VALUE, { alias => 'person_id' }];

ruleset $dv '1.1/people/single' => 
    [allow => '1.1:person_specifier'],
    [allow => '1.1:common_params'];

ruleset $dv '1.1/people/list' => 
    [require => '1.1:person_selector'],
    [allow => '1.1:common_params'];

ruleset $dv '1.1:refs_specifier' => 
    [param => 'id', POS_VALUE, { alias => 'ref_id' }];

ruleset $dv '1.1/refs/single' => 
    [require => '1.1:refs_specifier'],
    [allow => '1.1:common_params'];

ruleset $dv '1.1/refs/toprank' => 
    [require => '1.1:main_selector'],
    [allow => '1.1:common_params'];


# Configure the routes
# ====================

define_directory $ds '1.1' => { output => 'basic' };

# Miscellaneous

define_route $ds '1.1/config' => { class => 'ConfigData',
				   op => 'get',
				   docresp => 'basic',
				 };

define_route $ds '1.1/common' => { ruleset => '1.1:common_params',
				   doctitle => 'common parameters' };

define_route $ds '1.1/json' => { doctitle => 'JSON format' };

define_route $ds '1.1/xml' => { doctitle => 'XML format' };

define_route $ds '1.1/text' => { doctitle => 'text formats' };

# Intervals

define_directory $ds '1.1/intervals' => { class => 'IntervalData',
					  docresp => 'basic,ref' };

define_route $ds '1.1/intervals/single' => { op => 'get' };

define_route $ds '1.1/intervals/list' => { op => 'list' };

# Taxa

define_directory $ds '1.1/taxa' => { class => 'TaxonData',
				     docresp => 'basic,ref,attr,size,app,nav' };

define_route $ds '1.1/taxa/single' => { op => 'get' };

define_route $ds '1.1/taxa/list' => { op => 'list' };

# Collections

define_directory $ds '1.1/colls' => { class => 'CollectionData' };

define_route $ds '1.1/colls/single' => { op => 'get', 
					 output => 'basic',
				         docresp => 'bin,ref,sref,loc,time,taxa'};

define_route $ds '1.1/colls/list' => { op => 'list', 
				       output => 'basic',
				       docresp => 'bin,ref,sref,loc,time,taxa' };

define_route $ds '1.1/colls/summary' => { op => 'summary', 
					  output => 'summary',
					  docresp => 'summary,ext,summary_time' };

# Occurrences

define_directory $ds '1.1/occs' => { class => 'OccurrenceData' };

define_route $ds '1.1/occs/single' => { op => 'get' };

define_route $ds '1.1/occs/list' => { op => 'list' };

# People

define_directory $ds '1.1/people' => { class => 'PersonData' };

define_route $ds '1.1/people/single' => { op => 'get' };

define_route $ds '1.1/people/list' => { op => 'list' };

# References

define_directory $ds '1.1/refs' => { class => 'ReferenceData' };

define_route $ds '1.1/refs/single' => { op => 'get' };

define_route $ds '1.1/refs/list' => { op => 'list' };



# Send app pages

get '/testapp/:filename' => sub {
    
    $DB::single = 1;
    my $filename = param "filename";
    return send_file("testapp/$filename", streaming => 1);
};


# Send style sheets

get qr{ ^ /data [\d.]* /css/(.*) }xs => sub {
    
    $DB::single = 1;
    my ($filename) = splat;
    send_file("css/$filename", streaming => 1);
};


# Any path starting with /data/... or just /data should display the list of
# available versions.

get qr{ ^ /data (?: / $ | / .* \. ( html | pod ) )? $ }xs => sub {
    
    my ($path, $suffix) = splat;
    
    $DB::single = 1;
    $ds->send_documentation( "/version_list.tt", { format => $suffix } );
};


# If the given URL asks for documentation, provide that as best we can.  If
# the given path does not correspond to any known documentation, we provide
# a page explaining what went wrong and providing the proper URLs.

# Any path that is not interpreted above might be a request for documentation.

get qr{ ^ /data ( \d+ \. \d+ / (?: [^/.]* / )* )
	  (?: ( index | \w+_doc ) \. ( html | pod ) )? $ }xs => sub {
	    
    my ($path, $last, $suffix) = splat;
    
    $DB::single = 1;
    $path .= $last unless !defined $last || $last eq 'index';
    $path =~ s{/$}{};
    $path =~ s{_doc}{};
    
    $ds->send_documentation( $path, { format => $suffix } );
};


get qr{ ^ /data ( \d+ \. \d+ (?: / [^/.]+ )* $ ) }xs => sub {
    
    my ($path) = splat;
    
    $DB::single = 1;
    
    $ds->send_documentation( $path, { format => 'html' } );
};


# Any path that ends in a suffix is a request for an operation.

get qr{ ^ /data ( \d+ \. \d+ / (?: [^/.]* / )* \w+ ) \. (\w+) }xs => sub {
    
    my ($path, $suffix) = splat;
    
    $DB::single = 1;
    
    # If the path ends in a number, replace it by 'ID' and add the parameter
    # as 'id'.
    
    if ( $path =~ qr{ (\d+) $ }xs )
    {
	params->{id} = $1;
	$path =~ s{\d+$}{single};
    }
    
    $ds->execute_operation( $path, { format => $suffix } );
};



# get '/data1.1/config_doc.:ct' => sub {
    
#     sendDocumentation({ path => '1.1/config',
# 			file => '1.1/config_doc.tt',
# 			class => 'ConfigQuery',
# 		        output => ['single'] });
# };

# get '/data1.1/common_doc.:ct' => sub {

#     sendDocumentation({ params => '1.1:common_params', 
# 			file => '1.1/common_doc.tt',
# 			title => 'common parameters' });
# };

# Taxa

# get qr{/data1.1/taxa(?:|/|/index.html?)} => sub {

#     sendDocumentation({ class => 'TaxonQuery',
# 			path => '1.1/taxa/index' });
# };

# get '/data1.1/taxa/single.:ct' => sub {

#     querySingle({ class => 'TaxonQuery',
# 		  path => '1.1/taxa/single',
# 		  op => 'single' });
# };

# get '/data1.1/taxa/single_doc.:ct' => sub {
    
#     sendDocumentation({ class => 'TaxonQuery',
# 			path => '1.1/taxa/single',
# 		        output => ['single', 'nav'] });
# };

# get '/data1.1/taxa/list.:ct' => sub {

#     queryMultiple({ class => 'TaxonQuery',
# 		    path => '1.1/taxa/list',
# 		    op => 'list' });
# };

# get '/data1.1/taxa/all.:ct' => sub {

#     queryMultiple({ class => 'TaxonQuery',
# 		    path => '1.1/taxa/list',
# 		    op => 'list' });
# };

# get '/data1.1/taxa/hierarchy.:ct' => sub {

#     queryMultiple({ class => 'TaxonQuery',
# 		    path => '1.1/taxa/list',
# 		    op => 'hierarchy' });
# };

# get '/data1.1/taxa/:id.:ct' => sub {

#     querySingle({ class => 'TaxonQuery',
# 		  path => '1.1/taxa/single',
# 		  op => 'single' });
# };

# # Collections

# get '/data1.1/colls/single.:ct' => sub {
    
#     querySingle('CollectionQuery', v => '1.1',
# 		validation => '1.1/colls/single',
# 		op => 'single');
# };

# get '/data1.1/colls/list.:ct' => sub {

#     queryMultiple('CollectionQuery', v => '1.1',
# 		  validation => '1.1/colls/list',
# 		  op => 'list');
# };

# get '/data1.1/colls/list_doc.:ct' => sub {

#     sendDocumentation({ class => 'CollectionQuery',
# 			path => '1.1/colls/list',
# 			output => ['single', 'attr', 'ref', 'author', 'bin', 'formation'] });
    
# };

# get '/data1.1/colls/all.:ct' => sub {

#     queryMultiple('CollectionQuery', v => '1.1',
# 		  validation => '1.1/colls/list',
# 		  op => 'list');
# };

# get '/data1.1/colls/toprank.:ct' => sub {

#     queryMultiple('CollectionQuery', v => '1.1',
# 		  validation => '1.1/colls/toprank',
# 		  op => 'toprank');
# };

# get '/data1.1/colls/summary.:ct' => sub {

#     queryMultiple('CollectionQuery', v => '1.1',
# 		  validation => '1.1/colls/summary',
# 		  op => 'summary');
# };

# get '/data1.1/colls/:id.:ct' => sub {
    
#     returnErrorResult({}, "404 Not found") unless params('id') =~ /^[0-9]+$/;
#     querySingle('CollectionQuery', v => '1.1',
# 		validation => '1.1/colls/single',
# 		op => 'single');
# };

# get '/data1.1/intervals/list.:ct' => sub {

#     queryMultiple('IntervalQuery', v => '1.1',
# 		  validation => '1.1/intervals',
# 		  op => 'list');
# };

# get '/data1.1/intervals/hierarchy.:ct' => sub {
    
#     queryMultiple('IntervalQuery', v => '1.1',
# 		  validation => '1.1/intervals',
# 		  op => 'hierarchy');
# };

# get '/data1.1/people/list.:ct' => sub {
    
#     queryMultiple('PersonQuery', v => '1.1',
# 		  validation => '1.1/people/list', op => 'list');
# };

# get '/data1.1/people/single.:ct' => sub {

#     querySingle('PersonQuery', v => '1.1',
# 		  validation => '1.1/people/single', op => 'single');
# };

# get '/data1.1/people/:id.:ct' => sub {
    
#     returnErrorResult({}, "404 Not found") unless params('id') =~ /^[0-9]+$/;
#     querySingle('PersonQuery', v => '1.1',
# 		validation => '1.1/people/single', op => 'single');
# };

# Any other URL beginning with '/data1.1/' is an error.

get qr{(.*)} => sub {

    my ($path) = splat;
    $DB::single = 1;
    $ds->error_result("", "html", "404 The resource you requested was not found.");
};


1;


dance;

<|MERGE_RESOLUTION|>--- conflicted
+++ resolved
@@ -162,11 +162,7 @@
 
 ruleset $dv '1.1:coll_display' =>
     "The following parameter indicates which information should be returned about each resulting name:",
-<<<<<<< HEAD
-    [param => 'show', ENUM_VALUE('bin','ref','sref','loc','time','taxa'), { list => ',' }],
-=======
     [param => 'show', ENUM_VALUE('bin','attr','ref','ent','loc','time','taxa','rem','all'), { list => ',' }],
->>>>>>> 10a13011
     "The value of this parameter should be a comma-separated list of section names drawn",
     "From the list given below.  It defaults to C<basic>.",
     [ignore => 'level'];
@@ -286,13 +282,9 @@
     [param => 'scale', POS_VALUE, { list => ',' }],
     "Return intervals from the specified time scale(s) should be returned.",
     [param => 'min_ma', DECI_VALUE(0)],
-<<<<<<< HEAD
-    [param => 'max_ma', DECI_VALUE(0)];
-=======
     [param => 'max_ma', DECI_VALUE(0)],
     [param => 'order', ENUM_VALUE('older', 'younger'), { default => 'younger' }],
     "Return the intervals in order starting as specified.  Possible values include 'older', 'younger'.  Defaults to 'younger'.";
->>>>>>> 10a13011
 
 ruleset $dv '1.1:interval_specifier' =>
     [param => 'id', POS_VALUE],
