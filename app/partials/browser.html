--- conflicted
+++ resolved
@@ -1,10 +1,9 @@
-<<<<<<< HEAD
 <div class="boundedSection" name="pbdb_phylo">
   <form ng-submit="nameEntered()">
     <input type="text" class="form-control" id="taxonInput" ng-model="name_entry" placeholder="Enter a taxonomic name:"/>
   </form>
 
-  <div class="focalTaxon" ng-class="{ extinct: focal_taxon.ext=='no' }" name="focal_taxon_box">
+  <div class="focalTaxon" ng-class="{ extinct: focal_taxon.exs==0 }" name="focal_taxon_box">
     <table class="table table-hover">
       <tr ng-repeat="taxon in focal_parents">
         <td>
@@ -15,65 +14,14 @@
         <td>
           <p class="taxonTitle" ng-bind="taxonTitle(focal_taxon)"></p>
           <p class="taxonAttr" ng-bind="focal_taxon.att"></p>
+          <p class="laAttr" ng-bind="taxonFirstapp(focal_taxon)"></p>
+          <p class="laAttr" ng-bind="taxonLastapp(focal_taxon)"></p>
           <a id="showTaxonOnMap" href=""><i class="icon-globe icon-2x"></i></a>
           <a id="exclude" href="">Exclude</a>
         </td>
       </tr>
     </table>
 
-=======
-<div class="container">
-  <div class="row">
-    <div class="col-2">
-      <p>The Paleobiology Database</p>
-      <p>&nbsp;</p>
-      <p>&nbsp;</p>
-      <select ng-model="subTaxonOrder">
-	<option value="size.desc">Size</option>
-	<option value="name">Alphabetical</option>
-      </select>
-    </div>
-    <div class="col-10">
-      <div id="pbdb_map">
-	<p>[The map goes here]</p>
-      </div>
-      <div id="pbdb_time">
-	<p>[The time bar goes here]</p>
-      </div>
-      <div class="boundedSection" name="pbdb_phylo">
-	
-	<form ng-submit="nameEntered()">
-	  <p style="margin-top: 0px">Enter a taxonomic name: <input type="text" size="40" ng-model="name_entry" />
-	  <button ng-click="nameEntered()">Select</button></p>
-	</form>
-	
-	<div class="taxonParents">
-	  <p ng-repeat="taxon in focal_parents">
-	  <a href="#{{taxonRoute2(taxon)}}" ng-class="{immediateParent: $last, extinct: taxon.exs==0 }" ng-click="jumpTaxon(taxon)">{{taxonTitle(taxon)}}</a>
-	  </p>
-	</div>
-	
-	<div class="focalTaxon" ng-class="{ extinct: focal_taxon.ext=='no' }" name="focal_taxon_box">
-	  <p class="taxonTitle" ng-bind="taxonTitle(focal_taxon)"></p>
-	  <p class="taxonAttr" ng-bind="focal_taxon.att"></p>
-	  <p class="laAttr" ng-bind="taxonFirstapp(focal_taxon)"></p>
-	  <p class="laAttr" ng-bind="taxonLastapp(focal_taxon)"></p>
-	</div>
-
-	
-	<div class="taxonChildren">
-	  <p ng-repeat="s in focal_subsect">
-	  {{s.size}} {{s.section}}: &nbsp;&nbsp;
-	    <b><a ng-show="showAllIsVisible(s)" ng-click="showAllSubTaxa(s)">show all...</a></b><br/>
-	    <span ng-class="{ extinct: taxon.exs==0 }" ng-repeat="taxon in s.taxa | orderBy:subTaxonOrderGetter">
-	      <a href="#{{taxonRoute2(taxon)}}" ng-click="jumpTaxon(taxon)">{{taxonTitle(taxon)}}</a>&nbsp;
-	    </span>
-	  </p>
-	</div>
-	
-      </div>
-    </div>
->>>>>>> fb176355
   </div>
 
   <div class="taxonChildren">
