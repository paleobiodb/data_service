--- conflicted
+++ resolved
@@ -2,12 +2,7 @@
 
 *~
 .tramp_history
-<<<<<<< HEAD
-*.ttc
-.#*
-=======
 .#*
 *.ttc
 dataservice.pid
-config.yml
->>>>>>> 5e84e89b
+config.yml