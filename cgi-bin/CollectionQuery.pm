--- conflicted
+++ resolved
@@ -628,24 +628,16 @@
     if ( defined $min_age and $min_age > 0 )
     {
 	my $min_filt = $self->{params}{time_strict} ? "c.late_age" : "c.early_age";
-<<<<<<< HEAD
-	$tables_ref->{c} = 1 unless $mt eq 'c';
-=======
 	$tables_ref->{c} = 1;
 	$min_age -= 0.001;
->>>>>>> de6a29b7
 	push @filters, "$min_filt > $min_age";
     }
     
     if ( defined $max_age and $max_age > 0 )
     {
 	my $max_filt = $self->{params}{time_strict} ? "c.early_age" : "c.late_age";
-<<<<<<< HEAD
-	$tables_ref->{c} = 1 unless $mt eq 'c';
-=======
 	$tables_ref->{c} = 1;
 	$max_age += 0.001;
->>>>>>> de6a29b7
 	push @filters, "$max_filt < $max_age";
     }
     
