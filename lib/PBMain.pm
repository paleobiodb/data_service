# 
# Paleobiology Data Services
# 
# This application provides data services that query the Paleobiology Database
# (MySQL version).  It is implemented using the Perl Dancer framework.
# 
# Author: Michael McClennen <mmcclenn@geology.wisc.edu>

use strict;

use Dancer qw(:syntax);
use PBLogger;
<<<<<<< HEAD
use TableDefs qw(init_table_names select_test_tables is_test_mode);
=======
use TableDefs qw(init_table_names enable_test_mode disable_test_mode is_test_mode);
>>>>>>> f30a677d
use ResourceDefs;

my $logger = PBLogger->new;


# We need a couple of routes to handle interaction with the server when it is in test mode.

get '/:prefix/testmode/:tablename/:op' => sub {

    my $tablename = params->{tablename};
    my $operation = params->{op};
    my $ds = Web::DataService->select(request);
    my $result;
    
    unless ( $ds )
    {
	pass;
    }
    
    unless ( is_test_mode )
    {
	die "500 Server is not in test mode\n";
    }
<<<<<<< HEAD
    
    if ( $operation eq 'enable' )
    {
	if ( $tablename eq 'eduresources' )
	{
	    ($result) = ResourceDefs->enable_test_mode($tablename, $ds);
	}
	
	else
	{
	    ($result) = select_test_tables($tablename, 1, $ds);
	}
	
	if ( $result && $result eq '1' )
	{
	    return "$tablename enabled";
	}
    }
    
    elsif ( $operation eq 'disable' )
    {
	if ( $tablename =~ /eduresources/i )
	{
	    ($result) = ResourceDefs->disable_test_mode($tablename, $ds);
=======

    if ( $tablename eq 'debug' )
    {
	if ( $operation eq 'enable' )
	{
	    $Web::DataService::DEBUG = 1;
	    return "debug enabled";
	}

	else
	{
	    $Web::DataService::DEBUG = undef;
	    return "debug disabled";
	}
    }
    
    elsif ( $operation eq 'enable' )
    {
	($result) = enable_test_mode($tablename, $ds);
	
	if ( $result && $result eq '1' )
	{
	    return "$tablename enabled";
>>>>>>> f30a677d
	}

	else
	{
<<<<<<< HEAD
	    ($result) = select_test_tables($tablename, 0, $ds);
	}
=======
	    die "400 Unknown table group '$tablename'";
	}
    }
    
    elsif ( $operation eq 'disable' )
    {
	($result) = disable_test_mode($tablename, $ds);
>>>>>>> f30a677d
	
	if ( $result && $result eq '2' )
	{
	    return "$tablename disabled";
	}
<<<<<<< HEAD
=======
	
	else
	{
	    die "400 Unknown table group '$tablename'";
	}
>>>>>>> f30a677d
    }
    
    else
    {
	die "400 Operation $operation $tablename failed\n";
    }
};
    
get '/:prefix/startsession/:id' => sub {

    my $id = params->{id};
    
    unless ( Web::DataService->select(request) )
    {
	pass;
    }
    
    unless ( $TableDefs::TEST_MODE )
    {
	die "500 Server is not in test mode\n";
    }
    
    if ( $id eq 'none' )
    {
	cookie session_id => '';
	return "Session cleared.";
    }
    
    elsif ( $id =~ /^[\w-]+$/ )
    {
	cookie session_id => $id;
	return "Session set to '$id'";
    }
    
    else
    {
	die "400 Bad session id value '$id'\n";
    }
};


# Otherwise, a single route is all we need in order to handle all requests.

any qr{.*} => sub {
    
    my $r = request;
    
    # If we have successfully created a logger object, pass this request to it before we do
    # anything else. This will make sure that we have a record of it even in case this process
    # hangs while responding. But suppress this if we are running in test mode.
    
    $logger->log_request($r) if $logger && !$PBData::TEST_MODE;
    
    # Handle some special parameters.
    
    if ( exists params->{noheader} )
    {
	params('query')->{header} = "no";
    }
    
    if ( exists params->{textresult} )
    {
	params('query')->{save} = "no";
    }
    
    # A parameter named _ sometimes shows up. It appears to be added by certain javascript
    # libraries when they send AJAX requests. We need to delete this so that it doesn't mess up
    # the parameter validation.
    
    delete params->{_};
    delete params('query')->{_};
    
    # If the path ends in a string of digits with a format suffix, we treat this as if it were a
    # request for the object whose identifier corresponds to the digit string. To do this, we
    # rewrite the request as if it had been .../single.<format>?id=<digits>
    
    # If the path ends in a string of digits with a format suffix, we treat this as if it were a
    # request for the object whose identifier corresponds to the digit string. To do this, we
    # rewrite the request as if it had been .../single.<format>?id=<digits>
    
    if ( $r->path =~ qr{^([\S]+)/([\d]+)[.](\w+)$}xs )
    {
	my $newpath = "$1/single.$3";
	my $id = $2;
	
	params('query')->{id} = $id;
	forward($newpath);
    }
    
    # Now pass the request off to Web::DataService to handle according to the configuration
    # it has been given.
    
    return Web::DataService->handle_request($r);
};


# If an error occurs, we want to generate a Web::DataService response rather
# than the default Dancer response.  In order for this to happen, we need the
# following two hooks:

hook on_handler_exception => sub {
    
    var(error => $_[0]);
};

hook after_error_render => sub {
    
    Web::DataService->error_result(var('error'), var('wds_request'));
};


# Define a base page that will respond to the route '/data/' with a
# documentation page describing the various data service versions.

package PBBase;

unless ( Dancer::config->{no_old_versions} )
{
    my ($dsb) = Web::DataService->new(
	{ name => 'base',
	  title => 'PBDB Data Service',
	  version => '',
	  features => 'standard',
	  special_params => 'standard',
	  path_prefix => 'data/',
	  doc_template_dir => 'doc/1.0' });

    $dsb->define_node({ path => '/', 
			public_access => 1,
			doc_template => 'base.tt',
			title => 'Documentation' });
    
    $dsb->define_node({ path => 'css',
			file_dir => 'css' });
    
    $dsb->define_node({ path => 'images',
			file_dir => 'images' });
}
<|MERGE_RESOLUTION|>--- conflicted
+++ resolved
@@ -10,11 +10,7 @@
 
 use Dancer qw(:syntax);
 use PBLogger;
-<<<<<<< HEAD
-use TableDefs qw(init_table_names select_test_tables is_test_mode);
-=======
 use TableDefs qw(init_table_names enable_test_mode disable_test_mode is_test_mode);
->>>>>>> f30a677d
 use ResourceDefs;
 
 my $logger = PBLogger->new;
@@ -38,32 +34,6 @@
     {
 	die "500 Server is not in test mode\n";
     }
-<<<<<<< HEAD
-    
-    if ( $operation eq 'enable' )
-    {
-	if ( $tablename eq 'eduresources' )
-	{
-	    ($result) = ResourceDefs->enable_test_mode($tablename, $ds);
-	}
-	
-	else
-	{
-	    ($result) = select_test_tables($tablename, 1, $ds);
-	}
-	
-	if ( $result && $result eq '1' )
-	{
-	    return "$tablename enabled";
-	}
-    }
-    
-    elsif ( $operation eq 'disable' )
-    {
-	if ( $tablename =~ /eduresources/i )
-	{
-	    ($result) = ResourceDefs->disable_test_mode($tablename, $ds);
-=======
 
     if ( $tablename eq 'debug' )
     {
@@ -87,15 +57,10 @@
 	if ( $result && $result eq '1' )
 	{
 	    return "$tablename enabled";
->>>>>>> f30a677d
 	}
 
 	else
 	{
-<<<<<<< HEAD
-	    ($result) = select_test_tables($tablename, 0, $ds);
-	}
-=======
 	    die "400 Unknown table group '$tablename'";
 	}
     }
@@ -103,20 +68,16 @@
     elsif ( $operation eq 'disable' )
     {
 	($result) = disable_test_mode($tablename, $ds);
->>>>>>> f30a677d
 	
 	if ( $result && $result eq '2' )
 	{
 	    return "$tablename disabled";
 	}
-<<<<<<< HEAD
-=======
 	
 	else
 	{
 	    die "400 Unknown table group '$tablename'";
 	}
->>>>>>> f30a677d
     }
     
     else
@@ -188,10 +149,6 @@
     
     delete params->{_};
     delete params('query')->{_};
-    
-    # If the path ends in a string of digits with a format suffix, we treat this as if it were a
-    # request for the object whose identifier corresponds to the digit string. To do this, we
-    # rewrite the request as if it had been .../single.<format>?id=<digits>
     
     # If the path ends in a string of digits with a format suffix, we treat this as if it were a
     # request for the object whose identifier corresponds to the digit string. To do this, we
