# 
# Paleobiology Data Services
# 
# This application provides data services that query the Paleobiology Database
# (MySQL version).  It is implemented using the Perl Dancer framework.
# 
# Author: Michael McClennen <mmcclenn@geology.wisc.edu>

use strict;

use Dancer qw(:syntax);
use PBLogger;
use TableDefs qw(init_table_names enable_test_mode disable_test_mode is_test_mode);
use ResourceDefs;

my $logger = PBLogger->new;


# We need a couple of routes to handle interaction with the server when it is in test mode.

get '/:prefix/testmode/:tablename/:op' => sub {

    my $tablename = params->{tablename};
    my $operation = params->{op};
    my $ds = Web::DataService->select(request);
    my $result;
    
    unless ( $ds )
    {
	pass;
    }
    
    unless ( is_test_mode )
    {
	die "500 Server is not in test mode\n";
    }

    if ( $tablename eq 'debug' )
    {
	if ( $operation eq 'enable' )
	{
	    $Web::DataService::DEBUG = 1;
	    return "debug enabled";
	}

	else
	{
	    $Web::DataService::DEBUG = undef;
	    return "debug disabled";
	}
    }
    
    elsif ( $operation eq 'enable' )
    {
	($result) = enable_test_mode($tablename, $ds);
	
	if ( $result && $result eq '1' )
	{
	    return "$tablename enabled";
	}

	else
	{
	    die "400 Unknown table group '$tablename'";
	}
    }
    
    elsif ( $operation eq 'disable' )
    {
	($result) = disable_test_mode($tablename, $ds);
	
	if ( $result && $result eq '2' )
	{
	    return "$tablename disabled";
	}
	
	else
	{
	    die "400 Unknown table group '$tablename'";
	}
    }
    
    else
    {
	die "400 Operation $operation $tablename failed\n";
    }
};
    
get '/:prefix/startsession/:id' => sub {

    my $id = params->{id};
    
    unless ( Web::DataService->select(request) )
    {
	pass;
    }
    
    unless ( $TableDefs::TEST_MODE )
    {
	die "500 Server is not in test mode\n";
    }
    
    if ( $id eq 'none' )
    {
	cookie session_id => '';
	return "Session cleared.";
    }
    
    elsif ( $id =~ /^[\w-]+$/ )
    {
	cookie session_id => $id;
	return "Session set to '$id'";
    }
    
    else
    {
	die "400 Bad session id value '$id'\n";
    }
};


# Otherwise, a single route is all we need in order to handle all requests.

any qr{.*} => sub {
    
    my $r = request;
    
    # If we have successfully created a logger object, pass this request to it before we do
    # anything else. This will make sure that we have a record of it even in case this process
    # hangs while responding. But suppress this if we are running in test mode.
    
    $logger->log_request($r) if $logger && !$PBData::TEST_MODE;
    
    # Handle some special parameters.
    
    if ( exists params->{noheader} )
    {
	params('query')->{header} = "no";
    }
    
    if ( exists params->{textresult} )
    {
	params('query')->{save} = "no";
    }
    
    # A parameter named _ sometimes shows up. It appears to be added by certain javascript
    # libraries when they send AJAX requests. We need to delete this so that it doesn't mess up
    # the parameter validation.
    
    delete params->{_};
    delete params('query')->{_};
<<<<<<< HEAD
=======
    
    # If the path ends in a string of digits with a format suffix, we treat this as if it were a
    # request for the object whose identifier corresponds to the digit string. To do this, we
    # rewrite the request as if it had been .../single.<format>?id=<digits>
>>>>>>> 999832ce
    
    if ( $r->path =~ qr{^([\S]+)/([\d]+)[.](\w+)$}xs )
    {
	my $newpath = "$1/single.$3";
	my $id = $2;
	
	params('query')->{id} = $id;
	forward($newpath);
    }
    
    # Now pass the request off to Web::DataService to handle according to the configuration
    # it has been given.
    
    return Web::DataService->handle_request($r);
};


# If an error occurs, we want to generate a Web::DataService response rather
# than the default Dancer response.  In order for this to happen, we need the
# following two hooks:

hook on_handler_exception => sub {
    
    var(error => $_[0]);
};

hook after_error_render => sub {
    
    Web::DataService->error_result(var('error'), var('wds_request'));
};


# Define a base page that will respond to the route '/data/' with a
# documentation page describing the various data service versions.

package PBBase;

unless ( Dancer::config->{no_old_versions} )
{
    my ($dsb) = Web::DataService->new(
	{ name => 'base',
	  title => 'PBDB Data Service',
	  version => '',
	  features => 'standard',
	  special_params => 'standard',
	  path_prefix => 'data/',
	  doc_template_dir => 'doc/1.0' });

    $dsb->define_node({ path => '/', 
			public_access => 1,
			doc_template => 'base.tt',
			title => 'Documentation' });
    
    $dsb->define_node({ path => 'css',
			file_dir => 'css' });
    
    $dsb->define_node({ path => 'images',
			file_dir => 'images' });
}
<|MERGE_RESOLUTION|>--- conflicted
+++ resolved
@@ -149,13 +149,10 @@
     
     delete params->{_};
     delete params('query')->{_};
-<<<<<<< HEAD
-=======
     
     # If the path ends in a string of digits with a format suffix, we treat this as if it were a
     # request for the object whose identifier corresponds to the digit string. To do this, we
     # rewrite the request as if it had been .../single.<format>?id=<digits>
->>>>>>> 999832ce
     
     if ( $r->path =~ qr{^([\S]+)/([\d]+)[.](\w+)$}xs )
     {
