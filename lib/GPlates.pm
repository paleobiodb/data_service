# 
# The Paleobiology Database
# 
#   GPlates.pm
# 
# This module is responsible for updating the paleocoordinates of collections
# in the Paleobiology Database, by querying the GPlates service at
# caltech.edu.
# 
# Author: Michael McClennen
# 

package GPlates;

use strict;

use base 'Exporter';

our (@EXPORT_OK) = qw(updatePaleocoords ensureTables readPlateData);

use Carp qw(carp croak);
use Try::Tiny;
use JSON;
use LWP::UserAgent;

use TableDefs qw($PALEOCOORDS $GEOPLATES $COLLECTIONS $COLL_MATRIX $INTERVAL_DATA);
use ConsoleLog qw(initMessages logMessage);
use CoreFunction qw(loadConfig configData);


our ($GEOPLATES_WORK) = 'gpn';
our ($PALEO_AUX) = 'pc_aux';

our ($DEFAULT_RETRY_LIMIT) = 3;
our ($DEFAULT_RETRY_INTERVAL) = 5;
our ($DEFAULT_FAIL_LIMIT) = 3;

our ($DEFAULT_MAX_FEATURES) = 35;	# This value can be adjusted if necessary; it ensures
                                        # that the length of each request URL won't exceed the
                                        # server's limit.  Since we don't actually know what that
                                        # limit is, we are conservative.

# updatePaleocoords ( dbh, options )
# 
# Update all or some of the paleocoordinates in the database, using the
# GPlates service.

sub updatePaleocoords {
    
    my ($dbh, $options) = @_;
    
    $options ||= {};
    
    # We start by loading the relevant configuration settings from the
    # paleobiology database configuratio nfile.
    
    loadConfig();
    
    my $gplates_uri = configData('gplates_uri');
    my $config_max_age = configData('gplates_max_age');
    my $retry_limit = configData('gplates_retry_limit') || $DEFAULT_RETRY_LIMIT;
    my $retry_interval = configData('gplates_retry_interval') || $DEFAULT_RETRY_INTERVAL;
    my $fail_limit = configData('gplates_fail_limit') || $DEFAULT_FAIL_LIMIT;
    my $max_features = configData('gplates_feature_limit') || $DEFAULT_MAX_FEATURES;
    
    die "You must specify the GPlates URI in the configuration file, as 'gplates_uri'\n"
	unless $gplates_uri;
    
    # Then process any command-line options.
    
    my $min_age = $options->{min_age} + 0 if defined $options->{min_age} && $options->{min_age} > 0;
    my $max_age = $options->{max_age} + 0 if defined $options->{max_age} && $options->{max_age} > 0;
    
    $min_age ||= 0;
    $max_age ||= $config_max_age;
    
    die "You must specify the GPlates maximum age in the configuration file as 'gplates_max_age', or on the command line.\n"
	unless $max_age;
    
    # We then create a control object to manage this process.
    
    my $self = { dbh => $dbh,
		 source_points => {},
		 update_count => 0,
		 debug => $options->{debug},
		 fail_count => 0,
		 debug_count => 0,
<<<<<<< HEAD
		 max_age_bound => undef,
		 min_age_bound => undef,
=======
		 min_age_bound => $min_age,
		 max_age_bound => $max_age,
		 service_uri => $gplates_uri,
		 retry_limit => $retry_limit,
		 retry_interval => $retry_interval,
		 fail_limit => $fail_limit,
		 max_features => $max_features,
>>>>>>> 7c7eb491
	       };
    
    bless $self, 'GPlates';
    
<<<<<<< HEAD
    # Then process the other options.
    
    my $min_age = $options->{min_age} + 0 if defined $options->{min_age} && $options->{min_age} > 0;
    my $max_age = $options->{max_age} + 0 if defined $options->{max_age} && $options->{max_age} > 0;
    
    $min_age ||= 0;
    $max_age ||= 4000;
    
    $self->{min_age_bound} = $min_age;
    $self->{max_age_bound} = $max_age;
    
    my ($sql, $result, $count, @filters);
    
    $DB::single = 1;
=======
    my ($sql, $result, $count, @filters);
>>>>>>> 7c7eb491
    
    # We start by making sure that we have the proper tables.
    
    ensureTables($dbh);
    
    logMessage(1, "Updating paleocoordinates");
    
    # If the option 'update_all' or 'clear_all' was specified, then we start
    # by clearing the $PALEOCOORDS table of entries falling into the given age
    # range.
    
    if ( $options->{update_all} || $options->{clear_all} )
    {
	logMessage(2, "    clearing all paleocoords between $max_age Ma and $min_age Ma...");
	
	$sql = "UPDATE $PALEOCOORDS
		SET early_lng = null, early_lat = null, update_time = now()
		WHERE early_age between $min_age and $max_age";
	
	$count = $dbh->do($sql);
<<<<<<< HEAD
	
	$sql = "UPDATE $PALEOCOORDS
		SET mid_lng = null, mid_lat = null, update_time = now()
		WHERE mid_age between $min_age and $max_age";
	
	$count += $dbh->do($sql);
	
	$sql = "UPDATE $PALEOCOORDS
=======
	
	$sql = "UPDATE $PALEOCOORDS
		SET mid_lng = null, mid_lat = null, update_time = now()
		WHERE mid_age between $min_age and $max_age";
	
	$count += $dbh->do($sql);
	
	$sql = "UPDATE $PALEOCOORDS
>>>>>>> 7c7eb491
		SET late_lng = null, late_lat = null, update_time = now()
		WHERE late_age between $min_age and $max_age";
	
	$count += $dbh->do($sql);
	
	logMessage(2, "      cleared $count coordinates");
    }
    
    # If the option 'clear_all' was specified, then we are done.
    
    return if $options->{clear_all};
    
    # Now delete any rows in $PALEOCOORDS corresponding to collections whose
    # coordinates have been made invalid.  This should not happen very often,
    # but is a boundary case that we need to take care of.
    
    $sql =     "DELETE FROM p
		USING $PALEOCOORDS as p JOIN $COLL_MATRIX as c using (collection_no)
		WHERE c.lat is null or c.lat not between -90 and 90 or
		      c.lng is null or c.lng not between -180 and 180";
    
    $count = $dbh->do($sql);
<<<<<<< HEAD
    
    logMessage(2, "    cleared paleocoords from $count collections without a valid location")
	if defined $count && $count > 0;
    
    # Then delete any rows in $PALEOCOORDS corresponding to collections whose
    # coordinates have been edited.  These will have to be recomputed entirely.
    
    $sql =     "DELETE FROM p
		USING $PALEOCOORDS as p JOIN $COLL_MATRIX as c using (collection_no)
		WHERE c.lat <> p.present_lat or c.lng <> p.present_lng";
    
    $count = $dbh->do($sql);
    
    logMessage(2, "    cleared paleocoords from $count collections whose location has been changed")
	if defined $count && $count > 0;
    
    # Then clear any entries in $PALEOCOORDS corresponding to entries whose
    # ages have been changed.
    
    $sql =     "UPDATE $PALEOCOORDS as p JOIN $COLL_MATRIX as c using (collection_no)
		SET p.early_age = null, p.early_lng = null, p.early_lat = null,
		    p.update_time = now()
		WHERE round(c.early_age,0) <> p.early_age and
		      (round(c.early_age,0) between $min_age and $max_age or p.early_age is not null)";
    
    $count = $dbh->do($sql);
    
    $sql =     "UPDATE $PALEOCOORDS as p JOIN $COLL_MATRIX as c using (collection_no)
=======
    
    logMessage(2, "    cleared paleocoords from $count collections without a valid location")
	if defined $count && $count > 0;
    
    # Then delete any rows in $PALEOCOORDS corresponding to collections whose
    # coordinates have been edited.  These will have to be recomputed entirely.
    
    $sql =     "DELETE FROM p
		USING $PALEOCOORDS as p JOIN $COLL_MATRIX as c using (collection_no)
		WHERE c.lat <> p.present_lat or c.lng <> p.present_lng";
    
    $count = $dbh->do($sql);
    
    logMessage(2, "    cleared paleocoords from $count collections whose location has been changed")
	if defined $count && $count > 0;
    
    # Then clear any entries in $PALEOCOORDS corresponding to entries whose
    # ages have been changed.
    
    $sql =     "UPDATE $PALEOCOORDS as p JOIN $COLL_MATRIX as c using (collection_no)
		SET p.early_age = null, p.early_lng = null, p.early_lat = null,
		    p.update_time = now()
		WHERE round(c.early_age,0) <> p.early_age and
		      (round(c.early_age,0) between $min_age and $max_age or p.early_age is not null)";
    
    $count = $dbh->do($sql);
    
    $sql =     "UPDATE $PALEOCOORDS as p JOIN $COLL_MATRIX as c using (collection_no)
>>>>>>> 7c7eb491
		SET p.late_age = null, p.late_lng = null, p.late_lat = null,
		    p.update_time = now()
		WHERE round(c.late_age,0) <> p.late_age and
		      (round(c.late_age,0) between $min_age and $max_age or p.late_age is not null)";
    
    $count += $dbh->do($sql);
    
    $sql =     "UPDATE $PALEOCOORDS as p JOIN $COLL_MATRIX as c using (collection_no)
<<<<<<< HEAD
		SET p.mid_age = null, p.mid_lng = null, p.late_lng = null,
=======
		SET p.mid_age = null, p.mid_lng = null, p.mid_lat = null,
>>>>>>> 7c7eb491
		    p.update_time = now()
		WHERE round((c.early_age + c.late_age)/2,0) <> p.mid_age and
		      (round((c.early_age + c.late_age)/2,0) between $min_age and $max_age or 
		       p.mid_age is not null)";
    
    $count += $dbh->do($sql);
<<<<<<< HEAD
    
    logMessage(2, "    cleared $count entries whose ages did not correspond to their collections")
	if defined $count && $count > 0;
    
    # $sql =     "INSERT INTO $PALEO_AUX
    # 		SELECT collection_no
    # 		FROM $COLL_MATRIX as c LEFT JOIN $PALEOCOORDS as p using (collection_no)
    # 		WHERE c.lat between -90.0 and 90.0 and c.lng between -180.0 and 180.0 and
    # 		      (c.lat <> p.present_lat or c.lng <> p.present_lng or 
    # 		       p.present_lat is null or p.present_lng is null or
    # 		       round(c.early_age,0) <> p.early_age or round(c.late_age,0) <> p.late_age)
    # 		       $age_filter";
    
    # print STDERR $sql . "\n\n" if $self->{debug};
    
    # $count = $dbh->do($sql);
    
    # logMessage(2, "    found $count collections to recompute") if $count > 0;
    
    # $sql =     "REPLACE INTO $PALEOCOORDS (collection_no, present_lng, present_lat, early_age, mid_age, late_age)
    # 		SELECT collection_no, c.lng, c.lat, 
    # 		       round(c.early_age,0), round((c.early_age + c.late_age)/2,0),
    # 		       round(c.late_age,0)
    # 		FROM $PALEO_AUX JOIN $COLL_MATRIX as c using (collection_no)";
    
    # $count = $dbh->do($sql);
    
    # If any age fields are not up-to-date, update them and clear the
    # corresponding coordinates.
    
    # $sql =     "UPDATE $PALEOCOORDS as p JOIN $COLL_MATRIX as c using (collection_no)
    #  		SET p.early_age = round(c.early_age,0), early_lat = null, early_lng = null
    # 		WHERE round(c.early_age,0) <> p.early_age";
    
    # $count = $dbh->do($sql);
    
    # logMessage(2, "    updated $count early ages") if $count > 0;
    
    # $sql =     "UPDATE $PALEOCOORDS as p JOIN $COLL_MATRIX as c using (collection_no)
    #  		SET p.mid_age = round((c.early_age + c.late_age)/2,0), mid_lat = null, mid_lng = null
    # 		WHERE round((c.early_age + c.late_age)/2,0) <> p.mid_age";
    
    # $count = $dbh->do($sql);
    
    # logMessage(2, "    updated $count mid ages") if $count > 0;
    
    # $sql =     "UPDATE $PALEOCOORDS as p JOIN $COLL_MATRIX as c using (collection_no)
    #  		SET p.late_age = round(c.late_age,0), late_lat = null, late_lng = null
    # 		WHERE round(c.late_age,0) <> p.late_age";
    
    # $count = $dbh->do($sql);
    
    # logMessage(2, "    updated $count late ages") if $count > 0;
=======
    
    logMessage(2, "    cleared $count entries whose ages did not correspond to their collections")
	if defined $count && $count > 0;
>>>>>>> 7c7eb491
    
    # Now query for all collections whose paleocoordinates need updating.
    
<<<<<<< HEAD
    # $sql =     "SELECT p.collection_no, p.present_lng, p.present_lat,
    # 		       p.early_age, p.mid_age, p.late_age,
    # 		       early_lng, mid_lng, late_lng
    # 		FROM $PALEOCOORDS as p JOIN $COLL_MATRIX as c using (collection_no)
    # 		WHERE early_lng is null or mid_lng is null or late_lng is null
    # 		$age_filter";
    
    # If age limits were specified, then construct an SQL filter for them.
    
    my @age_filter = ();
    push @age_filter, "c.early_age >= $min_age" if defined $min_age;
    push @age_filter, "c.late_age <= $max_age" if defined $max_age;
    
    my $age_filter = '';
    $age_filter = ' and ' . join(' and ', @age_filter) if @age_filter;
    
    # Now query for all collections whose paleocoordinates need updating.
    
    logMessage(2, "    looking for collections whose palecoordinates need updating...");
    
    $sql =     "SELECT collection_no, c.lng as present_lng, c.lat as present_lat,
		       round(c.early_age,0) as early_age,
		       round((c.early_age + c.late_age)/2,0) as mid_age,
		       round(c.late_age,0) as late_age
    		FROM $COLL_MATRIX as c LEFT JOIN $PALEOCOORDS as p using (collection_no)
    		WHERE c.lat between -90.0 and 90.0 and c.lng between -180.0 and 180.0 and
    		      (c.lat <> p.present_lat or c.lng <> p.present_lng or 
    		       p.present_lat is null or p.present_lng is null or
		       p.early_lng is null or p.mid_lng is null or p.late_lng is null or
    		       round(c.early_age,0) <> p.early_age or round(c.late_age,0) <> p.late_age or
		       round((c.early_age + c.late_age)/2,0) <> p.mid_age)
    		       $age_filter";
=======
    logMessage(2, "    looking for collections whose palecoordinates need updating...");
>>>>>>> 7c7eb491
    
    $sql =     "SELECT collection_no, c.lng as present_lng, c.lat as present_lat,
		       'early' as selector, round(c.early_age,0) as age
    		FROM $COLL_MATRIX as c LEFT JOIN $PALEOCOORDS as p using (collection_no)
    		WHERE c.lat between -90.0 and 90.0 and c.lng between -180.0 and 180.0
			and round(c.early_age,0) between $min_age and $max_age
			and (p.early_age is null or p.early_lng is null or p.early_lat is null)";
    
    my $early_updates = $dbh->selectall_arrayref($sql, { Slice => {} });
    
    $sql =     "SELECT collection_no, c.lng as present_lng, c.lat as present_lat,
		       'mid' as selector, round((c.early_age + c.late_age)/2,0) as age
    		FROM $COLL_MATRIX as c LEFT JOIN $PALEOCOORDS as p using (collection_no)
    		WHERE c.lat between -90.0 and 90.0 and c.lng between -180.0 and 180.0
			and round((c.early_age + c.late_age)/2,0) between $min_age and $max_age
			and (p.mid_age is null or p.mid_lng is null or p.mid_lat is null)";
    
    my $mid_updates = $dbh->selectall_arrayref($sql, { Slice => {} });
    
    $sql =     "SELECT collection_no, c.lng as present_lng, c.lat as present_lat,
		       'late' as selector, round(c.late_age,0) as age
    		FROM $COLL_MATRIX as c LEFT JOIN $PALEOCOORDS as p using (collection_no)
    		WHERE c.lat between -90.0 and 90.0 and c.lng between -180.0 and 180.0
			and round(c.late_age,0) between $min_age and $max_age
			and (p.late_age is null or p.late_lng is null or p.late_lat is null)";
    
    my $late_updates = $dbh->selectall_arrayref($sql, { Slice => {} });
    
<<<<<<< HEAD
    $sth->execute();
    
=======
>>>>>>> 7c7eb491
    $count = 0;
    
    foreach my $record ( @$early_updates, @$mid_updates, @$late_updates )
    {
	my $collection_no = $record->{collection_no};
	my $lng = $record->{present_lng};
	my $lat = $record->{present_lat};
<<<<<<< HEAD
	my $early_age = $record->{early_age};
	my $mid_age = $record->{mid_age};
	my $late_age = $record->{late_age};
	
	if ( defined $early_age and $early_age >= $min_age and $early_age <= $max_age )
	{
	    push @{$self->{source_points}{$early_age}}, [$coll_no, 'early', $lng, $lat];
	    $count++;
	}
	
	if ( defined $mid_age and $mid_age >= $min_age and $mid_age <= $max_age )
	{
	    push @{$self->{source_points}{$mid_age}}, [$coll_no, 'mid', $lng, $lat];
	    $count++;
	}
	
	if ( defined $late_age and $late_age >= $min_age and $late_age <= $max_age )
	{
	    push @{$self->{source_points}{$late_age}}, [$coll_no, 'late', $lng, $lat];
	    $count++;
	}
=======
	my $selector = $record->{selector};
	my $age = $record->{age};
	
	push @{$self->{source_points}{$age}}, [$collection_no, $selector, $lng, $lat];
	$count++;
>>>>>>> 7c7eb491
    }
    
    logMessage(2, "    found $count entries to update");
    
    # At this point, we need to prepare the SQL statements that will be used
    # to update entries in the table.
    
    $self->prepareStatements();
    
    # Then we must step through the keys of $self->{source_points} one by one.
    # These keys are ages (in Ma), and we need to generate a GPlates rotation
    # query for each separate age.  In order to identify each point, we create
    # a feature name using the collection_no field in conjunction with the
    # selector value of 'early', 'mid' or 'late' to identify which
    # paleocoordinate age we are computing.
    
    my $ua = LWP::UserAgent->new();
    $ua->agent("Paleobiology Database Updater/0.1");
    
    $DB::single = 1;
    
 AGE:
    foreach my $age (sort { $a <=> $b } keys %{$self->{source_points}})
    {
	# If we have received age bounds from the service, then ignore any age
	# that falls outside them.
	
	next AGE if defined $self->{min_age_bound} && $age < $self->{min_age_bound};
	next AGE if defined $self->{max_age_bound} && $age > $self->{max_age_bound};
	
	# Grab the set of points that need to be rotated to this age.
	
	my @points = @{$self->{source_points}{$age}};
	
<<<<<<< HEAD
	my $request_json = "geologicage=$age&output=geojson&feature_collection={\"type\": \"FeatureCollection\",";
	$request_json .= "\"features\": [";
	my $comma = '';
	my $count = 0;
=======
	# Now create as many requests as are necessary to rotate all of these
	# points. 
>>>>>>> 7c7eb491
	
	while ( @points )
	{
	    # Start with the basic parameters, ending with the preamble for a
	    # feature collection.
	    
	    my $request_json = "geologicage=$age&output=geojson&feature_collection={\"type\": \"FeatureCollection\",";
	    $request_json .= "\"features\": [";
	    my $comma = '';
	    my @oid_list;
	    
<<<<<<< HEAD
	    $request_json .= $comma; $comma = ",";
	    $request_json .= $self->generateFeature($lng, $lat, $oid);
	    $count++;
	}
	
	$request_json .= "]}";
	
	# Now if we have at least one point to rotate then fire off the
	# request and process the answer (if any)
	
	next AGE unless $count;
	
	logMessage(2, "    rotating $count points to $age Ma");
	
	$self->makeGPlatesRequest($ua, \$request_json, $age);
	
	# If we have gotten too many server failures in a row, then abort this
	# run.
	
	if ( $self->{fail_count} >= $FAIL_LIMIT )
	{
	    logMessage(2, "    ABORTING RUN DUE TO REPEATED QUERY FAILURE");
	    last;
=======
	    # Add one feature for each point, up to the limit for a single request.
	    
	FEATURE:
	    while ( my $point = shift @points )
	    {
		my ($coll_no, $selector, $lng, $lat) = @$point;
		my $oid = "$selector.$coll_no";
		
		next unless $lng ne '' && $lat ne '';	# skip any point with null coordinates.
		
		$request_json .= $comma; $comma = ",";
		$request_json .= $self->generateFeature($lng, $lat, $oid);
		push @oid_list, $oid;
		
		last FEATURE if @oid_list >= $self->{max_features};
	    }
	    
	    $request_json .= "]}";
	    
	    # Now if we have at least one point to rotate then fire off the
	    # request and process the answer (if any)
	    
	    my $count = scalar(@oid_list);
	    my $oid_string = join(',', @oid_list);
	    
	    next AGE unless $count;
	    
	    logMessage(2, "    rotating $count points to $age Ma ($oid_string)");
	    
	    $self->makeGPlatesRequest($ua, \$request_json, $age);
	    
	    # If we have gotten too many server failures in a row, then abort this
	    # run.
	    
	    if ( $self->{fail_count} >= $self->{fail_limit} )
	    {
		logMessage(2, "    ABORTING RUN DUE TO REPEATED QUERY FAILURE");
		last;
	    }
>>>>>>> 7c7eb491
	}
    }
    
    logMessage(2, "    updated $self->{update_count} paleocoordinate entries");
    logMessage(2, "DONE.");
    
    my $a = 1; # we can stop here when debugging
}


# The following routines are internally used methods, and are not exported:
# =========================================================================

sub prepareStatements {
    
    my ($self) = @_;
    
    my $dbh = $self->{dbh};
    my $sql;
    
    $sql = "INSERT IGNORE INTO $PALEOCOORDS (collection_no, present_lng, present_lat)
	    SELECT collection_no, lng, lat FROM $COLL_MATRIX
	    WHERE collection_no = ?";
    
    $self->{add_row_sth} = $dbh->prepare($sql);
    
    $sql = "UPDATE $PALEOCOORDS
	    SET early_age = ?, early_lng = ?, early_lat = ?, plate_no = ?, update_time = now()
	    WHERE collection_no = ? LIMIT 1";
    
    $self->{early_sth} = $dbh->prepare($sql);
    
    $sql = "UPDATE $PALEOCOORDS
	    SET mid_age = ?, mid_lng = ?, mid_lat = ?, plate_no = ?, update_time = now()
	    WHERE collection_no = ? LIMIT 1";
    
    $self->{mid_sth} = $dbh->prepare($sql);
    
    $sql = "UPDATE $PALEOCOORDS
	    SET late_age = ?, late_lng = ?, late_lat = ?, plate_no = ?, update_time = now()
	    WHERE collection_no = ? LIMIT 1";
    
    $self->{late_sth} = $dbh->prepare($sql);
    
    $sql = "UPDATE $COLL_MATRIX as c JOIN $PALEOCOORDS as pc using (collection_no)
	    SET c.g_plate_no = pc.plate_no
	    WHERE collection_no = ?";
	
    $self->{coll_matrix_sth} = $dbh->prepare($sql);
    
    return;
}


sub generateFeature {
    
    my ($self, $lng, $lat, $oid) = @_;
    
    my $output = "{\"type\": \"Feature\",";
<<<<<<< HEAD
    $output .= "\"geometry\": {\"type\": \"Point\", \"coordinates\": [$lat, $lng]},";
=======
    $output .= "\"geometry\": {\"type\": \"Point\", \"coordinates\": [$lng, $lat]},";
>>>>>>> 7c7eb491
    $output .= "\"properties\": {\"name\": \"$oid\", \"feature_type\": \"gpml:UnclassifiedFeature\", ";
    $output .= "\"begin_age\": \"4000.0\", \"end_age\": \"0.0\"}";
    $output .= "}";
    
    return $output;
}


sub makeGPlatesRequest {

    my ($self, $ua, $request_ref, $age) = @_;
    
    # Generate a GPlates request.  The actual request is wrapped inside a
    # while loop so that we can retry it if something goes wrong.
    
<<<<<<< HEAD
    my $uri = "http://gplates.gps.caltech.edu:8080/reconstruct_feature_collection/";
=======
    my $uri = $self->{service_uri};
    
>>>>>>> 7c7eb491
    my @headers = ( 'Content-Type' => 'application/x-www-form-urlencoded',
		    'Content-Length' => length($$request_ref) );
    
    my $req = HTTP::Request->new(POST => $uri, \@headers, $$request_ref);
    my ($resp, $content_ref);
    my $retry_count = $self->{retry_limit};
    my $retry_interval = $self->{retry_interval};
    
 RETRY:
    while ( $retry_count )
    {
	$DB::single = 1;
	
	$resp = $ua->request($req);
	$content_ref = $resp->content_ref;
	
	# If the request succeeds, enter the resulting coordinates into
	# the database, reset $fail_count, and return.
	
	if ( $resp->is_success )
	{
	    $self->processResponse($age, $content_ref);
	    $self->{fail_count} = 0;
	    return;
	}
	
	# Otherwise, check the initial part of the response message body.  If
	# the server didn't give us any response, wait a few seconds and try
	# again.
	
	my $content_start = substr($$content_ref, 0, 1000);
	
	if ( $content_start =~ /server closed connection/i )
	{
	    $retry_count--;
	    logMessage(2, "      SERVER CLOSED CONNECTION, RETRYING...") if $retry_count > 0;
	    sleep($retry_interval);
	    $retry_interval *= 2;
	    next RETRY;
	}
	
	# Otherwise, the request failed for some other reason and should not
	# be retried.  If the option $debug is true, write the response
	# content to an error file.
	
	my $code = $resp->code;
	logMessage(2, "      REQUEST FAILED WITH CODE '$code'");
	$self->{fail_count}++;
	
	if ( $self->{debug} )
	{
	    $self->{debug_count}++;
	    open(OUTFILE, ">gpfail.$self->{debug_count}.html");
	    print OUTFILE $resp->content;
	    close OUTFILE;
	    logMessage(2, "      DEBUG FILE 'gpfail.$self->{debug_count}.html' created");
	}
	
	return;
    }
    
    # If we get here, then we have exceeded the retry count.
    
    logMessage(2, "      SERVER CLOSED CONNECTION, ABORTING REQUEST");
    $self->{fail_count}++;
    return;
}


my %is_selector = ( 'early' => 1, 'mid' => 1, 'late' => 1 );


sub processResponse {
    
    my ($self, $age, $content_ref) = @_;
    
    my $response;
    my @bad_list;
    
    # Decode the response, trapping any errors that may occur.
    
    try {
	$response = decode_json($$content_ref);
    }
    
    catch {
	logMessage(2, "ERROR: bad json from server");
        $self->{fail_count}++;
	return;
    };
    
    # For each feature (i.e. result point) in the response, update the
    # corresponding entry in the database.
    
 POINT:
    foreach my $feature ( @{$response->{features}} )
    {
	my $key = $feature->{properties}{NAME};
	my ($selector, $collection_no) = split(qr{\.}, $key);
<<<<<<< HEAD
	
	unless ( defined $selector && $selector =~ qr{^[0-2]$} && defined $collection_no && $collection_no > 0 )
	{
	    push @bad_list, $key;
	    next POINT;
	}
	
	my ($lng, $lat) = @{$feature->{geometry}{coordinates}};
	
	unless ( $lng =~ qr{ ^ -? \d+ (?: \. \d* )? $ }x and
		 $lat =~ qr{ ^ -? \d+ (?: \. \d* )? $ }x )
	{
	    push @bad_list, "$key ($lng, $lat)";
	    next POINT;
	}
	
	my $plate_id = $feature->{properties}{PLATE_ID};
	
	$self->updateOneEntry($collection_no, $selector, $age, $lng, $lat, $plate_id);
=======
	
	unless ( defined $selector && $is_selector{$selector} && defined $collection_no && $collection_no > 0 )
	{
	    push @bad_list, $key;
	    next POINT;
	}
>>>>>>> 7c7eb491
	
	my ($lng, $lat) = @{$feature->{geometry}{coordinates}};
	
<<<<<<< HEAD
	# unless ( $self->{bounds_checked} )
	# {
	#     if ( defined $feature->{properties}{FROMAGE} )
	#     {
	# 	$self->{max_age_bound} = $feature->{properties}{FROMAGE};
	# 	logMessage(2, "      max age bound reported as $self->{max_age_bound}") if $self->{debug};
	#     }
	#     if ( defined $feature->{properties}{TOAGE} )
	#     {
	# 	$self->{min_age_bound} = $feature->{properties}{TOAGE};
	# 	logMessage(2, "      min age bound reported as $self->{min_age_bound}") if $self->{debug};
	#     }
	#     $self->{bounds_checked} = 1;
	# }
=======
	unless ( $lng =~ qr{ ^ -? \d+ (?: \. \d* )? $ }x and
		 $lat =~ qr{ ^ -? \d+ (?: \. \d* )? $ }x )
	{
	    push @bad_list, "$key ($lng, $lat)";
	    next POINT;
	}
	
	my $plate_id = $feature->{properties}{PLATE_ID};
	
	$self->updateOneEntry($collection_no, $selector, $age, $lng, $lat, $plate_id);
>>>>>>> 7c7eb491
    }
    
    if ( @bad_list )
    {
	my $count = scalar(@bad_list);
	my $list = join(', ', @bad_list);
	
	logMessage(1, "ERROR: the following $count entries were not updated because the GPlates response was invalid:");
	logMessage(1, "$list");
    }
}


sub updateOneEntry {
    
    my ($self, $collection_no, $selector, $age, $lng, $lat, $plate_id) = @_;
    
    my $dbh = $self->{dbh};
    
    $self->{add_row_sth}->execute($collection_no);
    
<<<<<<< HEAD
    if ( $selector eq '0' )
=======
    if ( $selector eq 'early' )
>>>>>>> 7c7eb491
    {
	$self->{early_sth}->execute($age, $lng, $lat, $plate_id, $collection_no);
    }
    
<<<<<<< HEAD
    elsif ( $selector eq '1' )
=======
    elsif ( $selector eq 'mid' )
>>>>>>> 7c7eb491
    {
	$self->{mid_sth}->execute($age, $lng, $lat, $plate_id, $collection_no);
    }
    
<<<<<<< HEAD
    elsif ( $selector eq '2' )
=======
    elsif ( $selector eq 'late' )
>>>>>>> 7c7eb491
    {
	$self->{late_sth}->execute($age, $lng, $lat, $plate_id, $collection_no);
    }
    
    $self->{coll_matrix_sth}->execute($collection_no);
    
    $self->{update_count}++;
}

# ==============
# end of methods


# ensureTables ( dbh, force )
# 
# Make sure that necessary tables are present.  If $force is true, then drop
# the old tables first.

sub ensureTables {
    
    # If this is called as a method, ignore the first parameter.
    
    shift if $_[0] eq 'GPlates' or ref $_[0] eq 'GPlates';
    
    my ($dbh, $force) = @_;
    
    # If the $force parameter is true, then drop existing tables so that fresh
    # ones can be created.
    
    if ( $force )
    {
	$dbh->do("DROP TABLE IF EXISTS $PALEOCOORDS");
	$dbh->do("DROP TABLE IF EXISTS $GEOPLATES");
    }
    
    $dbh->do("CREATE TABLE IF NOT EXISTS $PALEOCOORDS (
		collection_no int unsigned primary key,
		update_time timestamp,
		present_lng decimal(9,6),
		present_lat decimal(9,6),
		plate_no int unsigned,
		early_age int unsigned,
		early_lng decimal(5,2),
		early_lat decimal(5,2),
		mid_age int unsigned,
		mid_lng decimal(5,2),
		mid_lat decimal(5,2),
		late_age int unsigned,
		late_lng decimal(5,2),
		late_lat decimal(5,2)) Engine=MyISAM CHARACTER SET utf8 COLLATE utf8_unicode_ci");
    
    $dbh->do("CREATE TABLE IF NOT EXISTS $GEOPLATES (
		plate_no int unsigned primary key,
		abbrev varchar(10) not null,
		name varchar(255) not null,
		key (abbrev),
		key (name)) Engine=MyISAM CHARACTER SET utf8 COLLATE utf8_unicode_ci");
    
    my $a = 1;	# we can stop here when debugging
}


# readPlateData ( dbh )
# 
# Read a data file in JSON format from standard input and parse plate ids and
# names from it.  Replace the contents of $GEOPLATES from this data.

sub readPlateData {

    my ($dbh) = @_;
    
    ensureTables($dbh);
    
    # Prepare an SQL statement to insert property names.
    
    my $insert_sth = $dbh->prepare("
		REPLACE INTO $GEOPLATES (plate_no, abbrev, name)
		VALUES (?, ?, ?)");
    
    # Read data line-by-line from standard input.
    
    my $buffer = "";
    my $plate_count = 0;
    my %found_plate;	
    
    while (<>)
    {
	$buffer .= $_;
    }
    
    # If $buffer starts with '{', then assume it contains geojson.
    
    if ( $buffer =~ /^\s*\{/ )
    {
	my $result = decode_json($buffer);
	
	# Then scan the list of features looking for property lists.  We ignore
	# plates that we have seen once already, because many of the plates are
	# mentioned multiple times.
	
	my $features = $result->{features};
	
	unless ( defined $features )
	{
	    logMessage(1, "    NO FEATURES FOUND: ABORTING");
	    return;
	}
	
	foreach my $f ( @$features )
	{
	    my $prop = $f->{properties};
	    
	    my $id = $prop->{PLATE_ID};
	    my $name = $prop->{NAME};
	    
	    next unless $id ne '' && $name ne '';
	    next if $found_plate{$id};
	    
	    $insert_sth->execute($id, '', $name);
	    $found_plate{$id} = 1;
	}
    }
    
    # Otherwise, assume it is plain text.
    
    else
    {
	while ( $buffer =~ / (\d\d\d) \s+ ([A-Z0-9]+) \s+ ([a-zA-Z][^\r\n]+) /xsg )
	{
	    my $plate_id = $1;
	    my $plate_abbrev = $2;
	    my $plate_name = $3;
	    
	    $insert_sth->execute($plate_id, $plate_abbrev, $plate_name);
	    $found_plate{$plate_id} = 1;
	}
    }
    
    my $plate_count = scalar(keys %found_plate);
    
    logMessage(2, "    found $plate_count plates");
    
    my $a = 1;	# we can stop here when debugging
}

1;


=head1 NAME

GPlates - set paleocoordinates for collections in the Paleobiology Database

=head1 SYNOPSIS

    use GPlates qw(ensureTables updatePaleocoords readPlateData);
    
    updatePaleocoords($dbh, $options);

=head1 DESCRIPTION

GPlates computes paleocoordinates by making requests to the GPlates server at
http://gplates.gps.caltech.edu/.  The particular service URL is read from the
paleobiodb configuration file (typically "config.yml") as indicated below.
These paleocoordinates are determined based on the present location of the
collection (longitude and latitude) in conjunction with the beginning, middle
and end points of the collection's stated age range.

In the default mode of operation, any collections which have been added to the
database or have had their location or age range modified will have their
paleocoordinates updated.  This behavior may be modified by specifying one or
more of the options indicated below.

=head1 CONFIGURATION

The following configuration directives are read from the application
configuration file (typically "config.yml"):

=over

=item gplates_uri

The value of this directive should be the URL of the GPlates service for
computing paleocoordinates.  This module is designed to work with the
service which at the time of this writing is associated with the URL
"http://gplates.gps.caltech.edu/reconstruct_feature_collection/".

If this directive is not found in the configuration file, a fatal error will
result. 

=item gplates_max_age

The value of this directive should be the maximum age for which the GPlates
service will return valid results.  Any collection age range points (early,
middle and/or end) exceeding this threshold will not have paleocoordinates
computed for them.

This directive must be either specified in the configuration file or via the
command line (if the script "gplates_update.pl" is used) or else a fatal error
will result.

=item gplates_retry_limit

The value of this directive should be the number of times to retry a request
to the GPlates server if the request times out.  If not specified, it defaults
to 3.  A request that returns an HTTP error code will not be retried.

=item gplates_retry_interval

The value of this directive should be the number of seconds to wait before
retrying a timed-out request.  This interval will be doubled before each
successive try is made.  If not specified, it defaults to 5.

=item gplates_fail_limit

The value of this directive should be the number of request failures that are
tolerated before the update process is aborted.  If not specified, it defaults
to 3.

=item gplates_feature_limit

The value of this directive should be the maximum number of features (points) to be included in a
single request to the GPlates service.  If not specified, it defaults to 35.  This is necessary
because the service does not work properly if too many points are included in one request.  As
many requests as necessary will be made so as to update all paleocoordinates that need updating.

=back

=head1 SUBROUTINES

The following subroutines are exported on request:

=head2 updatePaleocoords ( $dbh, $options )

This subroutine updates paleocoordinates in the database, making calls to the
GPlates server in order to obtain the proper values.  The default mode of
operation is to update the coordinates for all collections with a valid
latitude and longitude whose age range is less than the specified maximum age.
All collections will get three sets of palecoordinates, corresponding to the
beginning, middle and end of their age range.  However, age points that fall
outside of the specified age range (see L</max_age> and L</min_age> below) will
not be updated.

The first argument to this subroutine must be a valid DBI database handle.
The second, if given, must be a hash of option values.  Valid options include:

=over

=item update_all

If this option is given a true value, then all coordinates within the
specified age range will be recomputed.

=item clear_all

If this option is given a true value, then all coordinates within the
specified age range will be cleared.  No further action will be taken.

=item min_age

This option specifies the minimum end of the age range to update (in millions
of years ago, or "Ma").  If not given, it defaults to 0.

=item max_age

This option specifies the maximum end of hte age range to update (in millions
of years ago, or "Ma").  If not given, it defaults to the value of the
configuration directive L</gplates_max_age>.  If this directive is not found
in the configuration file, a fatal error will be thrown.

=back

=head2 ensureTables ( $dbh, $force )

This subroutine makes sure that the tables used to hold paleocoordinates exist
in the database.  The first argument must be a valid DBI database handle.

If the second argument is true, then the existing tables (if any) will be
dropped and empty ones recreated in their place.  This will, of course, delete
all paleocoordinate information.  A subsequent call to L</updatePaleocoords>
and much traffic to the GPlates server will be required in order to
reconstitute this information.

=head2 readPlateData ( $dbh )

This subroutine will read lines of text from standard input and use them to
populate the table $GEOPLATES (see TableDefs.pm).

The input must be either a geojson feature collection whose features have the
properties C<PLATE_ID> and C<NAME>, or a sequence of plain text lines
containing a 3-digit plate ID followed by an alphanumeric plate abbreviation
followed by a plate description.  These three must be separated by whitespace
and the plate description must start with an alphabetic character.
<|MERGE_RESOLUTION|>--- conflicted
+++ resolved
@@ -29,7 +29,6 @@
 
 
 our ($GEOPLATES_WORK) = 'gpn';
-our ($PALEO_AUX) = 'pc_aux';
 
 our ($DEFAULT_RETRY_LIMIT) = 3;
 our ($DEFAULT_RETRY_INTERVAL) = 5;
@@ -85,10 +84,6 @@
 		 debug => $options->{debug},
 		 fail_count => 0,
 		 debug_count => 0,
-<<<<<<< HEAD
-		 max_age_bound => undef,
-		 min_age_bound => undef,
-=======
 		 min_age_bound => $min_age,
 		 max_age_bound => $max_age,
 		 service_uri => $gplates_uri,
@@ -96,29 +91,11 @@
 		 retry_interval => $retry_interval,
 		 fail_limit => $fail_limit,
 		 max_features => $max_features,
->>>>>>> 7c7eb491
 	       };
     
     bless $self, 'GPlates';
     
-<<<<<<< HEAD
-    # Then process the other options.
-    
-    my $min_age = $options->{min_age} + 0 if defined $options->{min_age} && $options->{min_age} > 0;
-    my $max_age = $options->{max_age} + 0 if defined $options->{max_age} && $options->{max_age} > 0;
-    
-    $min_age ||= 0;
-    $max_age ||= 4000;
-    
-    $self->{min_age_bound} = $min_age;
-    $self->{max_age_bound} = $max_age;
-    
     my ($sql, $result, $count, @filters);
-    
-    $DB::single = 1;
-=======
-    my ($sql, $result, $count, @filters);
->>>>>>> 7c7eb491
     
     # We start by making sure that we have the proper tables.
     
@@ -139,7 +116,6 @@
 		WHERE early_age between $min_age and $max_age";
 	
 	$count = $dbh->do($sql);
-<<<<<<< HEAD
 	
 	$sql = "UPDATE $PALEOCOORDS
 		SET mid_lng = null, mid_lat = null, update_time = now()
@@ -148,16 +124,6 @@
 	$count += $dbh->do($sql);
 	
 	$sql = "UPDATE $PALEOCOORDS
-=======
-	
-	$sql = "UPDATE $PALEOCOORDS
-		SET mid_lng = null, mid_lat = null, update_time = now()
-		WHERE mid_age between $min_age and $max_age";
-	
-	$count += $dbh->do($sql);
-	
-	$sql = "UPDATE $PALEOCOORDS
->>>>>>> 7c7eb491
 		SET late_lng = null, late_lat = null, update_time = now()
 		WHERE late_age between $min_age and $max_age";
 	
@@ -180,7 +146,6 @@
 		      c.lng is null or c.lng not between -180 and 180";
     
     $count = $dbh->do($sql);
-<<<<<<< HEAD
     
     logMessage(2, "    cleared paleocoords from $count collections without a valid location")
 	if defined $count && $count > 0;
@@ -209,36 +174,6 @@
     $count = $dbh->do($sql);
     
     $sql =     "UPDATE $PALEOCOORDS as p JOIN $COLL_MATRIX as c using (collection_no)
-=======
-    
-    logMessage(2, "    cleared paleocoords from $count collections without a valid location")
-	if defined $count && $count > 0;
-    
-    # Then delete any rows in $PALEOCOORDS corresponding to collections whose
-    # coordinates have been edited.  These will have to be recomputed entirely.
-    
-    $sql =     "DELETE FROM p
-		USING $PALEOCOORDS as p JOIN $COLL_MATRIX as c using (collection_no)
-		WHERE c.lat <> p.present_lat or c.lng <> p.present_lng";
-    
-    $count = $dbh->do($sql);
-    
-    logMessage(2, "    cleared paleocoords from $count collections whose location has been changed")
-	if defined $count && $count > 0;
-    
-    # Then clear any entries in $PALEOCOORDS corresponding to entries whose
-    # ages have been changed.
-    
-    $sql =     "UPDATE $PALEOCOORDS as p JOIN $COLL_MATRIX as c using (collection_no)
-		SET p.early_age = null, p.early_lng = null, p.early_lat = null,
-		    p.update_time = now()
-		WHERE round(c.early_age,0) <> p.early_age and
-		      (round(c.early_age,0) between $min_age and $max_age or p.early_age is not null)";
-    
-    $count = $dbh->do($sql);
-    
-    $sql =     "UPDATE $PALEOCOORDS as p JOIN $COLL_MATRIX as c using (collection_no)
->>>>>>> 7c7eb491
 		SET p.late_age = null, p.late_lng = null, p.late_lat = null,
 		    p.update_time = now()
 		WHERE round(c.late_age,0) <> p.late_age and
@@ -247,115 +182,20 @@
     $count += $dbh->do($sql);
     
     $sql =     "UPDATE $PALEOCOORDS as p JOIN $COLL_MATRIX as c using (collection_no)
-<<<<<<< HEAD
-		SET p.mid_age = null, p.mid_lng = null, p.late_lng = null,
-=======
 		SET p.mid_age = null, p.mid_lng = null, p.mid_lat = null,
->>>>>>> 7c7eb491
 		    p.update_time = now()
 		WHERE round((c.early_age + c.late_age)/2,0) <> p.mid_age and
 		      (round((c.early_age + c.late_age)/2,0) between $min_age and $max_age or 
 		       p.mid_age is not null)";
     
     $count += $dbh->do($sql);
-<<<<<<< HEAD
     
     logMessage(2, "    cleared $count entries whose ages did not correspond to their collections")
 	if defined $count && $count > 0;
     
-    # $sql =     "INSERT INTO $PALEO_AUX
-    # 		SELECT collection_no
-    # 		FROM $COLL_MATRIX as c LEFT JOIN $PALEOCOORDS as p using (collection_no)
-    # 		WHERE c.lat between -90.0 and 90.0 and c.lng between -180.0 and 180.0 and
-    # 		      (c.lat <> p.present_lat or c.lng <> p.present_lng or 
-    # 		       p.present_lat is null or p.present_lng is null or
-    # 		       round(c.early_age,0) <> p.early_age or round(c.late_age,0) <> p.late_age)
-    # 		       $age_filter";
-    
-    # print STDERR $sql . "\n\n" if $self->{debug};
-    
-    # $count = $dbh->do($sql);
-    
-    # logMessage(2, "    found $count collections to recompute") if $count > 0;
-    
-    # $sql =     "REPLACE INTO $PALEOCOORDS (collection_no, present_lng, present_lat, early_age, mid_age, late_age)
-    # 		SELECT collection_no, c.lng, c.lat, 
-    # 		       round(c.early_age,0), round((c.early_age + c.late_age)/2,0),
-    # 		       round(c.late_age,0)
-    # 		FROM $PALEO_AUX JOIN $COLL_MATRIX as c using (collection_no)";
-    
-    # $count = $dbh->do($sql);
-    
-    # If any age fields are not up-to-date, update them and clear the
-    # corresponding coordinates.
-    
-    # $sql =     "UPDATE $PALEOCOORDS as p JOIN $COLL_MATRIX as c using (collection_no)
-    #  		SET p.early_age = round(c.early_age,0), early_lat = null, early_lng = null
-    # 		WHERE round(c.early_age,0) <> p.early_age";
-    
-    # $count = $dbh->do($sql);
-    
-    # logMessage(2, "    updated $count early ages") if $count > 0;
-    
-    # $sql =     "UPDATE $PALEOCOORDS as p JOIN $COLL_MATRIX as c using (collection_no)
-    #  		SET p.mid_age = round((c.early_age + c.late_age)/2,0), mid_lat = null, mid_lng = null
-    # 		WHERE round((c.early_age + c.late_age)/2,0) <> p.mid_age";
-    
-    # $count = $dbh->do($sql);
-    
-    # logMessage(2, "    updated $count mid ages") if $count > 0;
-    
-    # $sql =     "UPDATE $PALEOCOORDS as p JOIN $COLL_MATRIX as c using (collection_no)
-    #  		SET p.late_age = round(c.late_age,0), late_lat = null, late_lng = null
-    # 		WHERE round(c.late_age,0) <> p.late_age";
-    
-    # $count = $dbh->do($sql);
-    
-    # logMessage(2, "    updated $count late ages") if $count > 0;
-=======
-    
-    logMessage(2, "    cleared $count entries whose ages did not correspond to their collections")
-	if defined $count && $count > 0;
->>>>>>> 7c7eb491
-    
     # Now query for all collections whose paleocoordinates need updating.
     
-<<<<<<< HEAD
-    # $sql =     "SELECT p.collection_no, p.present_lng, p.present_lat,
-    # 		       p.early_age, p.mid_age, p.late_age,
-    # 		       early_lng, mid_lng, late_lng
-    # 		FROM $PALEOCOORDS as p JOIN $COLL_MATRIX as c using (collection_no)
-    # 		WHERE early_lng is null or mid_lng is null or late_lng is null
-    # 		$age_filter";
-    
-    # If age limits were specified, then construct an SQL filter for them.
-    
-    my @age_filter = ();
-    push @age_filter, "c.early_age >= $min_age" if defined $min_age;
-    push @age_filter, "c.late_age <= $max_age" if defined $max_age;
-    
-    my $age_filter = '';
-    $age_filter = ' and ' . join(' and ', @age_filter) if @age_filter;
-    
-    # Now query for all collections whose paleocoordinates need updating.
-    
     logMessage(2, "    looking for collections whose palecoordinates need updating...");
-    
-    $sql =     "SELECT collection_no, c.lng as present_lng, c.lat as present_lat,
-		       round(c.early_age,0) as early_age,
-		       round((c.early_age + c.late_age)/2,0) as mid_age,
-		       round(c.late_age,0) as late_age
-    		FROM $COLL_MATRIX as c LEFT JOIN $PALEOCOORDS as p using (collection_no)
-    		WHERE c.lat between -90.0 and 90.0 and c.lng between -180.0 and 180.0 and
-    		      (c.lat <> p.present_lat or c.lng <> p.present_lng or 
-    		       p.present_lat is null or p.present_lng is null or
-		       p.early_lng is null or p.mid_lng is null or p.late_lng is null or
-    		       round(c.early_age,0) <> p.early_age or round(c.late_age,0) <> p.late_age or
-		       round((c.early_age + c.late_age)/2,0) <> p.mid_age)
-    		       $age_filter";
-=======
-    logMessage(2, "    looking for collections whose palecoordinates need updating...");
->>>>>>> 7c7eb491
     
     $sql =     "SELECT collection_no, c.lng as present_lng, c.lat as present_lat,
 		       'early' as selector, round(c.early_age,0) as age
@@ -384,11 +224,6 @@
     
     my $late_updates = $dbh->selectall_arrayref($sql, { Slice => {} });
     
-<<<<<<< HEAD
-    $sth->execute();
-    
-=======
->>>>>>> 7c7eb491
     $count = 0;
     
     foreach my $record ( @$early_updates, @$mid_updates, @$late_updates )
@@ -396,35 +231,11 @@
 	my $collection_no = $record->{collection_no};
 	my $lng = $record->{present_lng};
 	my $lat = $record->{present_lat};
-<<<<<<< HEAD
-	my $early_age = $record->{early_age};
-	my $mid_age = $record->{mid_age};
-	my $late_age = $record->{late_age};
-	
-	if ( defined $early_age and $early_age >= $min_age and $early_age <= $max_age )
-	{
-	    push @{$self->{source_points}{$early_age}}, [$coll_no, 'early', $lng, $lat];
-	    $count++;
-	}
-	
-	if ( defined $mid_age and $mid_age >= $min_age and $mid_age <= $max_age )
-	{
-	    push @{$self->{source_points}{$mid_age}}, [$coll_no, 'mid', $lng, $lat];
-	    $count++;
-	}
-	
-	if ( defined $late_age and $late_age >= $min_age and $late_age <= $max_age )
-	{
-	    push @{$self->{source_points}{$late_age}}, [$coll_no, 'late', $lng, $lat];
-	    $count++;
-	}
-=======
 	my $selector = $record->{selector};
 	my $age = $record->{age};
 	
 	push @{$self->{source_points}{$age}}, [$collection_no, $selector, $lng, $lat];
 	$count++;
->>>>>>> 7c7eb491
     }
     
     logMessage(2, "    found $count entries to update");
@@ -459,15 +270,8 @@
 	
 	my @points = @{$self->{source_points}{$age}};
 	
-<<<<<<< HEAD
-	my $request_json = "geologicage=$age&output=geojson&feature_collection={\"type\": \"FeatureCollection\",";
-	$request_json .= "\"features\": [";
-	my $comma = '';
-	my $count = 0;
-=======
 	# Now create as many requests as are necessary to rotate all of these
 	# points. 
->>>>>>> 7c7eb491
 	
 	while ( @points )
 	{
@@ -479,31 +283,6 @@
 	    my $comma = '';
 	    my @oid_list;
 	    
-<<<<<<< HEAD
-	    $request_json .= $comma; $comma = ",";
-	    $request_json .= $self->generateFeature($lng, $lat, $oid);
-	    $count++;
-	}
-	
-	$request_json .= "]}";
-	
-	# Now if we have at least one point to rotate then fire off the
-	# request and process the answer (if any)
-	
-	next AGE unless $count;
-	
-	logMessage(2, "    rotating $count points to $age Ma");
-	
-	$self->makeGPlatesRequest($ua, \$request_json, $age);
-	
-	# If we have gotten too many server failures in a row, then abort this
-	# run.
-	
-	if ( $self->{fail_count} >= $FAIL_LIMIT )
-	{
-	    logMessage(2, "    ABORTING RUN DUE TO REPEATED QUERY FAILURE");
-	    last;
-=======
 	    # Add one feature for each point, up to the limit for a single request.
 	    
 	FEATURE:
@@ -543,7 +322,6 @@
 		logMessage(2, "    ABORTING RUN DUE TO REPEATED QUERY FAILURE");
 		last;
 	    }
->>>>>>> 7c7eb491
 	}
     }
     
@@ -603,11 +381,7 @@
     my ($self, $lng, $lat, $oid) = @_;
     
     my $output = "{\"type\": \"Feature\",";
-<<<<<<< HEAD
-    $output .= "\"geometry\": {\"type\": \"Point\", \"coordinates\": [$lat, $lng]},";
-=======
     $output .= "\"geometry\": {\"type\": \"Point\", \"coordinates\": [$lng, $lat]},";
->>>>>>> 7c7eb491
     $output .= "\"properties\": {\"name\": \"$oid\", \"feature_type\": \"gpml:UnclassifiedFeature\", ";
     $output .= "\"begin_age\": \"4000.0\", \"end_age\": \"0.0\"}";
     $output .= "}";
@@ -623,12 +397,8 @@
     # Generate a GPlates request.  The actual request is wrapped inside a
     # while loop so that we can retry it if something goes wrong.
     
-<<<<<<< HEAD
-    my $uri = "http://gplates.gps.caltech.edu:8080/reconstruct_feature_collection/";
-=======
     my $uri = $self->{service_uri};
     
->>>>>>> 7c7eb491
     my @headers = ( 'Content-Type' => 'application/x-www-form-urlencoded',
 		    'Content-Length' => length($$request_ref) );
     
@@ -728,9 +498,8 @@
     {
 	my $key = $feature->{properties}{NAME};
 	my ($selector, $collection_no) = split(qr{\.}, $key);
-<<<<<<< HEAD
-	
-	unless ( defined $selector && $selector =~ qr{^[0-2]$} && defined $collection_no && $collection_no > 0 )
+	
+	unless ( defined $selector && $is_selector{$selector} && defined $collection_no && $collection_no > 0 )
 	{
 	    push @bad_list, $key;
 	    next POINT;
@@ -748,44 +517,6 @@
 	my $plate_id = $feature->{properties}{PLATE_ID};
 	
 	$self->updateOneEntry($collection_no, $selector, $age, $lng, $lat, $plate_id);
-=======
-	
-	unless ( defined $selector && $is_selector{$selector} && defined $collection_no && $collection_no > 0 )
-	{
-	    push @bad_list, $key;
-	    next POINT;
-	}
->>>>>>> 7c7eb491
-	
-	my ($lng, $lat) = @{$feature->{geometry}{coordinates}};
-	
-<<<<<<< HEAD
-	# unless ( $self->{bounds_checked} )
-	# {
-	#     if ( defined $feature->{properties}{FROMAGE} )
-	#     {
-	# 	$self->{max_age_bound} = $feature->{properties}{FROMAGE};
-	# 	logMessage(2, "      max age bound reported as $self->{max_age_bound}") if $self->{debug};
-	#     }
-	#     if ( defined $feature->{properties}{TOAGE} )
-	#     {
-	# 	$self->{min_age_bound} = $feature->{properties}{TOAGE};
-	# 	logMessage(2, "      min age bound reported as $self->{min_age_bound}") if $self->{debug};
-	#     }
-	#     $self->{bounds_checked} = 1;
-	# }
-=======
-	unless ( $lng =~ qr{ ^ -? \d+ (?: \. \d* )? $ }x and
-		 $lat =~ qr{ ^ -? \d+ (?: \. \d* )? $ }x )
-	{
-	    push @bad_list, "$key ($lng, $lat)";
-	    next POINT;
-	}
-	
-	my $plate_id = $feature->{properties}{PLATE_ID};
-	
-	$self->updateOneEntry($collection_no, $selector, $age, $lng, $lat, $plate_id);
->>>>>>> 7c7eb491
     }
     
     if ( @bad_list )
@@ -807,29 +538,17 @@
     
     $self->{add_row_sth}->execute($collection_no);
     
-<<<<<<< HEAD
-    if ( $selector eq '0' )
-=======
     if ( $selector eq 'early' )
->>>>>>> 7c7eb491
     {
 	$self->{early_sth}->execute($age, $lng, $lat, $plate_id, $collection_no);
     }
     
-<<<<<<< HEAD
-    elsif ( $selector eq '1' )
-=======
     elsif ( $selector eq 'mid' )
->>>>>>> 7c7eb491
     {
 	$self->{mid_sth}->execute($age, $lng, $lat, $plate_id, $collection_no);
     }
     
-<<<<<<< HEAD
-    elsif ( $selector eq '2' )
-=======
     elsif ( $selector eq 'late' )
->>>>>>> 7c7eb491
     {
 	$self->{late_sth}->execute($age, $lng, $lat, $plate_id, $collection_no);
     }
