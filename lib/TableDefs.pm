--- conflicted
+++ resolved
@@ -24,12 +24,8 @@
 		      $SCALE_DATA $SCALE_LEVEL_DATA $SCALE_MAP
 		      $PHYLOPICS $PHYLOPIC_NAMES $PHYLOPIC_CHOICE $TAXON_PICS
 		      $IDIGBIO %IDP VALID_IDENTIFIER
-<<<<<<< HEAD
-		      $MACROSTRAT_LITHS
-		      $INSTITUTIONS $INST_NAMES $INST_COLLS
-=======
 		      $MACROSTRAT_LITHS $MACROSTRAT_INTERVALS
->>>>>>> cf93a05a
+		      $INSTITUTIONS $INST_ALTNAMES $INST_COLLS $INST_COLL_ALTNAMES $INST_CODES
 		      $TIMESCALE_DATA $TIMESCALE_ARCHIVE
 		      $TIMESCALE_REFS $TIMESCALE_INTS $TIMESCALE_BOUNDS $TIMESCALE_PERMS
 		      $CONTRIB_STATS $CONTRIB_COUNTS
