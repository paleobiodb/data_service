# 
# The Paleobiology Database
# 
#   CollectionDefs.pm
# 

package TableDefs;

use strict;

use Carp qw(croak);

use base 'Exporter';

our (@EXPORT_OK) = qw($COLLECTIONS $AUTHORITIES $OPINIONS $REFERENCES $OCCURRENCES $REIDS $SPECIMENS
		      $COLL_MATRIX $COLL_BINS $COLL_STRATA $COUNTRY_MAP $CONTINENT_DATA
		      $COLL_LITH $COLL_ENV $STRATA_NAMES
		      $BIN_KEY $BIN_LOC $BIN_CONTAINER
		      $PALEOCOORDS $GEOPLATES $COLL_LOC $COLL_INTS
		      $DIV_MATRIX $DIV_GLOBAL $PVL_MATRIX $PVL_GLOBAL
		      $OCC_MATRIX $OCC_TAXON $REF_SUMMARY $SPEC_MATRIX
		      $SPEC_ELEMENTS $SPEC_ELT_MAP $LOCALITIES $WOF_PLACES $COLL_EVENTS
		      $OCC_BUFFER_MAP $OCC_MAJOR_MAP $OCC_CONTAINED_MAP $OCC_OVERLAP_MAP
		      $INTERVAL_DATA $INTERVAL_MAP $INTERVAL_BRACKET $INTERVAL_BUFFER
		      $SCALE_DATA $SCALE_LEVEL_DATA $SCALE_MAP
		      $PHYLOPICS $PHYLOPIC_NAMES $PHYLOPIC_CHOICE $TAXON_PICS
		      $IDIGBIO %IDP VALID_IDENTIFIER
		      $MACROSTRAT_LITHS
		      $MACROSTRAT_INTERVALS $MACROSTRAT_SCALES $MACROSTRAT_SCALES_INTS
		      $TIMESCALE_DATA $TIMESCALE_ARCHIVE
<<<<<<< HEAD
		      $TIMESCALE_REFS $TIMESCALE_INTS $TIMESCALE_BOUNDS $TIMESCALE_QUEUE
		      $TIMESCALE_PERMS);
=======
		      $TIMESCALE_REFS $TIMESCALE_INTS $TIMESCALE_BOUNDS $TIMESCALE_PERMS
		      $RESOURCE_DATA $RESOURCE_QUEUE);
>>>>>>> 6cb47bd3


# classic tables

our $COLLECTIONS = "collections";
our $AUTHORITIES = "authorities";
our $OPINIONS = "opinions";
our $REFERENCES = "refs";
our $OCCURRENCES = "occurrences";
our $REIDS = "reidentifications";
our $SPECIMENS = "specimens";

# new collection tables

our $COLL_MATRIX = "coll_matrix";
our $COLL_BINS = "coll_bins";
our $COLL_INTS = "coll_ints";
our $COLL_STRATA = "coll_strata";
our $STRATA_NAMES = "strata_names";
our $COLL_LOC = "coll_loc";
our $COUNTRY_MAP = "country_map";
our $CONTINENT_DATA = "continent_data";
our $BIN_LOC = "bin_loc";
our $BIN_CONTAINER = "bin_container";
our $PALEOCOORDS = 'paleocoords';
our $GEOPLATES = 'geoplates';

our $COLL_LITH = 'coll_lith';
our $COLL_ENV = 'coll_env';

our $BIN_KEY = "999999";

# new occurrence tables

our $OCC_MATRIX = "occ_matrix";
our $OCC_EXTRA = "occ_extra";
our $OCC_TAXON = "occ_taxon";
our $REF_SUMMARY = "ref_summary";

our $OCC_BUFFER_MAP = 'occ_buffer_map';
our $OCC_MAJOR_MAP = 'occ_major_map';
our $OCC_CONTAINED_MAP = 'occ_contained_map';
our $OCC_OVERLAP_MAP = 'occ_overlap_map';

# new specimen tables

our $SPEC_MATRIX = "spec_matrix";
our $SPEC_ELEMENTS = "spec_elements";
our $SPEC_ELT_MAP = "spec_elt_map";

our $LOCALITIES = "localities";
our $WOF_PLACES = "wof_places";
our $COLL_EVENTS = "coll_events";

# new interval tables

our $INTERVAL_DATA = "interval_data";
our $SCALE_DATA = "scale_data";
our $SCALE_LEVEL_DATA = "scale_level_data";
our $SCALE_MAP = "scale_map";
our $INTERVAL_BRACKET = "interval_bracket";
our $INTERVAL_MAP = "interval_map";
our $INTERVAL_BUFFER = "interval_buffer";

# taxon pic tables

our $PHYLOPICS = 'phylopics';
our $PHYLOPIC_NAMES = 'phylopic_names';
our $PHYLOPIC_CHOICE = 'phylopic_choice';
our $TAXON_PICS = 'taxon_pics';

# taxon diversity and prevalence tables

our $DIV_MATRIX = 'div_matrix';
our $DIV_GLOBAL = 'div_global';
our $PVL_MATRIX = 'pvl_matrix';
our $PVL_GLOBAL = 'pvl_global';

# iDigBio external info table

our $IDIGBIO = 'idigbio';

# Macrostrat tables that we use

our $MACROSTRAT_LITHS = 'macrostrat.liths';
our $MACROSTRAT_INTERVALS = 'macrostrat.intervals';
our $MACROSTRAT_SCALES = 'macrostrat.timescales';
our $MACROSTRAT_SCALES_INTS = 'macrostrat.timescales_intervals';

# New timescale system

our $TIMESCALE_DATA = 'timescales';
our $TIMESCALE_REFS = 'timescale_refs';
our $TIMESCALE_INTS = 'timescale_ints';
our $TIMESCALE_BOUNDS = 'timescale_bounds';
our $TIMESCALE_QUEUE = 'timescale_queue';
our $TIMESCALE_PERMS = 'timescale_perms';

# Educational resources

our $RESOURCE_DATA = 'eduresources';
our $RESOURCE_QUEUE = 'eduresources_queue';

1;<|MERGE_RESOLUTION|>--- conflicted
+++ resolved
@@ -28,13 +28,8 @@
 		      $MACROSTRAT_LITHS
 		      $MACROSTRAT_INTERVALS $MACROSTRAT_SCALES $MACROSTRAT_SCALES_INTS
 		      $TIMESCALE_DATA $TIMESCALE_ARCHIVE
-<<<<<<< HEAD
-		      $TIMESCALE_REFS $TIMESCALE_INTS $TIMESCALE_BOUNDS $TIMESCALE_QUEUE
-		      $TIMESCALE_PERMS);
-=======
 		      $TIMESCALE_REFS $TIMESCALE_INTS $TIMESCALE_BOUNDS $TIMESCALE_PERMS
 		      $RESOURCE_DATA $RESOURCE_QUEUE);
->>>>>>> 6cb47bd3
 
 
 # classic tables
