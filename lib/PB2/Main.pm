# 
# Paleobiology Data Service version 1.2
# 
# This file defines version 1.2 of the Paleobiology Data Service.
# 
# Author: Michael McClennen <mmcclenn@geology.wisc.edu>

use strict;
use feature 'unicode_strings';

package PBData;

use PB2::CommonData;
use PB2::ConfigData;
use PB2::IntervalData;
use PB2::TimescaleData;
use PB2::TaxonData;
use PB2::PlaceData;
use PB2::CollectionData;
use PB2::OccurrenceData;
use PB2::SpecimenData;
use PB2::DiversityData;
use PB2::ReferenceData;
use PB2::ArchiveData;
use PB2::PersonData;
use PB2::CombinedData;
use PB2::ResourceData;
use PB2::Authentication;
use PB2::MainEntry;

{
    # We start by defining a data service instance for version 1.2. We provide the ability to
    # override the path prefix and version string using the configuration file, so that test
    # versions can be run separately from the main version.
    
    my $path_prefix = Dancer::config->{override_prefix} || 'data1.2/';
    my $version_string = Dancer::config->{override_version} || 'v2';
    
    # Now define the data service instance.
    
    our ($ds2) = Web::DataService->new(
	{ name => '1.2',
	  title => 'PBDB Data Service',
	  path_prefix => $path_prefix,
	  version => $version_string,
	  features => 'standard',
	  special_params => 'standard,count=rowcount',
	  ruleset_prefix => '1.2:',
	  doc_template_dir => 'doc/1.2',
	  doc_compile_dir => 'doc/ttc-1.2' });
    
    
    # We then define the vocabularies that will be used to label the data
    # fields returned by this service.
    
    $ds2->define_vocab(
        { name => 'null', disabled => 1 },	 
	{ name => 'pbdb', title => 'PaleobioDB field names',
	  use_field_names => 1 },
	    "The PBDB vocabulary is derived from the underlying field names and values in the database,",
	    "augmented by a few new fields. For the most part any response that uses this vocabulary",
	    "will be directly comparable to downloads from the PBDB Classic interface.",
	    "This vocabulary is the default for L<text format|node:formats/text> responses.",
	{ name => 'com', title => 'Compact field names' },
	    "The Compact vocabulary is a set of 3-character field names designed to minimize",
	    "the size of the response message.  This is the default for L<JSON format|node:formats/json>",
	    "responses. Some of the field values are similarly abbreviated, while others are conveyed",
	    "in their entirety. For details, see the documentation for the individual response fields.",
	{ name => 'dwc', title => 'Darwin Core', disabled => 1 },
	    "The Darwin Core vocabulary follows the L<Darwin Core standard|http://www.tdwg.org/standards/450/>",
	    "set by the L<TDWG|http://www.tdwg.org/>.  This includes both the field names and field values.",
	    "Because the Darwin Core standard is XML-based, it is very strict.  Many",
	    "but not all of the fields can be expressed in this vocabulary; those that",
	    "cannot are unavoidably left out of the response.");
    
    
    # Then the formats in which data can be returned.
    
    $ds2->define_format(
	{ name => 'json', content_type => 'application/json',
	  doc_node => 'formats/json', title => 'JSON',
	  default_vocab => 'com' },
	    "The JSON format is intended primarily to support client applications,",
	    "including the PBDB Navigator.  Response fields are named using compact",
	    "3-character field names.",
	{ name => 'xml', disabled => 1, content_type => 'text/xml', title => 'XML',
	  doc_node => 'formats/xml', disposition => 'attachment',
	  default_vocab => 'dwc' },
	    "The XML format is intended primarily to support data interchange with",
	    "other databases, using the Darwin Core element set.",
	{ name => 'txt', content_type => 'text/plain',
	  doc_node => 'formats/text', title => 'Comma-separated text',
	  default_vocab => 'pbdb' },
	    "The text formats (txt, tsv, csv) are intended primarily for researchers",
	    "downloading data from the database.  These downloads can easily be",
	    "loaded into spreadsheets or other analysis tools.  The field names are",
	    "taken from the PBDB Classic interface, for compatibility with existing",
	    "tools and analytical procedures.",
	{ name => 'csv', content_type => 'text/csv',
	  disposition => 'attachment',
	  doc_node => 'formats/text', title => 'Comma-separated text',
	  default_vocab => 'pbdb' },
	    "The text formats (txt, tsv, csv) are intended primarily for researchers",
	    "downloading data from the database.  These downloads can easily be",
	    "loaded into spreadsheets or other analysis tools.  The field names are",
	    "taken from the PBDB Classic interface, for compatibility with existing",
	    "tools and analytical procedures.",
	{ name => 'tsv', content_type => 'text/tab-separated-values', 
	  disposition => 'attachment',
	  doc_node => 'formats/text', title => 'Tab-separated text',
	  default_vocab => 'pbdb' },
	    "The text formats (txt, tsv, csv) are intended primarily for researchers",
	    "downloading data from the database.  These downloads can easily be",
	    "loaded into spreadsheets or other analysis tools.  The field names are",
	    "taken from the PBDB Classic interface, for compatibility with existing",
	    "tools and analytical procedures.",
	# { name => 'html', content_type => 'text/html', doc_node => 'formats/html', title => 'HTML',
	#   module => 'Template', disabled => 1 },
	#     "The HTML format returns formatted web pages describing the selected",
	#     "object or objects from the database.",
	{ name => 'ris', content_type => 'application/x-research-info-systems',
	  doc_node => 'formats/ris', title => 'RIS', disposition => 'attachment',
	  encode_as_text => 1, default_vocab => '', module => 'RISFormat'},
	    "The L<RIS format|http://en.wikipedia.org/wiki/RIS_(file_format)> is a",
	    "common format for bibliographic references.",
	{ name => 'png', content_type => 'image/png', module => '',
	  default_vocab => '', doc_node => 'formats/png', title => 'PNG' },
	    "The PNG suffix is used with a few URL paths to fetch images stored",
	    "in the database.");
    
    
    # Then define the URL paths that this subservice will accept.  We start with
    # the root of the hierarchy, which sets defaults for all the rest of the nodes.
    
    $ds2->define_node({ path => '/', 
			public_access => 1,
			doc_default_op_template => 'operation.tt',
			allow_format => 'json,csv,tsv,txt',
			allow_vocab => 'pbdb,com',
			default_save_filename => 'pbdb_data',
			title => 'Documentation' });
    
    # If a default_limit value was defined in the configuration file, get that
    # now so that we can use it to derive limits for certain nodes.
    
    my $base_limit = $ds2->node_attr('/', 'default_limit');
    my $taxa_limit = $base_limit ? $base_limit * 5 : undef;
    $taxa_limit = 20000 if defined $taxa_limit && $taxa_limit < 20000;
    my $ref_limit = $base_limit ? $base_limit * 5 : undef;
    $ref_limit = 10000 if defined $ref_limit && $ref_limit < 10000;
    
    # Configuration. This path is used by clients who need to configure themselves
    # based on parameters supplied by the data service.
    
    $ds2->define_node({ path => 'config',
			place => 10,
			title => 'Client configuration',
			usage => [ "config.json?show=all",
				   "config.txt?show=clusters" ],
			role => 'PB2::ConfigData',
			method => 'get',
			optional_output => '1.2:config:get_map' },
	"This operation provides information about the structure, encoding and organization",
	"of the information in the database. It is designed to enable the easy",
	"configuration of client applications.");
    
    # Combined data.
    
    $ds2->define_node({ path => 'combined',
			place => 11,
			title => 'Combined data',
			role => 'PB2::CombinedData' },
	"The operations in this group provide access to multiple types of data records,",
	"including auto-completion for client applications.");
    
    $ds2->define_node({ path => 'combined/auto',
			place => 1,
			title => 'General auto-completion',
			method => 'auto_complete',
			output => '1.2:combined:auto',
			optional_output => '1.2:combined:auto_optional'},
	"Return a list of names matching any string of characters. This operation is intended",
	"to be used for auto-completion in client applications. The desired record types",
	"can be specified using the B<C<type>> parameter, and the number of records to be returned",
	"using B<C<limit>>.");
    
    # Occurrences.  These paths are used to fetch information about fossil
    # occurrences known to the database.
    
    $ds2->define_node({ path => 'occs',
			place => 1,
			title => 'Fossil occurrences',
			role => 'PB2::OccurrenceData',
			allow_format => '+xml' },
	"A fossil occurence represents the occurrence of a particular organism at a particular",
	"location in time and space. Each occurrence is a member of a single fossil collection,",
	"and has a taxonomic identification which may be more or less specific.  The fossil occurrence",
	"records are the core data concept around which this database is built.");
    
    $ds2->define_node({ path => 'occs/single',
			place => 1,
			usage => [ "/occs/single.json?id=1001&show=loc", 
				   "/occs/single.txt?id=1001&show=loc,crmod" ],
			method => 'get_occ',
			before_operation_hook => 'prune_field_list',
			output => '1.2:occs:basic',
			optional_output => '1.2:occs:basic_map',
			title => 'Single fossil occurrence'},
	"This operation returns information about a single occurrence, selected by its identifier.",
	"Depending upon which output blocks you select, the response will contain some",
	"fields describing the occurrence and some describing the collection to which it belongs.");
    
    $ds2->define_node({ path => 'occs/list',
			place => 2,
			usage => [ "/occs/list.txt?base_name=Cetacea&interval=Miocene&show=loc,class",
				   "/occs/list.json?base_name=Cetacea&interval=Miocene&show=loc,class" ],
			method => 'list_occs',
			before_operation_hook => 'prune_field_list',
			output => '1.2:occs:basic',
			optional_output => '1.2:occs:basic_map',
			title => 'Lists of fossil occurrences' },
	"This operation returns information about multiple occurrences, selected according to the parameters you provide.",
	"You can select occurrences by taxonomy, geography, age, environment, and many other criteria.",
	"If you select the C<csv> or C<tsv> output format, the output you get will be very similar to the Classic",
	"occurrence download.");
    
    $ds2->define_node({ path => 'occs/geosum',
			place => 2,
			usage => [ "occs/geosum.json?base_name=cetacea&level=2",
				   "config.json?show=clusters" ],
			role => 'PB2::CollectionData',
			method => 'summary',
			output => '1.2:colls:summary',
			optional_output => '1.2:colls:summary_map',
			title => 'Geographic summary of fossil occurrences' },
	"This operation summarizes the selected set of occurrences by mapping them onto geographic clusters.",
	"Its purpose is to provide for the generation of maps displaying the geographic distribution of",
	"fossil occurrences.  You can specify any of the parameters that are available for the",
	"L<occs/list|node:occs/list> operation described above.  Multiple levels of geographic resolution",
	"are available.");
    
    $ds2->define_node({ path => 'occs/diversity',
			place => 5,
			usage => [ "/occs/diversity.txt?base_name=Dinosauria^Aves&continent=NOA&count=genera" ],
			method => 'diversity',
			output => '1.2:occs:diversity',
			default_limit => 1000,
			summary => '1.2:occs:diversity:summary',
			title => 'Fossil diversity over time (full computation)' },
	"This operation returns a tabulation of fossil diversity over time, based on a selected set of occurrences.",
	"You can select the set of occurrences to be analyzed using any of the parameters that are",
	"valid for the L<occs/list|node:occs/list> operation.  This operation can take up a lot of server time,",
	"so if you just want to display a quick overview plot please use the L<occs/quickdiv|node:occs/quickdiv>",
	"operation.");
    
    $ds2->extended_doc({ path => 'occs/diversity' },
	"It is very important to note that the diversity statistics returned by this",
	"operation reflect only I<the fossil occurrences recorded in this database>, and",
	"not the entire fossil record.  Note also that any occurrences that",
	"are insufficiently resolved either temporally or taxonomically are ignored.",
	"If you wish to apply a different procedure for determining how to count such",
	"occurrences, we suggest that you use the L<occs/list|node:occs/list> operation",
	"instead and apply your procedure directly to the returned list of occurrences.",
	">The field names returned by this operation are derived from the following source:",
	    "M. Foote. Origination and Extinction Components of Taxonomic Diversity: General Problems.",
	    "I<Paleobiology>, Vol. 26(4). 2000.",
	    "pp. 74-102. L<http://www.jstor.org/stable/1571654>.");
    
    $ds2->define_node({ path => 'occs/quickdiv',
			place => 6,
			usage => [ "/occs/quickdiv.txt?base_name=Dinosauria^Aves&continent=NOA&count=genera" ],
			method => 'quickdiv',
			output => '1.2:occs:quickdiv',
			default_limit => 1000,
			title => 'Fossil diversity over time (quick computation)' },
	"This operation returns a tabulation of fossil diversity over time, similar to that",
	"provided by L<occs/diversity|node:occs/diversity>.  It returns results much more quickly,",
	"but returns",
	"only the basic counts of distinct taxa appearing in each time interval.",
	"This operation is intended for quick overview plots; if you want to do",
	"detailed diversity analyses, we suggest using the L<occs/diversity|node:occs/diversity>",
	"operation instead, or downloading a L<list of occurrences|node:occs/list> and",
	"performing your own procedure to tabulate the diversity of taxa over time.");
    
    $ds2->define_node({ path => 'occs/checkdiv',
    			place => 6,
    			usage => [ "/occs/checkdiv.txt?base_name=Dinosauria^Aves&continent=NOA&count=genera&list=Santonian" ],
    			method => 'diversity',
    			arg => 'check',
    			output => '1.2:occs:checkdiv',
    			title => 'Fossil diversity over time (diagnostic)' },
    	"This operation provides a means of checking the taxa counted by the",
    	"L<occs/diversity|node:occs/diversity> operation. You can pass the same",
    	"parameters to this operation as you pass to the latter, but add either the B<C<diag>>",
	"or the B<C<list>> parameter. The former will show you how the relevant occurrences are",
	"being interpreted, while the latter will show you which taxonomic names were counted.");
    
    $ds2->define_node({ path => 'occs/taxa',
			place => 3,
			usage => [ "/occs/taxa.txt?base_name=Cetacea&interval=Miocene&show=attr",
				   "/occs/taxa.txt?strat=green river fm&rank=genus-order&show=attr" ],
			method => 'list_occs_taxa',
			output => '1.2:taxa:basic',
			optional_output => '1.2:occs:taxa_opt',
			summary => '1.2:occs:taxa_summary',
			default_limit => $taxa_limit,
			title => 'Taxonomy of fossil occurrences', },
	"This operation returns the taxonomic hierarchy of a selected set of fossil occurrences.",
	"You can select the set of occurrences to be analyzed using any of the parameters that are",
	"valid for the L<occs/list|node:occs/list> operation.  You can make requests using both",
	"both operations with identical parameters, which will give you both a list of",
	"occurrences and a summary tabulation by taxon.  If you include the block F<subcounts>,",
	"then each taxon record will include a count of the number of species, genera, etc.",
	"from the selected set of occurrences that are contained within that taxon.");
    
    $ds2->extended_doc({ path => 'occs/taxa' },
	"The result of this operation reports every taxon appearing in the selected set of occurrences,",
	"in hierarchical order.  It includes the number of occurrences specifically identified to each",
	"listed taxon, along with the total number of occurrences of the taxon including all subtaxa.",
	"It also includes the number of species, genera, families and orders within each taxon that",
	"appear within the selected set of occurrences.  The parent taxon identifier is also reported",
	"for each taxon, so that you are able to organize the result records into their proper hierarchy.");
    
    $ds2->define_node({ path => 'occs/prevalence',
			place => 8,
			usage => [ "/occs/prevalence.json?continent=noa&interval=mesozoic&limit=10" ],
			title => 'Most prevalent taxa',
			method => 'prevalence',
			output => '1.2:occs:prevalence',
			default_limit => 20},
	"This operation returns a list of the most prevalent taxa (according to number of occurrences)",
	"from among the selected set of fossil occurrences.  These taxa will be phyla and/or classes,",
	"depending upon the size of the list and the requested number of entries.",
	"Major taxa that are roughly at the level of classes may be included even if they are not",
	"not formally ranked at that level.",
	"Unlike most of the operations of this data service, the parameter C<limit> is",
	"significant in determining the elements of the result.  A",
	"larger limit will tend to show classes instead of phyla.");
    
    $ds2->define_node({ path => 'occs/strata',
			place => 9,
			usage => [ "/occs/strata.json?base_name=Cetacea&interval=Miocene&textresult" ],
			method => 'list_occs_strata',
			output => '1.2:strata:occs',
			optional_output => '1.2:strata:basic_map',
			title => 'Stratigraphy of fossil occurrences' },
	"This operation returns information about the geological strata in which fossil occurrences",
	"were found.  You can pass identical filtering parameters to L<occs/list|node:occs/list> and",
	"L<occs/strata|node:occs/strata> which will give you both a list of occurrences and a summary",
	"by stratum.");
    
    $ds2->define_node({ path => 'occs/refs',
			place => 10,
			usage => [ "/occs/refs.ris?base_name=Cetacea&interval=Miocene&textresult" ],
			title => 'Bibliographic references for fossil occurrences',
			method => 'list_occs_associated',
			arg => 'refs',
			allow_format => '+ris,-xml',
			output => '1.2:refs:basic',
			optional_output => '1.2:refs:output_map' },
	"This operation returns information about the bibliographic references associated with fossil occurrences.",
	"You can pass identical filtering parameters to L<occs/list|node:occs/list> and to L<occs/refs|node:occs/refs>,",
	"which will give you both a list of occurrences and a list of the associated references.");
    
    $ds2->define_node({ path => 'occs/byref',
			place => 10,
			usage => [ "occs/byref.txt?base_name=Cetacea&interval=Miocene&textresult" ],
			title => "Occurrences grouped by bibliographic reference",
			method => 'list_occs',
			arg => 'byref',
			output => '1.2:occs:basic',
			optional_output => '1.2:occs:basic_map' },
	"This operation returns information about multiple occurrences, selected with respect to some combination of",
	"the attributes of the occurrences and the attributes of the bibliographic reference(s) from which",
	"they were entered.  You can use this operation in",
	"conjunction with L<occs/refs|node:occs/refs> to show, for each selected reference, all of the occurrences",
	"entered from it, or all which meet certain criteria.");
   
    $ds2->define_node({ path => 'occs/taxabyref',
			place => 11,
			usage => [ "/occs/taxabyref.txt?base_name=Cetacea&interval=Miocene&textresult" ],
			title => 'Taxa associated with fossil occurrences grouped by bibliographic reference',
			method => 'list_occs_associated',
			arg => 'taxa',
			output => '1.2:taxa:reftaxa',
			optional_output => '1.2:taxa:mult_output_map' },
	"This operation returns information about taxonomic names associated with fossil occurrences,",
	"grouped according to the bibliographic",
	"reference in which they are mentioned.  You can use this operation in conjunction with",
	"L<node:occs/refs> to show, for each reference, all of the taxa entered from it that",
	"are associated with at least one occurrence from the selected set.");
    
    $ds2->define_node({ path => 'occs/opinions',
			place => 11,
			usage => [ "/occs/opinions.txt?base_name=Cetacea&interval=Miocene&textresult" ],
			title => 'Opinions for fossil occurrences',
			method => 'list_occs_associated',
			arg => 'opinions',
			default_limit => $ref_limit,
			output => '1.2:opinions:basic',
			optional_output => '1.2:opinions:output_map' },
	"This operation returns information about taxonomic opinions associated with fossil occurrences.",
	"You can use this to retrieve just the opinions relevant to any selected set of occurrences.");
    
    # Collections.  These paths are used to fetch information about fossil
    # collections known to the database.
    
    $ds2->define_node({ path => 'colls',
			place => 1,
			title => 'Fossil collections',
			role => 'PB2::CollectionData',
			use_cache => '1.2:colls' },
	"A fossil collection is somewhat loosely defined as a set of fossil occurrences that are",
	"co-located geographically and temporally. Each collection has a geographic location,",
	"stratigraphic context, and age estimate.");
    
    $ds2->define_node({ path => 'colls/single',
			place => 1,
			title => 'Single fossil collection',
			usage => [ "colls/single.json?id=50068&show=loc,stratext" ],
			before_operation_hook => 'prune_field_list',
			method => 'get_coll',
			output => '1.2:colls:basic',
			optional_output => '1.2:colls:basic_map' },
	"This operation returns information about a single collection, selected by its identifier.");
    
    $ds2->define_node({ path => 'colls/list',
			place => 2,
			title => 'Lists of fossil collections',
			usage => [ "colls/list.txt?base_name=Cetacea&interval=Miocene&show=ref,loc,stratext" ],
			before_operation_hook => 'prune_field_list',
			method => 'list_colls',
			output => '1.2:colls:basic',
			optional_output => '1.2:colls:basic_map' },
	"This operation returns information about multiple collections, selected according to the parameters you provide.",
	"You can select collections by taxonomy, geography, age, environment, and many other criteria.",
	"If you select the C<csv> or C<tsv> output format, the output you get will be very similar to the Classic",
	"collection download.");
    
    $ds2->define_node({ path => 'colls/summary',
			place => 3,
			title => 'Geographic summary of fossil collections',
			usage => [ "colls/summary.json?lngmin=0.0&lngmax=15.0&latmin=0.0&latmax=15.0&level=2",
				   "config.json?show=clusters" ],
			method => 'summary',
			output => '1.2:colls:summary',
			optional_output => '1.2:colls:summary_map' },
	"This operation is essentially the same as L<occs/geosum|node:occs/geosum>.  It summarizes the selected set",
	"of collections by mapping them onto geographic clusters.",
	"Its purpose is to provide for the generation of maps displaying the geographic distribution of",
	"fossil collections.  You can specify any of the parameters that are available for the",
	"L<occs/list|node:occs/list> operation described above.  Multiple levels of geographic resolution",
	"are available.");
    
    $ds2->define_node({ path => 'colls/refs',
			place => 4,
			title => 'Bibliographic references for fossil collections',
			usage => [ "colls/refs.ris?base_name=Cetacea&interval=Miocene&show=comments&textresult" ],
			method => 'refs',
			allow_format => '+ris',
			output => '1.2:refs:basic',
			optional_output => '1.2:refs:output_map' },
	"This operation returns information about the bibliographic references associated with fossil",
	"collections.  You can pass identical filtering parameters to L<colls/byref|node:colls/byref>",
	"and L<colls/refs|node:colls/refs>, which will give you both a list of collections and a list",
	"of the associated references.  However, the operation L<occs/refs|node:occs/refs> is",
	"much more flexible.  It allows you to retrieve taxonomy and specimen references as well as",
	"collection and occurrence references, and can report the number of taxa, occurrences, specimens,",
	"etc. entered from each record.  If you are looking for any of this information, you should",
	"use that operation instead.");
    
    $ds2->define_node({ path => 'colls/byref',
			place => 4,
			title => 'Collections grouped by bibliographic reference',
			usage => [ "colls/refs.ris?base_name=Cetacea&interval=Miocene&show=comments&textresult" ],
			method => 'list_colls',
			output => '1.2:colls:basic',
			optional_output => '1.2:colls:basic_map' },
	"This operation returns information about multiple collections, selected with respect to some combination of",
	"the attributes of the collections and the attributes of the bibliographic reference(s) from which",
	"they were entered.  You can use this operation in",
	"conjunction with L<colls/refs|node:colls/refs> to show, for each selected reference, all of the collections",
	"entered from it, or all which meet certain criteria.");
    
    # Strata.  These paths are used to fetch information about geological strata
    # known to the database.
    
    $ds2->define_node({ path => 'strata',
			place => 4,
			title => 'Geological strata',
			role => 'PB2::CollectionData' },
	"Most of the fossil collections in the database are categorized by the formation",
	"from which each was collected, and many by group and member.");
    
    $ds2->define_node({ path => 'strata/list',
			place => 1,
			title => 'Lists of geological strata',
			usage => [ "strata/list.txt?lngmin=0&lngmax=15&latmin=0&latmax=15&rank=formation" ],
			method => 'list_coll_strata',
			output => '1.2:strata:basic',
			optional_output => '1.2:strata:basic_map' },
	"This operation returns information about geological strata selected by name, rank,",
	"and/or geographic location.");
    
    $ds2->define_node({ path => 'strata/auto',
			place => 2,
			title => 'Auto-completion for geological strata',
			usage => [ "strata/auto.json?name=aba&limit=10" ],
			method => 'strata_auto',
			default_limit => 10,
			output => '1.2:strata:auto' },
	"This operation returns a list of geological strata from the database that match the given",
	"prefix or partial name.  This can be used to implement auto-completion for strata names,",
	"and can be limited by geographic location if desired.");
    
    # Specimens and measurements.  These operations are used to fetch
    # information about specimens and associated measurements.
    
    $ds2->define_node({ path => 'specs',
			place => 1,
			title => 'Specimens and measurements',
			role => 'PB2::SpecimenData' },
	"Many of the fossil occurrences in the database are based on specimens that can",
	"be examined and measured.  There are also specimens entered into the database",
	"for which no information was available as to the location and context in which",
	"they were found.");
    
    $ds2->define_node({ path => 'specs/single',
			place => 1,
			title => 'Single specimen',
			usage => [ "specs/single.json?id=1027&show=class,ecospace" ],
			method => 'get_specimen',
			output => '1.2:specs:basic',
			optional_output => '1.2:specs:basic_map' },
	"This operation returns information about a single fossil specimen, identified either",
	"by name or by identifier.");
    
    $ds2->define_node({ path => 'specs/list',
			place => 2,
			title => 'Lists of specimens',
			usage => [ "specs/list.txt?base_name=stegosauria" ],
			method => 'list_specimens',
			output => '1.2:specs:basic',
			optional_output => '1.2:specs:basic_map' },
	"This operation returns information about multiple specimens, selected according to the parameters you provide.",
	"Depending upon which output blocks you select, the response will contain some",
	"fields describing the specimens and some describing the occurrences and collections (if any)",
	"with which they are associated.");
    
    $ds2->define_node({ path => 'specs/refs',
			place => 3,
			title => 'Bibiographic references for specimens',
			method => 'list_specimens_associated',
			arg => 'refs',
			allow_format => '+ris,-xml',
			output => '1.2:refs:basic',
			optional_output => '1.2:refs:output_map' },
	"This operation returns information about the bibliographic references associated with fossil specimens.",
	"You can pass identical filtering parameters to L<specs/byref|node:specs/byref> and to L<specs/refs|node:specs/refs>,",
	"which will give you both a list of occurrences and a list of the associated references.");
    
    $ds2->define_node({ path => 'specs/byref',
			place => 4,
			title => 'Specimens grouped by bibliographic reference',
			method => 'list_specimens',
			arg => 'byref',
			output => '1.2:specs:basic',
			optional_output => '1.2:specs:basic_map' },
	"This operation returns information about multiple specimens, selected with respect to some combination of",
	"the attributes of the occurrences and the attributes of the bibliographic reference(s) from which",
	"they were entered.  You can use this operation in",
	"conjunction with L<specs/refs|node:specs/refs> to show, for each selected reference, all of the specimens",
	"entered from it, or all which meet certain criteria.");
    
    $ds2->define_node({ path => 'specs/measurements',
			place => 5,
			title => 'Measurements of specimens',
			method => 'list_measurements',
			output => '1.2:measure:basic',
		        optional_output => '1.2:measure:output_map' },
	"This operation returns information about the measurements associated with selected",
	"specimens.");
    
    $ds2->define_node({ path => 'specs/elements',
			place => 6,
			title => 'Specimen descriptive elements',
			method => 'list_elements',
			output => '1.2:specs:element',
			optional_output => '1.2:specs:element_map' },
	"This operation returns lists of elements that can be used to describe specimens,",
	"for example 'bone', 'tooth', 'valve'.");
    
    # Taxa.  These paths are used to fetch information about biological taxa known
    # to the database.
    
    my $show = $ds2->special_param('show');
    
    $ds2->define_node({ path => 'taxa',
			place => 2,
			title => 'Taxonomic names',
			role => 'PB2::TaxonData',
			output => '1.2:taxa:basic' },
	"The taxonomic names stored in the database are arranged hierarchically.",
	"Our tree of life is quite complete down to the class level, and reasonably complete",
	"down to the suborder level. Below that, coverage varies. Many parts of the tree have",
	"been completely entered, while others are sparser.");
    
    $ds2->define_node({ path => 'taxa/single',
			place => 1,
			title => 'Single taxon',
			usage => [ "taxa/single.json?id=txn:69296&show=attr",
				   "taxa/single.txt?name=Dascillidae" ],
			method => 'get_taxon',
			allow_format => '+xml',
			allow_vocab => '+dwc',
			optional_output => '1.2:taxa:single_output_map' },
	"This operation returns information about a single taxonomic name, specified either",
	"by name or by identifier.",
	">>Follow this link for more information on ",
	"L<the use of taxonomic names in this data service|node:general/taxon_names>.");
    
    $ds2->define_node({ path => 'taxa/list',
			place => 2,
			title => 'Lists of taxa',
			usage => [ "taxa/list.txt?id=69296&rel=all_children&show=ref",
				   "taxa/list.json?name=Dascillidae&rel=all_parents" ],
			method => 'list_taxa',
			default_limit => $taxa_limit,
			allow_format => '+xml',
			allow_vocab => '+dwc',
			optional_output => '1.2:taxa:mult_output_map' },
	"This operation returns information about multiple taxonomic names, selected according to",
	"the criteria you specify.  This operation could be used to query for all of the children",
	"or parents of a given taxon, among other operations.");
    
    $ds2->define_node({ path => 'taxa/refs',
			place => 7,
			title => 'Bibliographic references for taxa',
			usage => [ "taxa/refs.ris?base_name=Felidae&textresult" ],
			method => 'list_associated',
			arg => 'refs',
			default_limit => $ref_limit,
			allow_format => '+ris',
			output => '1.2:refs:basic',
			optional_output => '1.2:refs:output_map' },
	"This operation returns information about the bibliographic references associated with taxonomic names.",
	"You can pass identical filtering parameters to L<node:taxa/list> and to L<node:taxa/refs>,",
	"which will give you both a list of taxonomic names and a list of the associated references.");
    
    $ds2->define_node({ path => 'taxa/byref',
			place => 8,
			title => 'Taxa grouped by bibliographic reference',
			usage => [ "taxa/byref.txt?base_name=Felidae" ],
			method => 'list_associated',
			arg => 'taxa',
			output => '1.2:taxa:reftaxa',
			optional_output => '1.2:taxa:mult_output_map' },
	"This operation returns information about taxonomic names, grouped according to the bibliographic",
	"reference in which they are mentioned.  This is a companion operation to L<taxa/refs|node:taxa/refs>,",
	"and you can use the two together to retrieve a list of references and a list of taxa grouped by",
	"reference. You can then match the two lists using the L<reference_no/rid|#reference_no> field.",
	"For this reason, this operation takes all of the parameters that L<taxa/refs|node:taxa/refs> does.", 
	">>You can also use this operation simply to list the taxa mentioned in a given reference or a",
	"set of references selected by reference identifier, author, year of publication, etc.");
    
    $ds2->extended_doc({ path => 'taxa/byref' },
	"In database terminology, this operation is essentially a B<join> between the references table",
	"and the taxonomic name table. It basically selects a set of (taxonomic name, reference) tuples,",
	"orders them by reference identifier and secondarily according to the taxonomic hierarchy, and then",
	"returns a set of annotated",
	"taxon records. A given taxon may appear more than once, if it is mentioned in more than one",
	"reference. Each record contains the field L<reference_no|#reference_no> to indicate the relevant reference,",
	"and the field L<ref_type|#ref_type> to indicate the relationship(s) between the taxon and this",
	"particular reference.");
    
    $ds2->define_node({ path => 'taxa/opinions',
			place => 3,
			title => 'Opinions about taxa',
			usage => [ "taxa/opinions.json?base_name=Felidae" ],
			method => 'list_associated',
			default_limit => $ref_limit,
			arg => 'opinions',
			output => '1.2:opinions:basic',
			optional_output => '1.2:opinions:output_map' },
	"This operation returns information about the taxonomic opinions used to build the taxonomic",
	"hierarchy.  From all of the opinions entered into the database about a particular",
	"taxon, the most recent opinion that is stated with the most evidence is used to classify",
	"that taxon.  The others are considered to be superseded and are ignored.");
    
    $ds2->list_node({ list => 'taxa',
		      path => 'occs/taxa',
		      place => 4 });
    
    $ds2->define_node({ path => 'taxa/auto',
			place => 10,
			method => 'auto',
			title => 'Auto-completion for taxonomic names',
			usage => [ "taxa/auto.json?name=h. sap&limit=10",
				   "taxa/auto.json?name=cani&limit=10" ],
			allow_format => 'json',
			default_limit => 10,
			output => '1.2:taxa:auto' },
	"This operation returns a list of names matching the given prefix or partial name.",
	"You can use it for auto-completion of taxonomic names in a client application.");
    
    $ds2->define_node({ path => 'taxa/thumb',
			place => 11,
			title => 'Thumbnail images of lifeforms',
			usage => [ 'taxa/thumb.png?id=910',
				   'html:<img src="/data1.2/taxa/thumb.png?id=910">',
				   'taxa/thumb.json?id=910' ],
			method => 'get_image',
			arg => 'thumb',
			allow_format => '+png',
			output => '1.2:taxa:imagedata' },
	"This operation returns an image to represent the specified taxon, or else",
	"information about the image.  If the suffix is C<.png>, then the image content",
	"data is returned.  Otherwise, a descriptive record is returned in the specified format.",
	">These 64x64 thumbnail images are sourced from L<http://phylopic.org/>.",
	"If multiple images are available for a particular taxon, one has been arbitrarily selected.",
	"You can obtain image identifiers by including C<$show=img> with any taxonomic",
	"name query.");
    $ds2->define_node({ path => 'taxa/icon',
			place => 11,
			title => 'Icon images of lifeforms',
			usage => [ 'taxa/icon.png?id=910', 
				   'html:<img src="/data1.2/taxa/icon.png?id=910">',
				   'taxa/icon.json?id=910' ],
			method => 'get_image',
			arg => 'icon',
			allow_format => '+png',
			output => '1.2:taxa:imagedata' },
	"This operation returns an image to represent the specified taxon, or else",
	"information about the image.  If the suffix is C<.png>, then the image content",
	"data is returned.  Otherwise, a descriptive record is returned in the specified format.",
	">These 32x32 icon (blue silhouette) images are sourced from L<http://phylopic.org/>.",
	"If multiple images are available for a particular taxon, one has been arbitrarily selected.",
	"You can obtain image identifiers by including C<$show=img> with any taxonomic",
	"name query.");
    
    $ds2->define_node({ path => 'taxa/list_images',
			title => 'List the available images of lifeforms',
			output => '1.2:taxa:imagedata',
			method => 'list_images' });
    
    # Opinions
    
    $ds2->define_node({ path => 'opinions',
			place => 2,
			title => 'Taxonomic opinions',
			role => 'PB2::TaxonData',
			output => '1.2:opinions:basic' },
	"The taxonomic hierarchy in our database is computed algorithmically based on a",
	"constantly growing set of taxonomic opinions.  These opinions are ranked",
	"by publication year and basis, yielding a 'consensus taxonomy' based on",
	"the latest research.");
    
    $ds2->define_node({ path => 'opinions/single',
			place => 1,
			title => 'Single opinion',
			usage => [ "opinions/single.json?id=1000&show=entname" ],
			method => 'get_opinion',
			optional_output => '1.2:opinions:output_map' },
	"This operation returns information about a single taxonomic opinion selected",
	"by identifier.");
    
    $ds2->define_node({ path => 'opinions/list',
			place => 2,
			title =>'Lists of opinions',
			usage => [ "opinions/list.json?created_since=7d",
				   "opinions/list.json?author=Osborn" ],
			method => 'list_opinions',
			default_limit => $ref_limit,
			optional_output => '1.2:opinions:output_map' },
	"This operation returns information about multiple taxonomic opinions, selected according to",
	"criteria other than taxon name.  This operation could be used to query for all of the opinions",
	"attributed to a particular author, or to show all of the recently entered opinions.");
    
    $ds2->list_node({ path => 'taxa/opinions',
		      place => 3,
		      list => 'other',
		      title => 'Opinions about taxa',
		      usage => [ "taxa/opinions.json?base_name=Felidae" ] },
	"This operation returns information about taxonomic opinions, selected by taxon name.");
    
    # Time scales and intervals.  These paths are used to fetch information about
    # geological time scales and time intervals known to the database.

    $ds2->define_node({ path => 'intervals',
			place => 3,
			role => 'PB2::IntervalData',
			output => '1.2:intervals:basic',
			default_limit => undef,
			title => 'Geological time intervals and time scales' },
	"The database lists almost every geologic time interval in current use, including the",
	"standard set established by the L<International Commission on Stratigraphy|http://www.stratigraphy.org/>",
	"(L<2013-01|http://www.stratigraphy.org/ICSchart/ChronostratChart2013-01.jpg>).");
    
    $ds2->define_node({ path => 'intervals/single',
			place => 1,
			title => 'Single geological time interval',
			usage => "intervals/single.json?id=16",
			method => 'get' },
	"This operation returns information about a single interval, selected by identifier.");
    
    $ds2->define_node({ path => 'intervals/list',
			place => 2,
			title => 'Lists of geological time intervals',
			usage => "intervals/list.txt?scale=1",
			method => 'list' },
	"This operation returns information about multiple intervals, selected according to",
	"the parameters you provide.");
    
    $ds2->list_node({ path => 'scales/single',
		      place => 3,
		      list => 'intervals' });
    
    $ds2->list_node({ path => 'scales/list',
		      place => 4,
		      list => 'intervals' });
    
    $ds2->define_node({ path => 'scales',
			role => 'PB2::IntervalData',
			output => '1.2:scales:basic',
			default_limit => undef,
			title => 'Geological time scales' });
    
    $ds2->define_node({ path => 'scales/single',
			place => 1,
			title => 'Single geological time scale',
			usage => "scales/single.json?id=1",
			method => 'list_scales' },
	"This operation returns information about a single time scale, selected by identifier.");
    
    $ds2->define_node({ path => 'scales/list',
			place => 2,
			title => 'Lists of geological time scales',
			usage => "scales/list.json",
			method => 'list_scales' },
	"This operation returns information about multiple time scales.  To get a list of all of the available",
	"scales, use this path with no parameters.");


    # People.  These paths are used to fetch the names of database contributors.

    $ds2->define_node({ path => 'people',
			place => 11,
			title => 'Database contributors',
			role => 'PB2::PersonData',
			default_limit => undef,
			output => '1.2:people:basic' });
    
    $ds2->define_node({ path => 'people/single', 
			place => 1,
			title => 'Single database contributor',
			method => 'get_person' },
	"This operation returns information about a single database contributor,",
	"specified by either name or identifier.");
    
    $ds2->define_node({ path => 'people/me',
			place => 2,
			title => 'Currenly logged-in user',
			method => 'get_person',
		        arg => 'loggedin' },
	"If this operation is executed by somebody who is logged in to the database,",
	"it returns the name and identifier of that person. This can be used by a",
	"web application to determine the database identifier corresponding to its user.");
    
    $ds2->define_node({ path => 'people/list',
			place => 3,
			method => 'list' },
	"This operation returns lists of database contributors, selected according to",
	"the specified criteria. It is only available to people who are logged in to the",
	"database.");
    
    # $ds2->define_node({ path => 'people/auto',
    # 			method => 'people_auto',
    # 			default_limit => 10,
    # 			usage => "people/auto?name=smi" },
    # 	"This operation is used for auto-completion of database contributor names.",
    # 	"It returns a list of people whose last name begins with the specified string.",
    # 	"The default limit is 10, unless overridden.");

    
    # Bibliographic References

    $ds2->define_node({ path => 'refs',
			place => 5,
			title => 'Bibliographic references',
			role => 'PB2::ReferenceData',
			allow_format => '+ris',
			default_limit => $ref_limit,
			output => '1.2:refs:basic',
		        optional_output => '1.2:refs:output_map' },
	"Each fossil occurrence, collection, specimen, taxonomic name, and opinion in the database is",
	"associated with one or more bibliographic references, identifying the source from",
	"which this information was entered.");
    
    $ds2->define_node({ path => 'refs/single',
			place => 1,
			title => 'Single bibliographic reference',
			usage => "refs/single.json?id=6930&show=both",
			method => 'get' },
	"This operation returns information about a single bibliographic reference,",
	"selected by its identifier");
    
    $ds2->define_node({ path => 'refs/list',
			place => 2,
			title => 'Lists of bibliographic references',
			usage => "refs/list.txt?ref_author=Sepkoski",
			method => 'list' },
	"This operation returns information about lists of bibliographic references,",
	"selected according to the parameters you provide");
    
    $ds2->list_node({ path => 'occs/refs',
		      list => 'refs',
		      place => 3,
		      title => 'References for fossil occurrences',
		      usage => "occs/refs.ris?base_name=Cetacea&interval=Eocene&textresult" },
	"This operation returns information about the references from which the",
	"selected occurrence data were entered.");
    
    $ds2->list_node({ path => 'specs/refs',
		      list => 'refs',
		      place => 3,
		      title => 'References for fossil specimens',
		      usage => "specs/refs.ris?base_name=Cetacea&interval=Eocene&textresult" },
	"This operation returns information about the references from which the",
	"selected occurrence data were entered.");
    
    $ds2->list_node({ path => 'colls/refs',
		      list => 'refs',
		      place => 4,
		      title => 'References for fossil collections' },
	"This operation returns information about the references from which",
	"the selected collections were entered.");
    
    $ds2->list_node({ path => 'taxa/refs',
		      list => 'refs',
		      place => 5,
		      title => 'References for taxonomic names' },
	"This operation returns information about the references from which",
<<<<<<< HEAD
	"the selected taxonomic names were entered.");    
    
    # Timescales, intervals, and bounds
    
    $ds2->define_node({ path => 'timescales',
			title => 'Geological timescales, intervals, and interval bounds',
			place => 3,
			role => 'PB2::TimescaleData' },
	"The database lists almost every geologic time interval in current use, including the",
	"standard set established by the L<International Commission on Stratigraphy|http://www.stratigraphy.org/>",
	"(L<2013-01|http://www.stratigraphy.org/ICSchart/ChronostratChart2013-01.jpg>).");
    
    $ds2->define_node({ path => 'intervals2',
		       place => 0,
		       role => 'PB2::TimescaleData' });
    
    $ds2->define_node({ path => 'bounds',
		       place => 0,
		       role => 'PB2::TimescaleData' });
    
    $ds2->define_node({ path => 'timescales/single',
			title => 'Single geological timescale',
			place => 1,
			usage => [ 'timescales/single.json?id=1' ],
			method => 'get_record',
			arg => 'timescales',
			output => '1.2:timescales:basic',
		        optional_output => '1.2:timescales:optional_basic' },
	"This operation returns information about a single timescale, specified by",
	"its unique identifier in the database.");
    
    $ds2->define_node({ path => 'timescales/list',
			title => 'Lists of geological timescales',
			place => 1,
			usage => [ 'timescales/list.json?all_records', 'timescales/list.json?timescale_match=gradstein' ],
			method => 'list_records',
			arg => 'timescales',
			output => '1.2:timescales:basic',
			optional_output => '1.2:timescales:optional_basic' },
	"This operation returns information about a list of timescales, selected",
	"according to the query parameters.");
    
    $ds2->define_node({ path => 'bounds/single',
			title => 'Single geological time interval boundary',
			usage => [ 'bounds/single.json?id=10' ],
			method => 'get_record',
			arg => 'bounds',
			output => '1.2:timescales:bound',
		        optional_output => '1.2:timescales:optional_bound' },
	"This operation returns information about a single time interval boundary, specified by",
	"its unique identifier in the database.");
    
    $ds2->list_node({ path => 'bounds/single',
		      list => 'timescales',
		      place => 2 });

    $ds2->define_node({ path => 'bounds/list',
			title => 'Lists of geological time interval bounds',
			usage => [ 'bounds/list.json?timescale_id=1', 'bounds/list.json?interval_name=cretaceous' ],
			method => 'list_records',
			arg => 'bounds',
			output => '1.2:timescales:bound',
			optional_output => '1.2:timescales:optional_bound' },
	"This operation returns information about a list of time interval bounds,",
	"selected according to the query parameters.");
    
    $ds2->list_node({ path => 'bounds/list',
		      list => 'timescales',
		      place => 2 });
    
    $ds2->define_node({ path => 'intervals2/single',
			title => 'Single geological time interval',
			usage => [ 'intervals2/single.json?id=3', 'intervals2/single.json?id=3&timescale_id=4' ],
			method => 'get_record',
			arg => 'intervals',
			output => '1.2:timescales:interval',
		        optional_output => '1.2:timescales:optional_interval' },
	"This operation returns information about a single time interval, specified by",
	"its unique identifier in the database.");
    
    $ds2->list_node({ path => 'intervals2/single',
		      list => 'timescales',
		      place => 3 });
    
    $ds2->define_node({ path => 'intervals2/list',
			title => 'Lists of geological time intervals',
			usage => [ 'intervals2/list.json?timescale_id=5', 'intervals2/list.json?interval_name=cretaceous',
				   'intervals2/list.json?interval_name=cretaceous&absolute' ],
			method => 'list_records',
			arg => 'intervals',
			output => '1.2:timescales:interval',
			optional_output => '1.2:timescales:optional_interval' },
	"This operation returns information about a list of time intervals,",
	"selected according to the query parameters.");
    
    $ds2->list_node({ path => 'intervals2/list',
		      list => 'timescales',
		      place => 3 });
    
    # Geographic places
    
    $ds2->define_node({ path => 'places',
			title => 'Geographic places',
			place => 3,
			role => 'PB2::PlaceData' },
	"The collections and specimens in the database are associated with specific geographic locations,",
	"which can be queried separately from other operations.");
    
    $ds2->define_node({ path => 'places/single',
			title => 'Single geographic place',
			place => 1,
			method => 'get_place',
			output => '1.2:places:basic' },
	"This operation returns information about a single geographic place, either",
	"a collection record, a locality record, or a geographic name record, specified",
	"by its unique identifier.");
    
    $ds2->define_node({ path => 'places/list',
			title => 'Lists of geographic places',
			place => 2,
			method => 'list_places',
			output => '1.2:places:basic' },
	"This operation returns a list of geographic place records matching the",
	"parameters you specify.");
    
    # Educational resources
    
    $ds2->define_node({ path => 'eduresources',
    			title => 'Educational resources',
    			role => 'PB2::ResourceData' },
    	"The database also includes information about educational resources",
    	"that are relevant to its mission. These are used to populate a",
    	"page on our main website.");
    
    $ds2->define_node({ path => 'eduresources/single',
    			title => "Single educational resource",
    			place => 1,
    			output => '1.2:eduresources:basic',
    			optional_output => '1.2:eduresources:optional_output',
    			method => 'get_resource' },
    	"This operation returns information about a single educational resource record",
    	"specified by identifier.");

    $ds2->define_node({ path => 'eduresources/list',
    			title => "Lists of educational resources",
    			place => 2,
    			output => '1.2:eduresources:basic',
    			optional_output => '1.2:eduresources:optional_output',
    			method => 'list_resources' },
    	"This operation returns information about a list of educational resource",
    	"records, selected according to the query parameters.");

    $ds2->define_node({ path => 'eduresources/active',
    			title => "Active educational resources",
    			place => 3,
    			output => '1.2:eduresources:basic',
    			optional_output => '1.2:eduresources:optional_output',
    			method => 'list_resources',
    		        arg => 'active' },
    	"This operation returns a list of active educational resource records,",
    	"selected according to the query parameters.");
=======
	"the selected taxonomic names were entered.");

    # Now routes for data archives

    $ds2->define_node({ path => 'archives',
			place => 20,
			title => 'Data archives',
			role => 'PB2::ArchiveData',
			output => '1.2:archives:basic',
		        optional_output => '1.2:archives:output_map' },
	"Database contributors are able to create data archives, in which the results",
	"of significant database queries are saved and can be retrieved later. These",
	"can later have DOIs associated with them, so that they are viewable by the",
	"public as auxiliary materials to research publications.");
    
    $ds2->define_node({ path => 'archives/single',
			place => 1,
			title => 'Single data archive record',
			usage => "archives/single.json?id=23",
			method => 'get_archive' },
	"This operation returns information about a single data archive,",
	"selected by its identifier");
    
    $ds2->define_node({ path => 'archives/list',
			place => 2,
			title => 'Lists of data archive records',
			usage => "archives/list.txt?enterer=me",
			method => 'list_archives' },
	"This operation returns information about one or more data archives,",
	"selected according to the parameters you provide");
>>>>>>> bd99c85b
    
    # The following paths are used for miscellaneous documentation
    
    $ds2->define_node({ path => 'general',
			title => 'General documentation',
			doc_default_template => 'default.tt' },
	"This page lists general documentation about how to use the data service.");
    
    $ds2->define_node({ path => 'general/identifiers',
			title => 'Record identifiers and record numbers',
			place => 1 },
	"Records retrieved from the data service can be identified either by using the",
	"numeric identifiers from the underlying database records (i.e. 'occurrence_no'),",
	"or using an extended identifier syntax.");
    
    $ds2->define_node({ path => 'general/taxon_names',
			title => 'Specifying taxonomic names',
		        place => 1 },
	"The data service accepts taxonomic names using several different parameters,",
	"and there are modifiers that you can add in order to precisely specify",
	"which taxa you are interested in.");
    
    $ds2->define_node({ path => 'general/ecotaph',
			title => 'Ecological and taphonomic vocabulary',
			place => 1 },
	"The ecology of organisms and the taphonomy of their fossil remains are described",
	"by several different data fields with an associated vocabulary.");
    
    $ds2->define_node({ path => 'general/datetime',
		      title => 'Specifying dates and times',
		      place => 2 },
	"You can retrieve records based on when they were modified and/or created.");
    
    $ds2->define_node({ path => 'general/references',
			title => 'Bibliographic references',
			place => 3 },
	"Each piece of data entered into the database is linked to the bibliographic reference from which it was entered.");
    
    $ds2->define_node({ path => 'general/basis_precision',
			title => 'Basis and precision of coordinates',
			place => 4 },
	"The basis and precision of geographic locations is specified by a set of code values.");
    
    $ds2->define_node({ path => 'special',
			ruleset => '1.2:special_params',
			title => 'Special parameters' },
	"There are a number of special parameters which you can use with almost any data service",
	"operation. These constrain or alter the response in various ways.");
    
    $ds2->define_node({ path => 'formats',
			title => 'Output formats and Vocabularies' },
	"You can get the results of query operations in a variety of formats, and with the",
	"field names expressed in any of the available vocabularies.");
    
    $ds2->list_node({ path => 'formats',
		      list => 'general',
		      place => 5,
		      title => 'Formats and Vocabularies' });
    
    $ds2->list_node({ path => 'special',
		      list => 'general',
		      place => 6,
		      title => 'Special Parameters' });
    
    $ds2->define_node({ path => 'formats/json',
			title => 'JSON format' });
    
    $ds2->define_node({ path => 'formats/xml',
			title => 'XML format' });
    
    $ds2->define_node({ path => 'formats/text',
			title => 'Text formats' });
    
    $ds2->define_node({ path => 'formats/ris',
			title => "RIS format" });
    
    $ds2->define_node({ path => 'formats/png',
			title => 'PNG format' });
    
    
    # And finally, stylesheets and such
    
    $ds2->define_node({ path => 'css',
			file_dir => 'css' });
    
    $ds2->define_node({ path => 'images',
			file_dir => 'images' });

    # Now initialize the data entry nodes.
    
    PBEntry::initialize($ds2);
};

1;<|MERGE_RESOLUTION|>--- conflicted
+++ resolved
@@ -940,7 +940,6 @@
 		      place => 5,
 		      title => 'References for taxonomic names' },
 	"This operation returns information about the references from which",
-<<<<<<< HEAD
 	"the selected taxonomic names were entered.");    
     
     # Timescales, intervals, and bounds
@@ -1102,9 +1101,7 @@
     		        arg => 'active' },
     	"This operation returns a list of active educational resource records,",
     	"selected according to the query parameters.");
-=======
-	"the selected taxonomic names were entered.");
-
+		    
     # Now routes for data archives
 
     $ds2->define_node({ path => 'archives',
@@ -1133,8 +1130,7 @@
 			method => 'list_archives' },
 	"This operation returns information about one or more data archives,",
 	"selected according to the parameters you provide");
->>>>>>> bd99c85b
-    
+		    
     # The following paths are used for miscellaneous documentation
     
     $ds2->define_node({ path => 'general',
