--- conflicted
+++ resolved
@@ -581,20 +581,12 @@
     
     $ds2->define_node({ path => 'specs/elements',
 			place => 6,
-<<<<<<< HEAD
-			title => 'Specimen elements',
+			title => 'Specimen descriptive elements',
 			method => 'list_elements',
 			output => '1.2:specs:element',
 			optional_output => '1.2:specs:element_map' },
 	"This operation returns lists of elements that can be used to describe specimens,",
 	"for example 'bone', 'tooth', 'valve'.");
-=======
-			title => 'Specimen descriptive elements',
-			method => 'list_elements',
-			output => '1.2:specs:element' },
-	"This operation returns a list of descriptive elements suitable for describing",
-	"specimens.");
->>>>>>> e306bc7c
     
     # Taxa.  These paths are used to fetch information about biological taxa known
     # to the database.
