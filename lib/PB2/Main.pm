# 
# Paleobiology Data Service version 1.2
# 
# This file defines version 1.2 of the Paleobiology Data Service.
# 
# Author: Michael McClennen <mmcclenn@geology.wisc.edu>

use strict;
use feature 'unicode_strings';

package PBData;

use PB2::CommonData;
use PB2::ConfigData;
use PB2::IntervalData;
use PB2::TimescaleData;
use PB2::TaxonData;
use PB2::PlaceData;
use PB2::CollectionData;
use PB2::OccurrenceData;
use PB2::SpecimenData;
use PB2::DiversityData;
use PB2::ReferenceData;
use PB2::PersonData;
use PB2::CombinedData;
use PB2::ResourceData;
use PB2::MainEntry;

use PB2::MainEntry;

{
    # We start by defining a data service instance for version 1.2. We provide the ability to
    # override the path prefix and version string using the configuration file, so that test
    # versions can be run separately from the main version.
    
    my $path_prefix = Dancer::config->{override_prefix} || 'data1.2/';
    my $version_string = Dancer::config->{override_version} || 'v2';
    
    # Now define the data service instance.
    
    our ($ds2) = Web::DataService->new(
	{ name => '1.2',
	  title => 'PBDB Data Service',
<<<<<<< HEAD
	  path_prefix => $path_prefix,
	  version => $version_string,
=======
	  version => 'v2',
>>>>>>> 6cb47bd3
	  features => 'standard',
	  special_params => 'standard,count=rowcount',
	  ruleset_prefix => '1.2:',
	  doc_template_dir => 'doc/1.2',
	  doc_compile_dir => 'doc/ttc-1.2' });
    
    
    # We then define the vocabularies that will be used to label the data
    # fields returned by this service.
    
    $ds2->define_vocab(
        { name => 'null', disabled => 1 },	 
	{ name => 'pbdb', title => 'PaleobioDB field names',
	  use_field_names => 1 },
	    "The PBDB vocabulary is derived from the underlying field names and values in the database,",
	    "augmented by a few new fields. For the most part any response that uses this vocabulary",
	    "will be directly comparable to downloads from the PBDB Classic interface.",
	    "This vocabulary is the default for L<text format|node:formats/text> responses.",
	{ name => 'com', title => 'Compact field names' },
	    "The Compact vocabulary is a set of 3-character field names designed to minimize",
	    "the size of the response message.  This is the default for L<JSON format|node:formats/json>",
	    "responses. Some of the field values are similarly abbreviated, while others are conveyed",
	    "in their entirety. For details, see the documentation for the individual response fields.",
	{ name => 'dwc', title => 'Darwin Core', disabled => 1 },
	    "The Darwin Core vocabulary follows the L<Darwin Core standard|http://www.tdwg.org/standards/450/>",
	    "set by the L<TDWG|http://www.tdwg.org/>.  This includes both the field names and field values.",
	    "Because the Darwin Core standard is XML-based, it is very strict.  Many",
	    "but not all of the fields can be expressed in this vocabulary; those that",
	    "cannot are unavoidably left out of the response.");
    
    
    # Then the formats in which data can be returned.
    
    $ds2->define_format(
	{ name => 'json', content_type => 'application/json',
	  doc_node => 'formats/json', title => 'JSON',
	  default_vocab => 'com' },
	    "The JSON format is intended primarily to support client applications,",
	    "including the PBDB Navigator.  Response fields are named using compact",
	    "3-character field names.",
	{ name => 'xml', disabled => 1, content_type => 'text/xml', title => 'XML',
	  doc_node => 'formats/xml', disposition => 'attachment',
	  default_vocab => 'dwc' },
	    "The XML format is intended primarily to support data interchange with",
	    "other databases, using the Darwin Core element set.",
	{ name => 'txt', content_type => 'text/plain',
	  doc_node => 'formats/text', title => 'Comma-separated text',
	  default_vocab => 'pbdb' },
	    "The text formats (txt, tsv, csv) are intended primarily for researchers",
	    "downloading data from the database.  These downloads can easily be",
	    "loaded into spreadsheets or other analysis tools.  The field names are",
	    "taken from the PBDB Classic interface, for compatibility with existing",
	    "tools and analytical procedures.",
	{ name => 'csv', content_type => 'text/csv',
	  disposition => 'attachment',
	  doc_node => 'formats/text', title => 'Comma-separated text',
	  default_vocab => 'pbdb' },
	    "The text formats (txt, tsv, csv) are intended primarily for researchers",
	    "downloading data from the database.  These downloads can easily be",
	    "loaded into spreadsheets or other analysis tools.  The field names are",
	    "taken from the PBDB Classic interface, for compatibility with existing",
	    "tools and analytical procedures.",
	{ name => 'tsv', content_type => 'text/tab-separated-values', 
	  disposition => 'attachment',
	  doc_node => 'formats/text', title => 'Tab-separated text',
	  default_vocab => 'pbdb' },
	    "The text formats (txt, tsv, csv) are intended primarily for researchers",
	    "downloading data from the database.  These downloads can easily be",
	    "loaded into spreadsheets or other analysis tools.  The field names are",
	    "taken from the PBDB Classic interface, for compatibility with existing",
	    "tools and analytical procedures.",
	# { name => 'html', content_type => 'text/html', doc_node => 'formats/html', title => 'HTML',
	#   module => 'Template', disabled => 1 },
	#     "The HTML format returns formatted web pages describing the selected",
	#     "object or objects from the database.",
	{ name => 'ris', content_type => 'application/x-research-info-systems',
	  doc_node => 'formats/ris', title => 'RIS', disposition => 'attachment',
	  encode_as_text => 1, default_vocab => '', module => 'RISFormat'},
	    "The L<RIS format|http://en.wikipedia.org/wiki/RIS_(file_format)> is a",
	    "common format for bibliographic references.",
	{ name => 'png', content_type => 'image/png', module => '',
	  default_vocab => '', doc_node => 'formats/png', title => 'PNG' },
	    "The PNG suffix is used with a few URL paths to fetch images stored",
	    "in the database.");
    
    
    # Then define the URL paths that this subservice will accept.  We start with
    # the root of the hierarchy, which sets defaults for all the rest of the nodes.
    
    $ds2->define_node({ path => '/', 
			public_access => 1,
			doc_default_op_template => 'operation.tt',
			allow_format => 'json,csv,tsv,txt',
			allow_vocab => 'pbdb,com',
			default_save_filename => 'pbdb_data',
			title => 'Documentation' });
    
    # If a default_limit value was defined in the configuration file, get that
    # now so that we can use it to derive limits for certain nodes.
    
    my $base_limit = $ds2->node_attr('/', 'default_limit');
    my $taxa_limit = $base_limit ? $base_limit * 5 : undef;
    $taxa_limit = 20000 if defined $taxa_limit && $taxa_limit < 20000;
    my $ref_limit = $base_limit ? $base_limit * 5 : undef;
    $ref_limit = 10000 if defined $ref_limit && $ref_limit < 10000;
    
    # Configuration. This path is used by clients who need to configure themselves
    # based on parameters supplied by the data service.
    
    $ds2->define_node({ path => 'config',
			place => 10,
			title => 'Client configuration',
			usage => [ "config.json?show=all",
				   "config.txt?show=clusters" ],
			role => 'PB2::ConfigData',
			method => 'get',
			optional_output => '1.2:config:get_map' },
	"This operation provides information about the structure, encoding and organization",
	"of the information in the database. It is designed to enable the easy",
	"configuration of client applications.");
    
    # Combined data.
    
    $ds2->define_node({ path => 'combined',
			place => 11,
			title => 'Combined data',
			role => 'PB2::CombinedData' },
	"The operations in this group provide access to multiple types of data records,",
	"including auto-completion for client applications.");
    
    $ds2->define_node({ path => 'combined/auto',
			place => 1,
			title => 'General auto-completion',
			method => 'auto_complete',
			output => '1.2:combined:auto',
			optional_output => '1.2:combined:auto_optional'},
	"Return a list of names matching any string of characters. This operation is intended",
	"to be used for auto-completion in client applications. The desired record types",
	"can be specified using the B<C<type>> parameter, and the number of records to be returned",
	"using B<C<limit>>.");
    
    # Occurrences.  These paths are used to fetch information about fossil
    # occurrences known to the database.
    
    $ds2->define_node({ path => 'occs',
			place => 1,
			title => 'Fossil occurrences',
			role => 'PB2::OccurrenceData',
			allow_format => '+xml' },
	"A fossil occurence represents the occurrence of a particular organism at a particular",
	"location in time and space. Each occurrence is a member of a single fossil collection,",
	"and has a taxonomic identification which may be more or less specific.  The fossil occurrence",
	"records are the core data concept around which this database is built.");
    
    $ds2->define_node({ path => 'occs/single',
			place => 1,
			usage => [ "/occs/single.json?id=1001&show=loc", 
				   "/occs/single.txt?id=1001&show=loc,crmod" ],
			method => 'get_occ',
			before_operation_hook => 'prune_field_list',
			output => '1.2:occs:basic',
			optional_output => '1.2:occs:basic_map',
			title => 'Single fossil occurrence'},
	"This operation returns information about a single occurrence, selected by its identifier.",
	"Depending upon which output blocks you select, the response will contain some",
	"fields describing the occurrence and some describing the collection to which it belongs.");
    
    $ds2->define_node({ path => 'occs/list',
			place => 2,
			usage => [ "/occs/list.txt?base_name=Cetacea&interval=Miocene&show=loc,class",
				   "/occs/list.json?base_name=Cetacea&interval=Miocene&show=loc,class" ],
			method => 'list_occs',
			before_operation_hook => 'prune_field_list',
			output => '1.2:occs:basic',
			optional_output => '1.2:occs:basic_map',
			title => 'Lists of fossil occurrences' },
	"This operation returns information about multiple occurrences, selected according to the parameters you provide.",
	"You can select occurrences by taxonomy, geography, age, environment, and many other criteria.",
	"If you select the C<csv> or C<tsv> output format, the output you get will be very similar to the Classic",
	"occurrence download.");
    
    $ds2->define_node({ path => 'occs/geosum',
			place => 2,
			usage => [ "occs/geosum.json?base_name=cetacea&level=2",
				   "config.json?show=clusters" ],
			role => 'PB2::CollectionData',
			method => 'summary',
			output => '1.2:colls:summary',
			optional_output => '1.2:colls:summary_map',
			title => 'Geographic summary of fossil occurrences' },
	"This operation summarizes the selected set of occurrences by mapping them onto geographic clusters.",
	"Its purpose is to provide for the generation of maps displaying the geographic distribution of",
	"fossil occurrences.  You can specify any of the parameters that are available for the",
	"L<occs/list|node:occs/list> operation described above.  Multiple levels of geographic resolution",
	"are available.");
    
    $ds2->define_node({ path => 'occs/diversity',
			place => 5,
			usage => [ "/occs/diversity.txt?base_name=Dinosauria^Aves&continent=NOA&count=genera&reso=epoch" ],
			method => 'diversity',
			output => '1.2:occs:diversity',
			default_limit => 1000,
			summary => '1.2:occs:diversity:summary',
			title => 'Fossil diversity over time (full computation)' },
	"This operation returns a tabulation of fossil diversity over time, based on a selected set of occurrences.",
	"You can select the set of occurrences to be analyzed using any of the parameters that are",
	"valid for the L<occs/list|node:occs/list> operation.  This operation can take up a lot of server time,",
	"so if you just want to display a quick overview plot please use the L<occs/quickdiv|node:occs/quickdiv>",
	"operation.");
    
    $ds2->extended_doc({ path => 'occs/diversity' },
	"It is very important to note that the diversity statistics returned by this",
	"operation reflect only I<the fossil occurrences recorded in this database>, and",
	"not the entire fossil record.  Note also that any occurrences that",
	"are insufficiently resolved either temporally or taxonomically are ignored.",
	"If you wish to apply a different procedure for determining how to count such",
	"occurrences, we suggest that you use the L<occs/list|node:occs/list> operation",
	"instead and apply your procedure directly to the returned list of occurrences.",
	">The field names returned by this operation are derived from the following source:",
	    "M. Foote. Origination and Extinction Components of Taxonomic Diversity: General Problems.",
	    "I<Paleobiology>, Vol. 26(4). 2000.",
	    "pp. 74-102. L<http://www.jstor.org/stable/1571654>.");
    
    $ds2->define_node({ path => 'occs/quickdiv',
			place => 6,
			usage => [ "/occs/quickdiv.txt?base_name=Dinosauria^Aves&continent=NOA&count=genera&reso=epoch" ],
			method => 'quickdiv',
			output => '1.2:occs:quickdiv',
			default_limit => 1000,
			title => 'Fossil diversity over time (quick computation)' },
	"This operation returns a tabulation of fossil diversity over time, similar to that",
	"provided by C<occs/diversity>.  It returns results much more quickly, but returns",
	"only the basic counts of distinct taxa appearing in each time interval.",
	"This operation is intended for quick overview plots; if you want to do",
	"detailed diversity analyses, we suggest using the L<occs/diversity|node:occs/diversity>",
	"operation instead, or downloading a L<list of occurrences|node:occs/list> and",
	"performing your own procedure to tabulate the diversity of taxa over time.");
    
    $ds2->define_node({ path => 'occs/taxa',
			place => 3,
			usage => [ "/occs/taxa.txt?base_name=Cetacea&interval=Miocene&show=attr",
				   "/occs/taxa.txt?strat=green river fm&rank=genus-order&show=attr" ],
			method => 'list_occs_taxa',
			output => '1.2:taxa:basic',
			optional_output => '1.2:occs:taxa_opt',
			summary => '1.2:occs:taxa_summary',
			default_limit => $taxa_limit,
			title => 'Taxonomy of fossil occurrences', },
	"This operation returns the taxonomic hierarchy of a selected set of fossil occurrences.",
	"You can select the set of occurrences to be analyzed using any of the parameters that are",
	"valid for the L<occs/list|node:occs/list> operation.  You can make requests using both",
	"both operations with identical parameters, which will give you both a list of",
	"occurrences and a summary tabulation by taxon.  If you include the block F<subcounts>,",
	"then each taxon record will include a count of the number of species, genera, etc.",
	"from the selected set of occurrences that are contained within that taxon.");
    
    $ds2->extended_doc({ path => 'occs/taxa' },
	"The result of this operation reports every taxon appearing in the selected set of occurrences,",
	"in hierarchical order.  It includes the number of occurrences specifically identified to each",
	"listed taxon, along with the total number of occurrences of the taxon including all subtaxa.",
	"It also includes the number of species, genera, families and orders within each taxon that",
	"appear within the selected set of occurrences.  The parent taxon identifier is also reported",
	"for each taxon, so that you are able to organize the result records into their proper hierarchy.");
    
    $ds2->define_node({ path => 'occs/prevalence',
			place => 8,
			usage => [ "/occs/prevalence.json?continent=noa&interval=mesozoic&limit=10" ],
			title => 'Most prevalent taxa',
			method => 'prevalence',
			output => '1.2:occs:prevalence',
			default_limit => 20},
	"This operation returns a list of the most prevalent taxa (according to number of occurrences)",
	"from among the selected set of fossil occurrences.  These taxa will be phyla and/or classes,",
	"depending upon the size of the list and the requested number of entries.",
	"Major taxa that are roughly at the level of classes may be included even if they are not",
	"not formally ranked at that level.",
	"Unlike most of the operations of this data service, the parameter C<limit> is",
	"significant in determining the elements of the result.  A",
	"larger limit will tend to show classes instead of phyla.");
    
    $ds2->define_node({ path => 'occs/strata',
			place => 9,
			usage => [ "/occs/strata.json?base_name=Cetacea&interval=Miocene&textresult" ],
			method => 'list_occs_strata',
			output => '1.2:strata:occs',
			optional_output => '1.2:strata:basic_map',
			title => 'Stratigraphy of fossil occurrences' },
	"This operation returns information about the geological strata in which fossil occurrences",
	"were found.  You can pass identical filtering parameters to L<occs/list|node:occs/list> and",
	"L<occs/strata|node:occs/strata> which will give you both a list of occurrences and a summary",
	"by stratum.");
    
    $ds2->define_node({ path => 'occs/refs',
			place => 10,
			usage => [ "/occs/refs.ris?base_name=Cetacea&interval=Miocene&textresult" ],
			title => 'Bibliographic references for fossil occurrences',
			method => 'list_occs_associated',
			arg => 'refs',
			allow_format => '+ris,-xml',
			output => '1.2:refs:basic',
			optional_output => '1.2:refs:output_map' },
	"This operation returns information about the bibliographic references associated with fossil occurrences.",
	"You can pass identical filtering parameters to L<occs/list|node:occs/list> and to L<occs/refs|node:occs/refs>,",
	"which will give you both a list of occurrences and a list of the associated references.");
    
    $ds2->define_node({ path => 'occs/byref',
			place => 10,
			usage => [ "occs/byref.txt?base_name=Cetacea&interval=Miocene&textresult" ],
			title => "Occurrences grouped by bibliographic reference",
			method => 'list_occs',
			arg => 'byref',
			output => '1.2:occs:basic',
			optional_output => '1.2:occs:basic_map' },
	"This operation returns information about multiple occurrences, selected with respect to some combination of",
	"the attributes of the occurrences and the attributes of the bibliographic reference(s) from which",
	"they were entered.  You can use this operation in",
	"conjunction with L<occs/refs|node:occs/refs> to show, for each selected reference, all of the occurrences",
	"entered from it, or all which meet certain criteria.");
   
    $ds2->define_node({ path => 'occs/taxabyref',
			place => 11,
			usage => [ "/occs/taxabyref.txt?base_name=Cetacea&interval=Miocene&textresult" ],
			title => 'Taxa associated with fossil occurrences grouped by bibliographic reference',
			method => 'list_occs_associated',
			arg => 'taxa',
			output => '1.2:taxa:reftaxa',
			optional_output => '1.2:taxa:mult_output_map' },
	"This operation returns information about taxonomic names associated with fossil occurrences,",
	"grouped according to the bibliographic",
	"reference in which they are mentioned.  You can use this operation in conjunction with",
	"L<node:occs/refs> to show, for each reference, all of the taxa entered from it that",
	"are associated with at least one occurrence from the selected set.");
    
    $ds2->define_node({ path => 'occs/opinions',
			place => 11,
			usage => [ "/occs/opinions.txt?base_name=Cetacea&interval=Miocene&textresult" ],
			title => 'Opinions for fossil occurrences',
			method => 'list_occs_associated',
			arg => 'opinions',
			default_limit => $ref_limit,
			output => '1.2:opinions:basic',
			optional_output => '1.2:opinions:output_map' },
	"This operation returns information about taxonomic opinions associated with fossil occurrences.",
	"You can use this to retrieve just the opinions relevant to any selected set of occurrences.");
    
    # Collections.  These paths are used to fetch information about fossil
    # collections known to the database.
    
    $ds2->define_node({ path => 'colls',
			place => 1,
			title => 'Fossil collections',
			role => 'PB2::CollectionData',
			use_cache => '1.2:colls' },
	"A fossil collection is somewhat loosely defined as a set of fossil occurrences that are",
	"co-located geographically and temporally. Each collection has a geographic location,",
	"stratigraphic context, and age estimate.");
    
    $ds2->define_node({ path => 'colls/single',
			place => 1,
			title => 'Single fossil collection',
			usage => [ "colls/single.json?id=50068&show=loc,stratext" ],
			before_operation_hook => 'prune_field_list',
			method => 'get_coll',
			output => '1.2:colls:basic',
			optional_output => '1.2:colls:basic_map' },
	"This operation returns information about a single collection, selected by its identifier.");
    
    $ds2->define_node({ path => 'colls/list',
			place => 2,
			title => 'Lists of fossil collections',
			usage => [ "colls/list.txt?base_name=Cetacea&interval=Miocene&show=ref,loc,stratext" ],
			before_operation_hook => 'prune_field_list',
			method => 'list_colls',
			output => '1.2:colls:basic',
			optional_output => '1.2:colls:basic_map' },
	"This operation returns information about multiple collections, selected according to the parameters you provide.",
	"You can select collections by taxonomy, geography, age, environment, and many other criteria.",
	"If you select the C<csv> or C<tsv> output format, the output you get will be very similar to the Classic",
	"collection download.");
    
    $ds2->define_node({ path => 'colls/summary',
			place => 3,
			title => 'Geographic summary of fossil collections',
			usage => [ "colls/summary.json?lngmin=0.0&lngmax=15.0&latmin=0.0&latmax=15.0&level=2",
				   "config.json?show=clusters" ],
			method => 'summary',
			output => '1.2:colls:summary',
			optional_output => '1.2:colls:summary_map' },
	"This operation is essentially the same as L<occs/geosum|node:occs/geosum>.  It summarizes the selected set",
	"of collections by mapping them onto geographic clusters.",
	"Its purpose is to provide for the generation of maps displaying the geographic distribution of",
	"fossil collections.  You can specify any of the parameters that are available for the",
	"L<occs/list|node:occs/list> operation described above.  Multiple levels of geographic resolution",
	"are available.");
    
    $ds2->define_node({ path => 'colls/refs',
			place => 4,
			title => 'Bibliographic references for fossil collections',
			usage => [ "colls/refs.ris?base_name=Cetacea&interval=Miocene&show=comments&textresult" ],
			method => 'refs',
			allow_format => '+ris',
			output => '1.2:refs:basic',
			optional_output => '1.2:refs:output_map' },
	"This operation returns information about the bibliographic references associated with fossil",
	"collections.  You can pass identical filtering parameters to L<colls/byref|node:colls/byref>",
	"and L<colls/refs|node:colls/refs>, which will give you both a list of collections and a list",
	"of the associated references.  However, the operation L<occs/refs|node:occs/refs> is",
	"much more flexible.  It allows you to retrieve taxonomy and specimen references as well as",
	"collection and occurrence references, and can report the number of taxa, occurrences, specimens,",
	"etc. entered from each record.  If you are looking for any of this information, you should",
	"use that operation instead.");
    
    $ds2->define_node({ path => 'colls/byref',
			place => 4,
			title => 'Collections grouped by bibliographic reference',
			usage => [ "colls/refs.ris?base_name=Cetacea&interval=Miocene&show=comments&textresult" ],
			method => 'list_colls',
			output => '1.2:colls:basic',
			optional_output => '1.2:colls:basic_map' },
	"This operation returns information about multiple collections, selected with respect to some combination of",
	"the attributes of the collections and the attributes of the bibliographic reference(s) from which",
	"they were entered.  You can use this operation in",
	"conjunction with L<colls/refs|node:colls/refs> to show, for each selected reference, all of the collections",
	"entered from it, or all which meet certain criteria.");
    
    # Strata.  These paths are used to fetch information about geological strata
    # known to the database.
    
    $ds2->define_node({ path => 'strata',
			place => 4,
			title => 'Geological strata',
			role => 'PB2::CollectionData' },
	"Most of the fossil collections in the database are categorized by the formation",
	"from which each was collected, and many by group and member.");
    
    $ds2->define_node({ path => 'strata/list',
			place => 1,
			title => 'Lists of geological strata',
			usage => [ "strata/list.txt?lngmin=0&lngmax=15&latmin=0&latmax=15&rank=formation" ],
			method => 'list_coll_strata',
			output => '1.2:strata:basic',
			optional_output => '1.2:strata:basic_map' },
	"This operation returns information about geological strata selected by name, rank,",
	"and/or geographic location.");
    
    $ds2->define_node({ path => 'strata/auto',
			place => 2,
			title => 'Auto-completion for geological strata',
			usage => [ "strata/auto.json?name=aba&limit=10" ],
			method => 'strata_auto',
			default_limit => 10,
			output => '1.2:strata:auto' },
	"This operation returns a list of geological strata from the database that match the given",
	"prefix or partial name.  This can be used to implement auto-completion for strata names,",
	"and can be limited by geographic location if desired.");
    
    # Specimens and measurements.  These operations are used to fetch
    # information about specimens and associated measurements.
    
    $ds2->define_node({ path => 'specs',
			place => 1,
			title => 'Specimens and measurements',
			role => 'PB2::SpecimenData' },
	"Many of the fossil occurrences in the database are based on specimens that can",
	"be examined and measured.  There are also specimens entered into the database",
	"for which no information was available as to the location and context in which",
	"they were found.");
    
    $ds2->define_node({ path => 'specs/single',
			place => 1,
			title => 'Single specimen',
			usage => [ "specs/single.json?id=1027&show=class,ecospace" ],
			method => 'get_specimen',
			output => '1.2:specs:basic',
			optional_output => '1.2:specs:basic_map' },
	"This operation returns information about a single fossil specimen, identified either",
	"by name or by identifier.");
    
    $ds2->define_node({ path => 'specs/list',
			place => 2,
			title => 'Lists of specimens',
			usage => [ "specs/list.txt?base_name=stegosauria" ],
			method => 'list_specimens',
			output => '1.2:specs:basic',
			optional_output => '1.2:specs:basic_map' },
	"This operation returns information about multiple specimens, selected according to the parameters you provide.",
	"Depending upon which output blocks you select, the response will contain some",
	"fields describing the specimens and some describing the occurrences and collections (if any)",
	"with which they are associated.");
    
    $ds2->define_node({ path => 'specs/refs',
			place => 3,
			title => 'Bibiographic references for specimens',
			method => 'list_specimens_associated',
			arg => 'refs',
			allow_format => '+ris,-xml',
			output => '1.2:refs:basic',
			optional_output => '1.2:refs:output_map' },
	"This operation returns information about the bibliographic references associated with fossil specimens.",
	"You can pass identical filtering parameters to L<specs/byref|node:specs/byref> and to L<specs/refs|node:specs/refs>,",
	"which will give you both a list of occurrences and a list of the associated references.");
    
    $ds2->define_node({ path => 'specs/byref',
			place => 4,
			title => 'Specimens grouped by bibliographic reference',
			method => 'list_specimens',
			arg => 'byref',
			output => '1.2:specs:basic',
			optional_output => '1.2:specs:basic_map' },
	"This operation returns information about multiple specimens, selected with respect to some combination of",
	"the attributes of the occurrences and the attributes of the bibliographic reference(s) from which",
	"they were entered.  You can use this operation in",
	"conjunction with L<specs/refs|node:specs/refs> to show, for each selected reference, all of the specimens",
	"entered from it, or all which meet certain criteria.");
    
    $ds2->define_node({ path => 'specs/measurements',
			place => 5,
			title => 'Measurements of specimens',
			method => 'list_measurements',
			output => '1.2:measure:basic'},
	"This operation returns information about the measurements associated with selected",
	"specimens.");
    
    $ds2->define_node({ path => 'specs/elements',
			place => 6,
			title => 'Specimen descriptive elements',
			method => 'list_elements',
			output => '1.2:specs:element' },
	"This operation returns a list of descriptive elements suitable for describing",
	"specimens.");
    
    # Taxa.  These paths are used to fetch information about biological taxa known
    # to the database.
    
    my $show = $ds2->special_param('show');
    
    $ds2->define_node({ path => 'taxa',
			place => 2,
			title => 'Taxonomic names',
			role => 'PB2::TaxonData',
			output => '1.2:taxa:basic' },
	"The taxonomic names stored in the database are arranged hierarchically.",
	"Our tree of life is quite complete down to the class level, and reasonably complete",
	"down to the suborder level. Below that, coverage varies. Many parts of the tree have",
	"been completely entered, while others are sparser.");
    
    $ds2->define_node({ path => 'taxa/single',
			place => 1,
			title => 'Single taxon',
			usage => [ "taxa/single.json?id=txn:69296&show=attr",
				   "taxa/single.txt?name=Dascillidae" ],
			method => 'get_taxon',
			allow_format => '+xml',
			allow_vocab => '+dwc',
			optional_output => '1.2:taxa:single_output_map' },
	"This operation returns information about a single taxonomic name, specified either",
	"by name or by identifier.",
	">>Follow this link for more information on ",
	"L<the use of taxonomic names in this data service|node:general/taxon_names>.");
    
    $ds2->define_node({ path => 'taxa/list',
			place => 2,
			title => 'Lists of taxa',
			usage => [ "taxa/list.txt?id=69296&rel=all_children&show=ref",
				   "taxa/list.json?name=Dascillidae&rel=all_parents" ],
			method => 'list_taxa',
			default_limit => $taxa_limit,
			allow_format => '+xml',
			allow_vocab => '+dwc',
			optional_output => '1.2:taxa:mult_output_map' },
	"This operation returns information about multiple taxonomic names, selected according to",
	"the criteria you specify.  This operation could be used to query for all of the children",
	"or parents of a given taxon, among other operations.");
    
    $ds2->define_node({ path => 'taxa/refs',
			place => 7,
			title => 'Bibliographic references for taxa',
			usage => [ "taxa/refs.ris?base_name=Felidae&textresult" ],
			method => 'list_associated',
			arg => 'refs',
			default_limit => $ref_limit,
			allow_format => '+ris',
			output => '1.2:refs:basic',
			optional_output => '1.2:refs:output_map' },
	"This operation returns information about the bibliographic references associated with taxonomic names.",
	"You can pass identical filtering parameters to L<node:taxa/list> and to L<node:taxa/refs>,",
	"which will give you both a list of taxonomic names and a list of the associated references.");
    
    $ds2->define_node({ path => 'taxa/byref',
			place => 8,
			title => 'Taxa grouped by bibliographic reference',
			usage => [ "taxa/byref.txt?base_name=Felidae" ],
			method => 'list_associated',
			arg => 'taxa',
			output => '1.2:taxa:reftaxa',
			optional_output => '1.2:taxa:mult_output_map' },
	"This operation returns information about taxonomic names, grouped according to the bibliographic",
	"reference in which they are mentioned.  This is a companion operation to L<taxa/refs|node:taxa/refs>,",
	"and you can use the two together to retrieve a list of references and a list of taxa grouped by",
	"reference. You can then match the two lists using the L<reference_no/rid|#reference_no> field.",
	"For this reason, this operation takes all of the parameters that L<taxa/refs|node:taxa/refs> does.", 
	">>You can also use this operation simply to list the taxa mentioned in a given reference or a",
	"set of references selected by reference identifier, author, year of publication, etc.");
    
    $ds2->extended_doc({ path => 'taxa/byref' },
	"In database terminology, this operation is essentially a B<join> between the references table",
	"and the taxonomic name table. It basically selects a set of (taxonomic name, reference) tuples,",
	"orders them by reference identifier and secondarily according to the taxonomic hierarchy, and then",
	"returns a set of annotated",
	"taxon records. A given taxon may appear more than once, if it is mentioned in more than one",
	"reference. Each record contains the field L<reference_no|#reference_no> to indicate the relevant reference,",
	"and the field L<ref_type|#ref_type> to indicate the relationship(s) between the taxon and this",
	"particular reference.");
    
    $ds2->define_node({ path => 'taxa/opinions',
			place => 3,
			title => 'Opinions about taxa',
			usage => [ "taxa/opinions.json?base_name=Felidae" ],
			method => 'list_associated',
			default_limit => $ref_limit,
			arg => 'opinions',
			output => '1.2:opinions:basic',
			optional_output => '1.2:opinions:output_map' },
	"This operation returns information about the taxonomic opinions used to build the taxonomic",
	"hierarchy.  From all of the opinions entered into the database about a particular",
	"taxon, the most recent opinion that is stated with the most evidence is used to classify",
	"that taxon.  The others are considered to be superseded and are ignored.");
    
    $ds2->list_node({ list => 'taxa',
		      path => 'occs/taxa',
		      place => 4 });
    
    $ds2->define_node({ path => 'taxa/auto',
			place => 10,
			method => 'auto',
			title => 'Auto-completion for taxonomic names',
			usage => [ "taxa/auto.json?name=h. sap&limit=10",
				   "taxa/auto.json?name=cani&limit=10" ],
			allow_format => 'json',
			default_limit => 10,
			output => '1.2:taxa:auto' },
	"This operation returns a list of names matching the given prefix or partial name.",
	"You can use it for auto-completion of taxonomic names in a client application.");
    
    $ds2->define_node({ path => 'taxa/thumb',
			place => 11,
			title => 'Thumbnail images of lifeforms',
			usage => [ 'taxa/thumb.png?id=910',
				   'html:<img src="/data1.2/taxa/thumb.png?id=910">',
				   'taxa/thumb.json?id=910' ],
			method => 'get_image',
			arg => 'thumb',
			allow_format => '+png',
			output => '1.2:taxa:imagedata' },
	"This operation returns an image to represent the specified taxon, or else",
	"information about the image.  If the suffix is C<.png>, then the image content",
	"data is returned.  Otherwise, a descriptive record is returned in the specified format.",
	">These 64x64 thumbnail images are sourced from L<http://phylopic.org/>.",
	"If multiple images are available for a particular taxon, one has been arbitrarily selected.",
	"You can obtain image identifiers by including C<$show=img> with any taxonomic",
	"name query.");
    
    $ds2->define_node({ path => 'taxa/icon',
			place => 11,
			title => 'Icon images of lifeforms',
			usage => [ 'taxa/icon.png?id=910', 
				   'html:<img src="/data1.2/taxa/icon.png?id=910">',
				   'taxa/icon.json?id=910' ],
			method => 'get_image',
			arg => 'icon',
			allow_format => '+png',
			output => '1.2:taxa:imagedata' },
	"This operation returns an image to represent the specified taxon, or else",
	"information about the image.  If the suffix is C<.png>, then the image content",
	"data is returned.  Otherwise, a descriptive record is returned in the specified format.",
	">These 32x32 icon (blue silhouette) images are sourced from L<http://phylopic.org/>.",
	"If multiple images are available for a particular taxon, one has been arbitrarily selected.",
	"You can obtain image identifiers by including C<$show=img> with any taxonomic",
	"name query.");
    
    $ds2->define_node({ path => 'taxa/list_images',
			title => 'List the available images of lifeforms',
			output => '1.2:taxa:imagedata',
			method => 'list_images' });
    
    # Opinions
    
    $ds2->define_node({ path => 'opinions',
			place => 2,
			title => 'Taxonomic opinions',
			role => 'PB2::TaxonData',
			output => '1.2:opinions:basic' },
	"The taxonomic hierarchy in our database is computed algorithmically based on a",
	"constantly growing set of taxonomic opinions.  These opinions are ranked",
	"by publication year and basis, yielding a 'consensus taxonomy' based on",
	"the latest research.");
    
    $ds2->define_node({ path => 'opinions/single',
			place => 1,
			title => 'Single opinion',
			usage => [ "opinions/single.json?id=1000&show=entname" ],
			method => 'get_opinion',
			optional_output => '1.2:opinions:output_map' },
	"This operation returns information about a single taxonomic opinion selected",
	"by identifier.");
    
    $ds2->define_node({ path => 'opinions/list',
			place => 2,
			title =>'Lists of opinions',
			usage => [ "opinions/list.json?created_since=7d",
				   "opinions/list.json?author=Osborn" ],
			method => 'list_opinions',
			default_limit => $ref_limit,
			optional_output => '1.2:opinions:output_map' },
	"This operation returns information about multiple taxonomic opinions, selected according to",
	"criteria other than taxon name.  This operation could be used to query for all of the opinions",
	"attributed to a particular author, or to show all of the recently entered opinions.");
    
    $ds2->list_node({ path => 'taxa/opinions',
		      place => 3,
		      list => 'other',
		      title => 'Opinions about taxa',
		      usage => [ "taxa/opinions.json?base_name=Felidae" ] },
	"This operation returns information about taxonomic opinions, selected by taxon name.");
    
    # Time scales and intervals.  These paths are used to fetch information about
    # geological time scales and time intervals known to the database.

    $ds2->define_node({ path => 'intervals',
			place => 3,
			role => 'PB2::IntervalData',
			output => '1.2:intervals:basic',
			default_limit => undef,
			title => 'Geological time intervals and time scales' },
	"The database lists almost every geologic time interval in current use, including the",
	"standard set established by the L<International Commission on Stratigraphy|http://www.stratigraphy.org/>",
	"(L<2013-01|http://www.stratigraphy.org/ICSchart/ChronostratChart2013-01.jpg>).");
    
    $ds2->define_node({ path => 'intervals/single',
			place => 1,
			title => 'Single geological time interval',
			usage => "intervals/single.json?id=16",
			method => 'get' },
	"This operation returns information about a single interval, selected by identifier.");
    
    $ds2->define_node({ path => 'intervals/list',
			place => 2,
			title => 'Lists of geological time intervals',
			usage => "intervals/list.txt?scale=1",
			method => 'list' },
	"This operation returns information about multiple intervals, selected according to",
	"the parameters you provide.");
    
    $ds2->list_node({ path => 'scales/single',
		      place => 3,
		      list => 'intervals' });
    
    $ds2->list_node({ path => 'scales/list',
		      place => 4,
		      list => 'intervals' });
    
    $ds2->define_node({ path => 'scales',
			role => 'PB2::IntervalData',
			output => '1.2:scales:basic',
			default_limit => undef,
			title => 'Geological time scales' });
    
    $ds2->define_node({ path => 'scales/single',
			place => 1,
			title => 'Single geological time scale',
			usage => "scales/single.json?id=1",
			method => 'list_scales' },
	"This operation returns information about a single time scale, selected by identifier.");
    
    $ds2->define_node({ path => 'scales/list',
			place => 2,
			title => 'Lists of geological time scales',
			usage => "scales/list.json",
			method => 'list_scales' },
	"This operation returns information about multiple time scales.  To get a list of all of the available",
	"scales, use this path with no parameters.");


    # People.  These paths are used to fetch the names of database contributors.

    $ds2->define_node({ path => 'people',
			place => 0,
			title => 'Database contributors',
			role => 'PB2::PersonData',
			default_limit => undef,
			output => '1.2:people:basic' });
    
    $ds2->define_node({ path => 'people/single', 
			method => 'get' });
    
    $ds2->define_node({ path => 'people/list',
			method => 'list' });
    
    $ds2->define_node({ path => 'people/auto',
			method => 'people_auto',
			default_limit => 10,
			usage => "people/auto?name=smi" },
	"This operation is used for auto-completion of database contributor names.",
	"It returns a list of people whose last name begins with the specified string.",
	"The default limit is 10, unless overridden.");

    
    # Bibliographic References

    $ds2->define_node({ path => 'refs',
			place => 5,
			title => 'Bibliographic references',
			role => 'PB2::ReferenceData',
			allow_format => '+ris',
			default_limit => $ref_limit,
			output => '1.2:refs:basic',
		        optional_output => '1.2:refs:output_map' },
	"Each fossil occurrence, collection, specimen, taxonomic name, and opinion in the database is",
	"associated with one or more bibliographic references, identifying the source from",
	"which this information was entered.");
    
    $ds2->define_node({ path => 'refs/single',
			place => 1,
			title => 'Single bibliographic reference',
			usage => "refs/single.json?id=6930&show=both",
			method => 'get' },
	"This operation returns information about a single bibliographic reference,",
	"selected by its identifier");
    
    $ds2->define_node({ path => 'refs/list',
			place => 2,
			title => 'Lists of bibliographic references',
			usage => "refs/list.txt?ref_author=Sepkoski",
			method => 'list' },
	"This operation returns information about lists of bibliographic references,",
	"selected according to the parameters you provide");
    
    $ds2->list_node({ path => 'occs/refs',
		      list => 'refs',
		      place => 3,
		      title => 'References for fossil occurrences',
		      usage => "occs/refs.ris?base_name=Cetacea&interval=Eocene&textresult" },
	"This operation returns information about the references from which the",
	"selected occurrence data were entered.");
    
    $ds2->list_node({ path => 'specs/refs',
		      list => 'refs',
		      place => 3,
		      title => 'References for fossil specimens',
		      usage => "specs/refs.ris?base_name=Cetacea&interval=Eocene&textresult" },
	"This operation returns information about the references from which the",
	"selected occurrence data were entered.");
    
    $ds2->list_node({ path => 'colls/refs',
		      list => 'refs',
		      place => 4,
		      title => 'References for fossil collections' },
	"This operation returns information about the references from which",
	"the selected collections were entered.");
    
    $ds2->list_node({ path => 'taxa/refs',
		      list => 'refs',
		      place => 5,
		      title => 'References for taxonomic names' },
	"This operation returns information about the references from which",
	"the selected taxonomic names were entered.");
    
<<<<<<< HEAD
    # Timescales, intervals, and bounds
    
    $ds2->define_node({ path => 'timescales',
			title => 'Geological timescales, intervals, and interval bounds',
			place => 3,
			role => 'PB2::TimescaleData' },
	"The database lists almost every geologic time interval in current use, including the",
	"standard set established by the L<International Commission on Stratigraphy|http://www.stratigraphy.org/>",
	"(L<2013-01|http://www.stratigraphy.org/ICSchart/ChronostratChart2013-01.jpg>).");
    
    $ds2->define_node({ path => 'intervals2',
		       place => 0,
		       role => 'PB2::TimescaleData' });
    
    $ds2->define_node({ path => 'bounds',
		       place => 0,
		       role => 'PB2::TimescaleData' });
    
    $ds2->define_node({ path => 'timescales/single',
			title => 'Single geological timescale',
			place => 1,
			usage => [ 'timescales/single.json?id=1' ],
			method => 'get_record',
			arg => 'timescales',
			output => '1.2:timescales:basic',
		        optional_output => '1.2:timescales:optional_basic' },
	"This operation returns information about a single timescale, specified by",
	"its unique identifier in the database.");
    
    $ds2->define_node({ path => 'timescales/list',
			title => 'Lists of geological timescales',
			place => 1,
			usage => [ 'timescales/list.json?all_records', 'timescales/list.json?timescale_match=gradstein' ],
			method => 'list_records',
			arg => 'timescales',
			output => '1.2:timescales:basic',
			optional_output => '1.2:timescales:optional_basic' },
	"This operation returns information about a list of timescales, selected",
	"according to the query parameters.");
    
    $ds2->define_node({ path => 'bounds/single',
			title => 'Single geological time interval boundary',
			usage => [ 'bounds/single.json?id=10' ],
			method => 'get_record',
			arg => 'bounds',
			output => '1.2:timescales:bound',
		        optional_output => '1.2:timescales:optional_bound' },
	"This operation returns information about a single time interval boundary, specified by",
	"its unique identifier in the database.");
    
    $ds2->list_node({ path => 'bounds/single',
		      list => 'timescales',
		      place => 2 });

    $ds2->define_node({ path => 'bounds/list',
			title => 'Lists of geological time interval bounds',
			usage => [ 'bounds/list.json?timescale_id=1', 'bounds/list.json?interval_name=cretaceous' ],
			method => 'list_records',
			arg => 'bounds',
			output => '1.2:timescales:bound',
			optional_output => '1.2:timescales:optional_bound' },
	"This operation returns information about a list of time interval bounds,",
	"selected according to the query parameters.");
    
    $ds2->list_node({ path => 'bounds/list',
		      list => 'timescales',
		      place => 2 });
    
    $ds2->define_node({ path => 'intervals2/single',
			title => 'Single geological time interval',
			usage => [ 'intervals2/single.json?id=3', 'intervals2/single.json?id=3&timescale_id=4' ],
			method => 'get_record',
			arg => 'intervals',
			output => '1.2:timescales:interval',
		        optional_output => '1.2:timescales:optional_interval' },
	"This operation returns information about a single time interval, specified by",
	"its unique identifier in the database.");
    
    $ds2->list_node({ path => 'intervals2/single',
		      list => 'timescales',
		      place => 3 });
    
    $ds2->define_node({ path => 'intervals2/list',
			title => 'Lists of geological time intervals',
			usage => [ 'intervals2/list.json?timescale_id=5', 'intervals2/list.json?interval_name=cretaceous',
				   'intervals2/list.json?interval_name=cretaceous&absolute' ],
			method => 'list_records',
			arg => 'intervals',
			output => '1.2:timescales:interval',
			optional_output => '1.2:timescales:optional_interval' },
	"This operation returns information about a list of time intervals,",
	"selected according to the query parameters.");
    
    $ds2->list_node({ path => 'intervals2/list',
		      list => 'timescales',
		      place => 3 });
    
    # Geographic places
    
    $ds2->define_node({ path => 'places',
			title => 'Geographic places',
			place => 3,
			role => 'PB2::PlaceData' },
	"The collections and specimens in the database are associated with specific geographic locations,",
	"which can be queried separately from other operations.");
    
    $ds2->define_node({ path => 'places/single',
			title => 'Single geographic place',
			place => 1,
			method => 'get_place',
			output => '1.2:places:basic' },
	"This operation returns information about a single geographic place, either",
	"a collection record, a locality record, or a geographic name record, specified",
	"by its unique identifier.");
    
    $ds2->define_node({ path => 'places/list',
			title => 'Lists of geographic places',
			place => 2,
			method => 'list_places',
			output => '1.2:places:basic' },
	"This operation returns a list of geographic place records matching the",
	"parameters you specify.");
=======
    # Educational resources
    
    $ds2->define_node({ path => 'eduresources',
			title => 'Educational resources',
			role => 'PB2::ResourceData',
			output => '1.2:eduresources:basic' },
	"The database also includes information about educational resources",
	"that are relevant to its mission. These are used to populate a",
	"page on our main website.");
    
    $ds2->define_node({ path => 'eduresources/single',
			title => "Single educational resource",
			method => 'get_resource' },
	"This operation returns information about a single educational resource",
	"specified by identifier.");
>>>>>>> 6cb47bd3
    
    # The following paths are used for miscellaneous documentation
    
    $ds2->define_node({ path => 'general',
			title => 'General documentation',
			doc_default_template => 'default.tt' },
	"This page lists general documentation about how to use the data service.");
    
    $ds2->define_node({ path => 'general/identifiers',
			title => 'Record identifiers and record numbers',
			place => 1 },
	"Records retrieved from the data service can be identified either by using the",
	"numeric identifiers from the underlying database records (i.e. 'occurrence_no'),",
	"or using an extended identifier syntax.");
    
    $ds2->define_node({ path => 'general/taxon_names',
			title => 'Specifying taxonomic names',
		        place => 1 },
	"The data service accepts taxonomic names using several different parameters,",
	"and there are modifiers that you can add in order to precisely specify",
	"which taxa you are interested in.");
    
    $ds2->define_node({ path => 'general/datetime',
		      title => 'Specifying dates and times',
		      place => 2 },
	"You can retrieve records based on when they were modified and/or created.");
    
    $ds2->define_node({ path => 'general/references',
			title => 'Bibliographic references',
			place => 3 },
	"Each piece of data entered into the database is linked to the bibliographic reference from which it was entered.");
    
    $ds2->define_node({ path => 'general/basis_precision',
			title => 'Basis and precision of coordinates',
			place => 4 },
	"The basis and precision of geographic locations is specified by a set of code values.");
    
    $ds2->define_node({ path => 'special',
			ruleset => '1.2:special_params',
			title => 'Special parameters' },
	"There are a number of special parameters which you can use with almost any data service",
	"operation. These constrain or alter the response in various ways.");
    
    $ds2->define_node({ path => 'formats',
			title => 'Output formats and Vocabularies' },
	"You can get the results of query operations in a variety of formats, and with the",
	"field names expressed in any of the available vocabularies.");
    
    $ds2->list_node({ path => 'formats',
		      list => 'general',
		      place => 5,
		      title => 'Formats and Vocabularies' });
    
    $ds2->list_node({ path => 'special',
		      list => 'general',
		      place => 6,
		      title => 'Special Parameters' });
    
    $ds2->define_node({ path => 'formats/json',
			title => 'JSON format' });
    
    $ds2->define_node({ path => 'formats/xml',
			title => 'XML format' });
    
    $ds2->define_node({ path => 'formats/text',
			title => 'Text formats' });
    
    $ds2->define_node({ path => 'formats/ris',
			title => "RIS format" });
    
    $ds2->define_node({ path => 'formats/png',
			title => 'PNG format' });
    
    
    # And finally, stylesheets and such
    
    $ds2->define_node({ path => 'css',
			file_dir => 'css' });
    
    $ds2->define_node({ path => 'images',
			file_dir => 'images' });
<<<<<<< HEAD
    
    # Now initialize the data entry nodes.
    
=======

    # Now initialize the data entry nodes.
     
>>>>>>> 6cb47bd3
    PBEntry::initialize($ds2);
};

1;<|MERGE_RESOLUTION|>--- conflicted
+++ resolved
@@ -41,12 +41,8 @@
     our ($ds2) = Web::DataService->new(
 	{ name => '1.2',
 	  title => 'PBDB Data Service',
-<<<<<<< HEAD
 	  path_prefix => $path_prefix,
 	  version => $version_string,
-=======
-	  version => 'v2',
->>>>>>> 6cb47bd3
 	  features => 'standard',
 	  special_params => 'standard,count=rowcount',
 	  ruleset_prefix => '1.2:',
@@ -912,9 +908,8 @@
 		      place => 5,
 		      title => 'References for taxonomic names' },
 	"This operation returns information about the references from which",
-	"the selected taxonomic names were entered.");
-    
-<<<<<<< HEAD
+	"the selected taxonomic names were entered.");    
+    
     # Timescales, intervals, and bounds
     
     $ds2->define_node({ path => 'timescales',
@@ -1037,7 +1032,7 @@
 			output => '1.2:places:basic' },
 	"This operation returns a list of geographic place records matching the",
 	"parameters you specify.");
-=======
+    
     # Educational resources
     
     $ds2->define_node({ path => 'eduresources',
@@ -1053,7 +1048,6 @@
 			method => 'get_resource' },
 	"This operation returns information about a single educational resource",
 	"specified by identifier.");
->>>>>>> 6cb47bd3
     
     # The following paths are used for miscellaneous documentation
     
@@ -1135,15 +1129,9 @@
     
     $ds2->define_node({ path => 'images',
 			file_dir => 'images' });
-<<<<<<< HEAD
-    
+
     # Now initialize the data entry nodes.
     
-=======
-
-    # Now initialize the data entry nodes.
-     
->>>>>>> 6cb47bd3
     PBEntry::initialize($ds2);
 };
 
