#
# PersonData
# 
# A class that returns information from the PaleoDB database about a single
# registered database user or a category of users.  This is a subclass of
# DataQuery.
# 
# Author: Michael McClennen

use strict;

package PB2::PersonData;

<<<<<<< HEAD
use TableDefs qw($PERSON_DATA $WING_USERS);
=======
use TableDefs qw(%TABLE);
>>>>>>> f30a677d
use ExternalIdent qw(generate_identifier %IDP VALID_IDENTIFIER);

use HTTP::Validate qw(:validators);

use Carp qw(carp croak);

our (@REQUIRES_ROLE) = qw(PB2::CommonData PB2::Authentication);

use Moo::Role;


# initialize ( )
# 
# This routine is called by the data service to initialize this class.

sub initialize {

    my ($class, $ds) = @_;
    
    # Define the basic output block for person data.
    
    $ds->define_set('1.2:people:contributor_status' =>
	{ value => 'active' },
	    "The person is an active database contributor.",
	{ value => 'disabled' },
	    "The person's account has been disabled, either temporarily or permanently.",
	{ value => 'deceased' },
	    "The person is deceased, and so their contributed records have been reassigned.");
    
    $ds->define_set('1.2:people:contributor_role' =>
	{ value =>'authorizer' },
	    "The person is a database authorizer.",
	{ value => 'enterer' },
	    "The person is a database enterer, working under the supervision of an authorizer.",
	{ value => 'student' },
	    "The person is a student, with fewer privileges than an enterer, also working",
	    "under the supervision of an authorizer.",
	{ value => 'guest' },
	    "The person has created an account, but has not yet been accepted as a database",
	    "contributor.");
    
    $ds->define_block('1.2:people:basic' =>
	{ select => [ 'wu.id as person_id', 'wu.real_name', 'wu.country',
		      'wu.institution', 'wu.role', 'wu.orcid', 
		      'wu.contributor_status as status' ] },
	{ set => '*', code => \&process_record },
	{ output => 'person_no', com_name => 'oid' },
	    "A positive integer that uniquely identifies this database contributor,",
	    "or else a unique record identifier for guest accounts.",
	{ output => 'record_type', com_name => 'typ', value => $IDP{PRS} },
	    "The type of this object: C<B<$IDP{PRS}>> for a database contributor",
	{ output => 'real_name', com_name => 'nam' },
	    "The person's name",
	{ output => 'institution', com_name => 'ist' },
	    "The person's institution, if known to the database.",
	{ output => 'country', com_name => 'ctr' },
	    "The person's country, if known to the database.",
	{ output => 'orcid', com_name => 'orc' },
	    "The person's ORCID, if known to the database.",
	{ output => 'role', com_name => 'rol' },
	    "The person's database role, if they are a database contributor. The",
	    "value of this field will be one of the following:",
	    $ds->document_set('1.2:people:contributor_role'),
	{ output => 'status', com_name => 'sta' },
	    "The person's status, if they are a database contributor. The value of",
	    "this field will be one of the following:",
	    $ds->document_set('1.2:people:contributor_status'));
    
    $ds->define_output_map('1.2:people:basic_map' =>
	{ value => 'crmod', maps_to => '1.2:common:crmod' },
	    "The C<created> and C<modified> timestamps for each record");
    
    # Then some rulesets.
    
    $ds->define_ruleset('1.2:people:specifier' => 
	{ param => 'id', valid => ANY_VALUE, alias => 'person_id' },
	    "The identifier of a database contributor, either as an external identifier or",
	    "an integer, or the user identifier string.",
	{ param => 'loggedin', valid => FLAG_VALUE },
	    "This parameter is only valid if given in a request accompanied by a cookie indicating",
	    "a still-valid login session. The information about the currently logged-in user is",
	    "returned.",
	{ at_most_one => ['id', 'loggedin'] });
    
    $ds->define_ruleset('1.2:people:selector' =>
	"One of the following parameters must be specified, to indicate which records to return:",
	{ param => 'all_records', valid => FLAG_VALUE },
	    "Return all database contributor records. This parameter does not require a value.",
	{ param => 'id', valid => ANY_VALUE, list => ',', alias => 'person_id' },
	    "Return only the records corresponding to the specified database contributor identifiers.",
	    "More than one can be given, as a comma-separated list.",
	    "These can be specified as integer or external identifiers, or as user identifier strings.",
	{ param => 'name', valid => ANY_VALUE },
	    "A string to be matched against person names.");
    
    $ds->define_ruleset('1.2:people:single' => 
	{ require => '1.2:people:specifier' },
    	{ optional => 'SPECIAL(show)', valid => '1.2:people:basic_map' },
	{ allow => '1.2:special_params' },
	"^You can also use any of the L<special parameters|node:special> with this request.");
    
    $ds->define_ruleset('1.2:people:loggedin' =>
	{ allow => '1.2:special_params' },
    	{ optional => 'SPECIAL(show)', valid => '1.2:people:basic_map' },
	"^You can also use any of the L<special parameters|node:special> with this request.");
    
    $ds->define_ruleset('1.2:people:list' => 
	{ require => '1.2:people:selector' },
	{ allow => '1.2:common:select_crmod' },
    	{ optional => 'SPECIAL(show)', valid => '1.2:people:basic_map' },
	{ allow => '1.2:special_params' },
	"^You can also use any of the L<special parameters|node:special> with this request.");
    
    # $ds->define_ruleset('1.2:people:auto' =>
    # 	{ param => 'name', valid => ANY_VALUE },
    # 	    "A string of at least 3 characters, which will be matched against the beginning",
    # 	    "of each last name.",
    # 	"^You can also use any of the L<special parameters|node:special> with this request.");
}


# get ( )
# 
# Query for all relevant information about the requested taxon.
# 
# Options may have been set previously by methods of this class or of the
# parent class DataQuery.
# 
# Returns true if the fetch succeeded, false if an error occurred.

sub get_person {

    my ($request, $arg) = @_;
    
    # Get a database handle by which we can make queries.
    
    my $dbh = $request->get_connection;
    
    # Make sure we have a valid id number, or else the 'loggedin' parameter.
    
    my ($person_no, $wing_id);
    
    if ( $arg && $arg eq 'loggedin' || $request->clean_param('loggedin') )
    {
	my $auth_info = $request->require_authentication();
	
	if ( $auth_info->{enterer_no} )
	{
	    $person_no = $dbh->quote($auth_info->{enterer_no});
	}
	
	elsif ( $auth_info->{user_id} )
	{
	    $wing_id = $dbh->quote($auth_info->{user_id});
	}
	
	else
	{
	    die $request->exception(401, "You must be logged in to execute this operation.");
	}
    }
    
    elsif ( defined ( my $id = $request->clean_param('id') ) )
    {
	if ( $id =~ /^[A-Z0-9-]{10,80}$/ )
	{
	    my $auth_info = $request->require_authentication();
	    $wing_id = $dbh->quote($id);
	}
	
	elsif ( $id && $id =~ /^\d+$/ )
	{
	    $person_no = $dbh->quote($id);
	}
	
	else
	{
	    die $request->exception(400, "E_BAD_PARAM: Bad value '$id' for 'id'");
	}
    }
    
    else
    {
	die $request->exception(400, "E_PARAM_ERROR: at least one parameter is required for this operation");
    }
    
    # Determine which fields and tables are needed to display the requested
    # information.
    
    # $request->substitute_select( cd => 'p' );
    
    my $fields = $request->select_string();
    
    # If the 'strict' parameter was given, make sure we haven't generated any
    # warnings. Also check whether we should generate external identifiers.
    
    $request->strict_check;
    $request->extid_check;
    
    # Determine the necessary joins.
    
    # my ($join_list) = $request->generateJoinList('p', $request->tables_hash);
    
    # Generate the main query.
    
    if ( $wing_id )
    {
	if ( $request->has_block('1.2:common:crmod') )
	{
	    $fields =~ s/\$cd.created/wu.date_created/;
	    $fields =~ s/\$cd.modiied/wu.date_modified/;
	}
	
	$request->{main_sql} = "
	SELECT $fields, wu.person_no
<<<<<<< HEAD
	FROM $WING_USERS as wu
=======
	FROM $TABLE{WING_USERS} as wu
>>>>>>> f30a677d
	WHERE id = $wing_id";
    }
    
    else
    {
	if ( $request->has_block('1.2:common:crmod') )
	{
	    $fields =~ s/\$cd.created/coalesce(wu.date_created, p.created) as created/;
	    $fields =~ s/\$cd.modified/coalesce(wu.date_modified, p.modified) as modified/;
	}
	
	$request->{main_sql} = "
	SELECT p.name as p_name, p.role as p_role, p.institution as p_institution,
		p.country as p_country, p.active as p_active, p.person_no, $fields 
<<<<<<< HEAD
	FROM $PERSON_DATA as p left join $WING_USERS as wu using (person_no)
=======
	FROM $TABLE{PERSON_DATA} as p left join $TABLE{WING_USERS} as wu using (person_no)
>>>>>>> f30a677d
	WHERE person_no = $person_no";
    }
    
    print STDERR $request->{main_sql} . "\n\n" if $request->debug;
    
    $request->{main_record} = $dbh->selectrow_hashref($request->{main_sql});

    # Return an error response if we couldn't retrieve the record.
    
    die "404 Not found\n" unless $request->{main_record};
}


# list ( )
# 
# Query the database for basic info about all taxa satisfying the conditions
# previously specified by a call to setParameters.
# 
# Returns true if the fetch succeeded, false if an error occurred.

sub list {

    my ($self) = @_;
    
    # Get a database handle by which we can make queries.
    
    my $dbh = $self->get_connection;
    
    # Determine which fields and tables are needed to display the requested
    # information.
    
    my $fields = $self->select_string('p');
    
    # Construct a list of filter expressions that must be added to the query
    # in order to select the proper result set.
    
    my (@filters, $tables);
    
    @filters = $self->generateQueryFilters('p', $self->{select_tables});
    push @filters, "1=1" unless @filters;
    
    my $filter_string = join(q{ and }, @filters);
    
    # If a query limit has been specified, modify the query accordingly.
    
    my $limit = $self->sql_limit_clause(1);
    my $count = $self->sql_count_clause;
    
    # Determine the necessary joins.
    
    # my ($join_list) = $self->generateJoinList('p', $self->{select_tables});
    
    # Generate the main query
    
    $self->{main_sql} = "
	SELECT $count $fields
	FROM person as p
        WHERE $filter_string
	ORDER BY p.reversed_name $limit";
    
    print STDERR $self->{main_sql} . "\n\n" if $self->debug;
    
    # Then prepare and execute the main query and the secondary query.
    
    $self->{main_sth} = $dbh->prepare($self->{main_sql});
    $self->{main_sth}->execute();
}


sub people_auto {
    
    my ($request) = @_;
    
    my $dbh = $request->get_connection;
    
    # If the 'strict' parameter was given, make sure we haven't generated any warnings. If the
    # 'extid' parameter was given, make sure that all identifiers are properly formatted.
    
    $request->strict_check;
    $request->extid_check;
    
    # If a query limit has been specified, modify the query accordingly.
    
    my $limit = $request->sql_limit_clause(1);
    my $count = $request->sql_count_clause;
    
    # Determine which fields and tables are needed to display the requested
    # information.
    
    my $fields = $request->select_string('p');
    
    # Generate the necessary filter.
    
    my $name = $request->clean_param('name');
    my @filters;
    
    # If we have a name of at least three characters, return some results. Otherwise, use a filter
    # expression that will return nothing.
    
    if ( $name && length($name) >= 3 )
    {
	my $quoted = $dbh->quote("${name}%");
	push @filters, "reversed_name like $quoted";
    }
    
    else
    {
	push @filters, "reversed_name like 'qqq'";
    }
    
    my $filter_string = join(' and ', @filters);
    
    # Generate the main query.
    
    $request->{main_sql} = "
	SELECT $count $fields
	FROM person as p
	WHERE $filter_string
	ORDER BY p.reversed_name $limit";
    
    print STDERR $request->{main_sql} . "\n\n" if $request->debug;
    
    # Then prepare and execute the main query and the secondary query.
    
    $request->{main_sth} = $dbh->prepare($request->{main_sql});
    $request->{main_sth}->execute();
}


# auto_complete_prs ( name, limit )
# 
# This operation provides an alternate query functionality, designed to be called from the
# combined auto-complete operation.

sub auto_complete_prs {
    
    my ($request, $name, $limit) = @_;
    
    my $dbh = $request->get_connection();
    
    my $quoted_name = $dbh->quote("${name}%");
    
    my $use_extids = $request->has_block('extids');
    
    $limit ||= 10;
    my @filters;
    
    if ( $name =~ qr{ ^ ( \w ) [.]? \s+ ( [a-zA-Z_%] .* ) }xs )
    {
	push @filters, "p.name like '$1% $2'";
    }
    
    else
    {
	push @filters, "p.reversed_name like $quoted_name";
    }
    
    my $filter_string = join(' and ', @filters);
    
    my $sql = "
	SELECT person_no, name, country, institution, 'prs' as record_type
	FROM person as p
	WHERE $filter_string
	ORDER BY reversed_name asc LIMIT $limit";
    
    print STDERR "$sql\n\n" if $request->debug;
    
    my $result_list = $dbh->selectall_arrayref($sql, { Slice => { } });
    
    if ( ref $result_list eq 'ARRAY' )
    {
	foreach my $r ( @$result_list )
	{
	    $r->{record_id} = $use_extids ? generate_identifier('PRS', $r->{person_no}) :
		$r->{person_no};
	}
	
	return @$result_list;
    }
    
    return;
}


sub generateQueryFilters {

    my ($self, $mt, $tables_ref) = @_;
    
    my $dbh = $self->{dbh};
    my @filters;
    
    # Check for parameter 'name'
    
    if ( exists $self->{clean_params}{name} )
    {
	my $name = $dbh->quote($self->{clean_params}{name});
	push @filters, "name like $name or reversed_name like $name";
    }
    
    return @filters;
}

sub generateJoinList {
    
    my ($self, $mt, $tables) = @_;
    
    my $join_list = '';
    
    # Return an empty string unless we actually have some joins to make
    
    return $join_list unless ref $tables eq 'HASH' and %$tables;
        
    return $join_list;
}


# process_record ( )
# 
# This routine is called automatically to process each record before it is output.

sub process_record {

    my ($request, $record) = @_;
    
    if ( $record->{person_id} && ! $record->{person_no} )
    {
	$record->{person_no} = $record->{person_id};
    }
    
    elsif ( $record->{person_no} )
    {
	$record->{person_no} = generate_identifier('PRS', $record->{person_no});
    }
    
    $record->{real_name} ||= $record->{p_name};
    $record->{institution} ||= $record->{p_institution};
    $record->{country} ||= $record->{p_country};
    $record->{role} ||= $record->{p_role};
    $record->{status} = 'inactive' if defined $record->{p_active} && $record->{p_active} eq '0';
    $record->{status} ||= 'active' if $record->{p_active};
}

1;<|MERGE_RESOLUTION|>--- conflicted
+++ resolved
@@ -11,11 +11,7 @@
 
 package PB2::PersonData;
 
-<<<<<<< HEAD
-use TableDefs qw($PERSON_DATA $WING_USERS);
-=======
 use TableDefs qw(%TABLE);
->>>>>>> f30a677d
 use ExternalIdent qw(generate_identifier %IDP VALID_IDENTIFIER);
 
 use HTTP::Validate qw(:validators);
@@ -231,11 +227,7 @@
 	
 	$request->{main_sql} = "
 	SELECT $fields, wu.person_no
-<<<<<<< HEAD
-	FROM $WING_USERS as wu
-=======
 	FROM $TABLE{WING_USERS} as wu
->>>>>>> f30a677d
 	WHERE id = $wing_id";
     }
     
@@ -250,11 +242,7 @@
 	$request->{main_sql} = "
 	SELECT p.name as p_name, p.role as p_role, p.institution as p_institution,
 		p.country as p_country, p.active as p_active, p.person_no, $fields 
-<<<<<<< HEAD
-	FROM $PERSON_DATA as p left join $WING_USERS as wu using (person_no)
-=======
 	FROM $TABLE{PERSON_DATA} as p left join $TABLE{WING_USERS} as wu using (person_no)
->>>>>>> f30a677d
 	WHERE person_no = $person_no";
     }
     
