# 
# DiversityData
# 
# A role that returns information from the PaleoDB database about a the
# taxonomic diversity of occurrences.  This is a subordinate role to
# OccurrenceData.pm.
# 
# Author: Michael McClennen

use strict;

use lib '..';

package PB2::DiversityData;

use TaxonDefs qw(@TREE_TABLE_LIST %TAXON_TABLE %TAXON_RANK %RANK_STRING);
use TableDefs qw($INTERVAL_MAP);
use Taxonomy;
use Try::Tiny;
use Carp qw(croak confess);

use Moo::Role;



sub generate_diversity_table {

    my ($self, $sth, $options) = @_;
    
    my $ds = $self->ds;
    my $dbh = $self->get_connection;
    
    # First figure out which timescale (and thus which list of intervals) we
    # will be using in order to bin the occurrences.  We will eventually add
    # other scale options than 1.  If no resolution is specified, use the
    # maximum resolution of the selected scale.
    
    my $scale_no = $options->{scale_no} || 1;
    my $scale_level = $options->{timereso} || $PB2::IntervalData::SCALE_DATA{$scale_no}{levels};
    
    my $debug_mode = $self->debug;
    
    # Figure out the parameters to use in the binning process.
    
    my $timerule = $options->{timerule};
    my $timebuffer = $options->{timebuffer};
    
    # Declare variables to be used in this process.
    
    my $boundary_list = $PB2::IntervalData::BOUNDARY_LIST{$scale_no}{$scale_level};
    my $boundary_map = $PB2::IntervalData::BOUNDARY_MAP{$scale_no}{$scale_level};
    
    my ($starting_age, $ending_age, %taxon_first, %taxon_last, %occurrences, %unique_in_bin);
    my ($total_count, $imprecise_time_count, $imprecise_taxon_count, $missing_taxon_count, $bin_count);
    my (%imprecise_interval, %imprecise_taxon);
    my (%interval_report, %taxon_report);
    
    # Get the age bounds (if any) that were specified for this process.
    
    my $interval_no = $self->clean_param('interval_id');
    my $interval_name = $self->clean_param('interval');
    my $min_ma = $self->clean_param('min_ma');
    my $max_ma = $self->clean_param('max_ma');
    
    my ($early_limit, $late_limit);
    
    if ( $interval_no )
    {
	my $no = $interval_no + 0;
	my $sql = "SELECT early_age, late_age FROM interval_data WHERE interval_no = $no";
	
	my ($max_ma, $min_ma) = $dbh->selectrow_array($sql);
	
	unless ( $max_ma )
	{
	    $early_limit = 0;
	    $late_limit = 0;
	    $self->add_warning("unknown interval id '$interval_no'");
	}
	
	else
	{
	    $early_limit = $max_ma;
	    $late_limit = $min_ma;
	}
    }
    
    elsif ( $interval_name )
    {
	my $name = $dbh->quote($interval_name);
	my $sql = "SELECT early_age, late_age FROM interval_data WHERE interval_name like $name";
	
	my ($max_ma, $min_ma) = $dbh->selectrow_array($sql);
	
	unless ( $max_ma )
	{
	    $early_limit = 0;
	    $late_limit = 0;
	    $self->add_warning("unknown interval '$interval_name'");
	}
	
	else
	{
	    $early_limit = $max_ma;
	    $late_limit = $min_ma;
	}
    }
    
    elsif ( $min_ma || $max_ma )
    {
	$early_limit = $max_ma + 0 if $max_ma;
	$late_limit = $min_ma + 0;
    }
    
    # Now scan through the occurrences.  We cache the lists of matching
    # intervals from the selected scale, under the name of the interval(s)
    # recorded for the occurrence (which may or may not be in the standard
    # timescale).
    
    my (%interval_cache);
    
 OCCURRENCE:
    while ( my $r = $sth->fetchrow_hashref )
    {
	$total_count++;
	
	# Start by figuring out the interval(s) in which to bin this
	# occurrence.  Depending upon the value of $timerule, there may be
	# more than one.
	
	# The first step is to compute the key under which to cache lists of
	# matching intervals.
	
	my $interval_key = $r->{early_name} || 'UNKNOWN';
	$interval_key .= '-' . $r->{late_name}
	    if defined $r->{late_name} && defined $r->{early_name} && $r->{late_name} ne $r->{early_name};
	
	# If we have already figured out which intervals match this, we're
	# done.  Otherwise, we must do this computation.
	
	my $bins = $interval_cache{$interval_key};
	
	my $occ_early = $r->{early_age} + 0;
	my $occ_late = $r->{late_age} + 0;
	
	unless ( $bins )
	{
	    $bins = $interval_cache{$interval_key} = [];
	    
	    # Scan the entire list of intervals for the selected timescale,
	    # looking for those that match according to the value of
	    # $timerule.
	    
	INTERVAL:
	    foreach my $early_bound ( @$boundary_list )
	    {
		# Skip all intervals that fall below the lower limit specified
		# by the request parameters.
		
		next INTERVAL if defined $early_limit && $early_bound > $early_limit;
		
		# Skip all intervals that do not overlap with the occurrence
		# range, and stop the scan when we have passed that range.
		
		last INTERVAL if $early_bound <= $occ_late;
		
		my $int = $boundary_map->{$early_bound};
		my $late_bound = $int->{late_age};
		
		next INTERVAL if $late_bound >= $occ_early;
		
		next INTERVAL if defined $late_limit && $late_bound < $late_limit;
		
		# Skip any interval that is not selected by the specified
		# timerule.  Note that the 'overlap' timerule includes
		# everything that overlaps.
		
		if ( $timerule eq 'contain' )
		{
		    last INTERVAL if $occ_early > $early_bound || $occ_late < $late_bound;
		}
		
		elsif ( $timerule eq 'major' )
		{
		    my $overlap;
		    
		    if ( $occ_late >= $late_bound )
		    {
			if ( $occ_early <= $early_bound )
			{
			    $overlap = $occ_early - $occ_late;
			}
			
			else
			{
			    $overlap = $early_bound - $occ_late;
			}
		    }
		    
		    elsif ( $occ_early > $early_bound )
		    {
			$overlap = $early_bound - $late_bound;
		    }
		    
		    else
		    {
			$overlap = $occ_early - $late_bound;
		    }
		    
		    next INTERVAL if $occ_early != $occ_late && $overlap / ($occ_early - $occ_late) < 0.5;
		}
		
		elsif ( $timerule eq 'buffer' )
		{
		    my $buffer = $timebuffer || ($early_bound > 66 ? 12 : 5);
		    
		    next INTERVAL if $occ_early > $early_bound + $buffer || 
			$occ_late < $late_bound - $buffer;
		}
		
		# If we are not skipping this interval, add it to the list.
		
		push @$bins, $early_bound;
		
		# If we are using timerule 'major' or 'contains', then stop
		# the scan because each occurrence gets assigned to only one
		# bin. 
		
		last INTERVAL if $timerule eq 'contains' || $timerule eq 'major';
	    }
	}
	
	# If we did not find at least one bin to assign this occurrence to,
	# report that fact and go on to the next occurrence.
	
	unless ( @$bins )
	{
	    $imprecise_time_count++;
	    $imprecise_interval{$interval_key}++;
	    if ( $debug_mode )
	    {
		$interval_key .= " [$occ_early - $occ_late]";
		$interval_report{'0 IMPRECISE <= ' . $interval_key}++;
	    }
	    next OCCURRENCE;
	}

	# Otherwise, count this occurrence in each selected bin.  Then adjust
	# the range of bins that we are reporting to reflect this occurrence.
	
	foreach my $b ( @$bins )
	{
	    $occurrences{$b}++;
	    $bin_count++;
	}
	
	$starting_age = $bins->[0] unless defined $starting_age && $starting_age >= $bins->[0];
	$ending_age = $bins->[-1] unless defined $ending_age && $ending_age <= $bins->[-1];
	
	# If we are in debug mode, also count it in the %interval_report hash.
	
	if ( $debug_mode )
	{
	    my $report_key = join(',', @$bins) . ' <= ' . $interval_key . " [$occ_early - $occ_late]";
	    $interval_report{$report_key}++;
	}
	
	# Now check to see if the occurrence is taxonomically identified
	# precisely enough to count further.
	
	my $taxon_no = $r->{taxon1};
	
	unless ( $taxon_no )
	{
	    $taxon_report{$r->{genus_name}}++;
	    
	    if ( !defined $r->{rank} || $r->{rank} > $options->{count_rank} )
	    {
		$imprecise_taxon_count++;
	    }
	    else
	    {
		$missing_taxon_count++;
	    }
	    
	    next;
	}
	
	# If this is the oldest occurrence of the taxon that we have found so
	# far, mark it as originating in the first (oldest) matching bin.
	
	unless ( defined $taxon_first{$taxon_no} && $taxon_first{$taxon_no} >= $bins->[0] )
	{
	    $taxon_first{$taxon_no} = $bins->[0];
	}
	
	# If this is the youngest occurrence of the taxon that we have found
	# so far, mark it as ending in the last (youngest) matching bin.
	
	unless ( defined $taxon_last{$taxon_no} && $taxon_last{$taxon_no} <= $bins->[-1] )
	{
	    $taxon_last{$taxon_no} = $bins->[-1];
	}
	
	# If the 'use_recent' option was given, and the taxon is known to be
	# extant, then mark it as ending at the present (0 Ma).
	
	if ( $options->{use_recent} && $r->{is_extant} )
	{
	    $taxon_last{$taxon_no} = 0;
	}
	
	# Now count the taxon in each selected bin.
	
	foreach my $b ( @$bins )
	{
	    $unique_in_bin{$b}{$taxon_no} ||= 1;
	}
    }
    
    # At this point we are done scanning the occurrence list.  Unless
    # $starting_age has a value, we don't have any results.
    
    unless ( $starting_age )
    {
	return;
    }
    
    # Now we need to compute the four diversity statistics defined by Foote:
    # XFt, XFL, XbL, Xbt.  So we start by running through the bins and
    # initializing the counts.  We also keep track of all the bins between
    # $starting_age and $ending_age.
    
    my (%X_Ft, %X_FL, %X_bL, %X_bt);
    my (@bins, $is_last);
    
    foreach my $age ( @$boundary_list )
    {
	next if $age > $starting_age;
	last if $age < $ending_age;
	
	push @bins, $age;
	
	$X_Ft{$age} = 0;
	$X_FL{$age} = 0;
	$X_bL{$age} = 0;
	$X_bt{$age} = 0;
    }
    
    # Then we scan through the taxa.  For each one, we scan through the bins
    # from the taxon's origination to its ending and mark the appropriate
    # counts.  This step takes time o(MN) where M is the number of taxa and N
    # the number of intervals.
    
    foreach my $taxon_no ( keys %taxon_first )
    {
	my $first_bin = $taxon_first{$taxon_no};
	my $last_bin = $taxon_last{$taxon_no};
	
	# If the interval of first appearance is the same as the interval of
	# last appearance, then this is a singleton.
	
	if ( $first_bin == $last_bin )
	{
	    $X_FL{$first_bin}++;
	    next;
	}
	
	# Otherwise, we mark the bin where the taxon starts and the bin where
	# it ends, and then scan through the bins between to mark
	# rangethroughs.
	
	$X_Ft{$first_bin}++;
	$X_bL{$last_bin}++;
	
	foreach my $bin (@bins)
	{
	    last if $bin <= $last_bin;
	    $X_bt{$bin}++ if $bin < $first_bin;
	}
    }
    
    # If we are in debug mode, report the interval assignments.
    
    # if ( $self->debug ) 
    # {
    # 	# $self->add_warning("Skipped $imprecise_time_count occurrences because of imprecise temporal locality:")
    # 	#     if $imprecise_time_count;
	
    # 	# foreach my $key ( sort { $b cmp $a } keys %interval_report )
    # 	# {
    # 	#     $self->add_warning("    $key ($interval_report{$key})");
    # 	# }
	
    # 	foreach my $key ( sort { $a cmp $b } keys %taxon_report )
    # 	{
    # 	    $self->add_warning("    $key ($taxon_report{$key})");
    # 	}
    # }
    
    # Add a summary record with counts.
    
    $self->summary_data({ total_count => $total_count,
			  bin_count => $bin_count,
			  imprecise_time => $imprecise_time_count,
			  imprecise_taxon => $imprecise_taxon_count,
			  missing_taxon => $missing_taxon_count });
    
    # Now we scan through the bins again and prepare the data records.
    
    my @result;
    
    foreach my $age (@bins)
    {
	my $r = { interval_no => $boundary_map->{$age}{interval_no},
		  interval_name => $boundary_map->{$age}{interval_name},
		  early_age => $age,
		  late_age => $boundary_map->{$age}{late_age},
		  originations => $X_Ft{$age},
		  extinctions => $X_bL{$age},
		  singletons => $X_FL{$age},
		  range_throughs => $X_bt{$age},
		  sampled_in_bin => scalar(keys %{$unique_in_bin{$age}}) || 0,
		  n_occs => $occurrences{$age} || 0 };
	
	push @result, $r;
    }
    
    $self->list_result(reverse @result);
}


# The following variables are visible to all of the subroutines in the
# remainder of this file.  This is done to reduce the number of parameters
# that must be passed to &count_subtaxa and &add_result_records.

my (%taxon_node, %uns_counter, %lower_taxon_nos);

my %uns_name = ( 3 => 'NO_SPECIES_SPECIFIED', 5 => 'NO_GENUS_SPECIFIED',
		 9 => 'NO_FAMILY_SPECIFIED', 13 => 'NO_ORDER_SPECIFIED',
		 17 => 'NO_CLASS_SPECIFIED', 20 => 'NO_PHYLUM_SPECIFIED',
		 23 => 'NO_KINGDOM_SPECIFIED', 0 => 'NO_TAXON_SPECIFIED' );

my %uns_prefix = ( 3 => 'US', 5 => 'UG', 9 => 'UF', 13 => 'UO', 17 => 'UC',
		   20 => 'UP', 23 => 'NK', 0 => 'UU' );

sub generate_taxon_table_ints {

    my ($request, $sth, $taxon_status) = @_;
    
    my $dbh = $request->get_connection;
    
    $request->{my_taxonomy} ||= Taxonomy->new($dbh, 'taxon_trees');
    
    # First figure out the level to which we will be resolving the phylogeny
    
    my $reso_rank = $request->{my_reso_rank} || 9;
    my $count_rank = $request->{my_count_rank} || 5;
    my $promote = $request->{my_promote};
    
    # Initialize the variables necessary for enumerating the phylogeny.
    
    my (%base_taxa);
    my $total_count = 0;
    my $missing_count = 0;
    
    %taxon_node = ();				# visible to called subroutines
    %uns_counter = ();				# visible to called subroutines
    
    # Then go through the occurrences one by one, putting together a tree
    # and counting at the specified taxonomic levels.
    
 OCCURRENCE:
    while ( my $r = $sth->fetchrow_hashref )
    {
	$total_count++;
	
	# First pin down the various tree levels.
	
	my $rank = $r->{rank};
	
	# Occurrences with ints_no = 0 cannot be properly displayed, since we
	# have no idea where in the taxonomic hierarchy they are supposed to
	# be.  So count them and otherwise ignore them.
	
	unless ( $r->{ints_no} )
	{
	    $missing_count++;
	    next OCCURRENCE;
	}
	
	# Then create any taxon nodes that don't already exist, and increment
	# the occurrence counts at all levels.
	
	my $base_no = $r->{class_no} || $r->{phylum_no} || uns_identifier(17);
	$base_taxa{$base_no} = 1;
	
	unless ( $taxon_node{$base_no} )
	{
	    if ( $r->{class_no} )
	    {
		$taxon_node{$base_no} = { taxon_rank => 17, n_occs => 0, taxon_name => $r->{class}, is_base => 1 };
	    }
	    
	    else
	    {
		$taxon_node{$base_no} = { taxon_rank => 20, n_occs => 0, taxon_name => $r->{phylum}, is_base => 1 };
	    }
	}
	
	my $base_node = $taxon_node{$base_no};
	
	no warnings 'numeric';
	
	if ( $rank <= 13 )
	{
	    my $order_no = $r->{order_no} || $base_node->{uns} || ($base_node->{uns} = uns_identifier(13));
	    my $order_node = $taxon_node{$order_no} //= { taxon_rank => 13, n_occs => 0, 
							  taxon_name => $r->{order} };
	    
	    $order_node->{is_uns} = 1 unless $order_no > 0;
	    $base_node->{chld}{$order_no} = 1;
	    
	    if ( $count_rank <= 9 && $rank <= 9 )
	    {
		my $family_no = $r->{family_no} || $order_node->{uns} || ($order_node->{uns} = uns_identifier(9));
		my $family_node = $taxon_node{$family_no} //= { taxon_rank => 9, n_occs => 0, 
								taxon_name => $r->{family} };
		
		$family_node->{is_uns} = 1 unless $family_no > 0;
		$order_node->{chld}{$family_no} = 1;
		
		if ( $count_rank <= 5 && $rank <= 5 )
		{
		    my ($genus_no, $genus_name);
		    if ( $promote && $r->{subgenus_no} )
		    {
			$genus_no = $r->{subgenus_no} || $family_node->{uns} || ($family_node->{uns} = uns_identifier(5));
			$genus_name = $r->{subgenus};
		    }
		    else
		    {
			$genus_no = $r->{genus_no} || $family_node->{uns} || ($family_node->{uns} = uns_identifier(5));
			$genus_name = $r->{genus};
		    }
		    my $genus_node = $taxon_node{$genus_no} //= { taxon_rank => 5, n_occs => 0, 
								  taxon_name => $genus_name };
		    
		    $genus_node->{is_uns} = 1 unless $genus_no > 0;
		    $family_node->{chld}{$genus_no} = 1;
		    
		    if ( $count_rank <= 3 && $rank <= 3 )
		    {
			my $species_no = $r->{species_no} || $genus_node->{uns} || ($genus_node->{uns} = uns_identifier(5));
			my $species_node = $taxon_node{$species_no} //= { taxon_rank => 3, n_occs => 0, 
									  taxon_name => $r->{species} };
			
			$species_node->{is_uns} = 1 unless $species_no > 0;
			$genus_node->{chld}{$species_no} = 1;
			$species_node->{n_occs}++;
		    }
		    
		    else
		    {
			$genus_node->{n_occs}++;
		    }
		}
		
		else
		{
		    $family_node->{n_occs}++;
		}
	    }
	    
	    else
	    {
		$order_node->{n_occs}++;
	    }
	}
	
	else
	{
	    $base_node->{n_occs}++;
	}
    }
    
    # If we were asked for additional taxonomic information, fill that in.
    
    $request->get_taxon_info(\%taxon_node);
    
    # Now that we have the occurrence counts and any additional taxonomic
    # information that was requested, recursively traverse the tree and fill
    # in the counts (number of occurrences, species, genera, etc.) for each
    # node.
    
    my $check_count = 0;
    
    foreach my $base_no ( keys %base_taxa )
    {
	$request->count_taxa($base_no);
	$check_count += $taxon_node{$base_no}{n_occs};
    }
    
    unless ( $total_count == $check_count )
    {
	my $deficit = $total_count - $check_count - $missing_count;
	$request->add_warning("Something went wrong.  $deficit occurrences were missed.")
	    if $deficit;
    }
    
    # If filtering options were specified, deal with them now.
    
    my $options = $request->generate_occs_taxa_options;
    
    # Now traverse the tree again and produce the appropriate output.  If
    # there is more than one base taxon (class), then output them in sorted
    # order as separate trees.
    
    my (@sorted_classes) = sort { ($taxon_node{$a}{taxon_name} || '~') cmp 
				  ($taxon_node{$b}{taxon_name} || '~') } keys %base_taxa;
    
    foreach my $base_no ( @sorted_classes )
    {
	# If the root of the tree has only one child, skip down until we get
	# to a node with more than one child.
	
	# while ( keys %{$taxon_node{$base_no}{chld}} == 1 )
	# {
	#     ($base_no) = keys %{$taxon_node{$base_no}{chld}};
	# }
	
	# Then output the result records for this base taxon and all of its
	# subtaxa.
	
	$request->add_result_records($options, $base_no, 0);
    }
    
    # Now add a summary record.
    
    $request->summary_data({ total_count => $total_count,
			     missing_taxon => $missing_count });
}


sub generate_taxon_table_full {

    my ($request, $sth, $taxon_status, $base_taxa) = @_;
    
    my $dbh = $request->get_connection;
    
    $request->{my_taxonomy} ||= Taxonomy->new($dbh, 'taxon_trees');
    
    # First determine the root of the subtree we are analyzing, or throw an
    # exception. 
    
    my (%base_taxa, %added_taxa);
    
    foreach my $t ( @$base_taxa )
    {
	$base_taxa{$t->{orig_no}} = 1;
    }
    
    die "400 You must specify one or more base taxa using the parameter 'base_name' or 'base_id'\n"
	unless keys %base_taxa;
    
    my $uns_no = uns_identifier(0);
    
    # Then figure out the level to which we will be resolving the phylogeny.
    
    my $reso_rank = $request->{my_reso_rank} || 9;
    my $count_rank = $request->{my_count_rank} || 5;
    my $promote = $request->{my_promote};
    
    my $track_time = $request->{my_track_time};
    
    # Initialize the variables necessary for enumerating the phylogeny.
    
    my ($total_count);
    
    %taxon_node = ();			# visible to called subroutines
    %uns_counter = ();			# visible to called subroutines
    
    # Get the taxonomic hierarchy for the specified base taxa.  We will be
    # filling in child and occurrence information below.
    
    foreach my $base_no ( keys %base_taxa )
    {
	$request->get_upper_taxa($base_no);
	$taxon_node{$base_no}{is_base} = 1;
    }
    
    # Then go through the occurrences one by one, putting together a tree
    # and counting at the specified taxonomic levels.
    
 OCCURRENCE:
    while ( my $r = $sth->fetchrow_hashref )
    {
	$total_count++;
	
	# Start with the taxonomic rank of this occurrence.
	
	my $rank = $r->{rank};
	
	# Then create any taxon nodes that don't already exist, and increment
	# the occurrence counts at all levels.
	
	my $higher_no = $r->{ints_no} || $uns_no;
	my $higher_node = $taxon_node{$higher_no};
	
	unless ( $higher_node )
	{
	    $higher_node = $taxon_node{$higher_no} = { taxon_rank => 0, n_occs => 0 };
	    $added_taxa{$higher_no} = 1;
	}
	
	$request->track_time($higher_node, $r) if $track_time;
	
	if ( $rank <= 5 && $count_rank <= 5 )
	{
	    my ($genus_no, $genus_name, $genus_node, $subgenus_no, $subgenus_name, $subgenus_node);
	    
	    if ( $r->{genus_no} )
	    {
		$genus_no = $r->{genus_no};
		$genus_name = $r->{genus} || '~';
	    }
	    
	    elsif ( $rank == 5 )
	    {
		$genus_no = $r->{orig_no};
		$genus_name = $r->{ident_name} || '~';
	    }
	    
	    if ( $genus_no )
	    {
		$genus_node = $taxon_node{$genus_no};
		
		unless ( $genus_node )
		{
		    $genus_node = $taxon_node{$genus_no} = { taxon_rank => 5, n_occs => 0,
							     taxon_name => $genus_name };
		    $added_taxa{$genus_no} = 1 if $reso_rank <= 5;
		}
		
		$higher_node->{chld}{$genus_no} = 1;
		$request->track_time($genus_node, $r) if $track_time;
	    }
	    
	    if ( $rank <= 4 && $count_rank <= 4 && $genus_no )
	    {
		if ( $r->{subgenus_no} )
		{
		    $subgenus_no = $r->{subgenus_no};
		    $subgenus_name = $r->{subgenus} || '~';
		}
		
		elsif ( $rank == 4 )
		{
		    $subgenus_no = $r->{orig_no};
		    $subgenus_name = $r->{ident_name} || '~';
		}
		
		if ( $subgenus_no )
		{
		    $subgenus_node = $taxon_node{$subgenus_no};
		    
		    unless ( $subgenus_node )
		    {
			$subgenus_node = $taxon_node{$subgenus_no} = { taxon_rank => 4, n_occs => 0,
								       taxon_name => $subgenus_name };
			$added_taxa{$genus_no} = 1 if $reso_rank <= 4;
		    }
		    
		    $genus_node->{chld}{$subgenus_no} = 1;
		    $request->track_time($subgenus_node, $r) if $track_time;
		}
	    }
	    
	    if ( $count_rank <= 3 && $rank <= 3 )
	    {
		my ($species_no, $species_name);
		
		if ( $r->{species_no} )
		{
		    $species_no = $r->{species_no};
		    $species_name = $r->{species} || '~';
		}
		
		else
		{
		    $species_no = $r->{orig_no};
		    $species_name = $r->{ident_name} || '~';
		}
		
		if ( $species_no )
		{
		    my $species_node = $taxon_node{$species_no};
		    
		    unless ( $species_node )
		    {
			$species_node = $taxon_node{$species_no} = { taxon_rank => 3, n_occs => 0,
								     taxon_name => $species_name };
			$added_taxa{$species_no} = 1 if $reso_rank <= 3;
		    }
		    
		    $species_node->{n_occs}++;
		    
		    if ( $subgenus_node )
		    {
			$subgenus_node->{chld}{$species_no} = 1;
		    }
		    
		    elsif ( $genus_node )
		    {
			$genus_node->{chld}{$species_no} = 1;
		    }
		    
		    $request->track_time($species_node, $r) if $track_time;
		}
		
		$subgenus_node->{n_occs}++ if $subgenus_node;
		$genus_node->{n_occs}++ if $genus_node;
	    }
	    
	    else
	    {
		$genus_node->{n_occs}++ if $genus_node;
	    }
	}
	
	else
	{
	    $higher_node->{n_occs}++;
	}
	
	my $a = 1;	# we can stop here when debugging
    }
    
    # Fetch the full taxonomic information for all of the taxa added above.
    
    if ( keys %added_taxa )
    {
	$request->get_taxon_info(\%added_taxa);
    }
    
    # Now go through our base taxa recursively again and count subtaxa.
    
    foreach my $base_no ( keys %base_taxa )
    {
	$request->count_taxa($base_no);
    }
    
    # If we were asked to track time ranges of taxa, then load the
    # corresponding interval names.
    
    # $request->get_interval_info(\%taxon_node);
    
    # If filtering options were specified, deal with them now.
    
    my $options = $request->generate_occs_taxa_options;
    
    # Now traverse the tree again and produce the appropriate output.
    
    my (@sorted_classes) = sort { ($taxon_node{$a}{taxon_name} // '~') cmp ($taxon_node{$b}{taxon_name} // '~') } keys %base_taxa;
    
    foreach my $base_no ( @sorted_classes )
    {
	$request->add_result_records($options, $base_no, 0);
    }
    
    # Now add a summary record.
    
    $request->summary_data({ total_count => $total_count });
}


# uns_identifier ( rank )
# 
# Return an 'unspecified taxon' identifier for the given rank.  These are used
# as placeholders to reprsent taxa which are missing from our hierarchy.

sub uns_identifier {

    my ($rank) = @_;
    
    $uns_counter{$rank}++;
    return $uns_prefix{$rank} . $uns_counter{$rank};
}


# track_time ( node, occ )
# 
# Update the time range for the specified node according to the early_age and
# late_age values in the occurrence record.

sub track_time {
    
    my ($request, $node, $occ) = @_;
    
    if ( defined $occ->{early_age} && defined $occ->{late_age} )
    {
	if ( !defined $node->{firstocc_ea} || $occ->{early_age} > $node->{firstocc_ea} )
	{
	    $node->{firstocc_ea} = $occ->{early_age};
	}
	
	if ( !defined $node->{firstocc_la} || $occ->{late_age} > $node->{firstocc_la} )
	{
	    $node->{firstocc_la} = $occ->{late_age};
	}
	
	if ( !defined $node->{lastocc_ea} || $occ->{early_age} < $node->{lastocc_ea} )
	{
	    $node->{lastocc_ea} = $occ->{early_age};
	}
	
	if ( !defined $node->{lastocc_la} || $occ->{late_age} < $node->{lastocc_la} )
	{
	    $node->{lastocc_la} = $occ->{late_age};
	}
    }
    
    elsif ( defined $occ->{firstocc_ea} )
    {
	if ( !defined $node->{firstocc_ea} || $occ->{firstocc_ea} > $node->{firstocc_ea} )
	{
	    $node->{firstocc_ea} = $occ->{firstocc_ea};
	}
	
	if ( !defined $node->{firstocc_la} || $occ->{firstocc_la} > $node->{firstocc_la} )
	{
	    $node->{firstocc_la} = $occ->{firstocc_la};
	}
	
	if ( !defined $node->{lastocc_ea} || $occ->{lastocc_ea} < $node->{lastocc_ea} )
	{
	    $node->{lastocc_ea} = $occ->{lastocc_ea};
	}
	
	if ( !defined $node->{lastocc_la} || $occ->{lastocc_la} < $node->{lastocc_la} )
	{
	    $node->{lastocc_la} = $occ->{lastocc_la};
	}
    }
}


# get_upper_taxa ( base_no, options )
# 
# Fetch the taxonomic hierarchy rooted at the given taxon number, but only
# taxa above the genus level.  The retrieved records are stored in
# %taxon_node, with orig_no as key.

sub get_upper_taxa {
    
    my ($request, $base_no, $options) = @_;
    
    return unless $base_no > 0;
    
    my $taxonomy = $request->{my_taxonomy};
    
    # Get a list of all the taxa in the specified subtree, above the rank of
    # genus.  If the option 'app' was specified, include the first-and-last
    # appearance info.
    
    my @fields = ('DATA', 'RANK', 'family_no', $request->select_list_for_taxonomy);
    
    my $taxa_list;
    
    try {
	$taxa_list = $taxonomy->list_subtree($base_no, { min_rank => 6, 
							 fields => \@fields, 
							 return => 'listref' });
    }
    
    catch {
	die $_ if $_;
    };
    
    print STDERR $taxonomy->last_sql . "\n\n" if $request->debug;
    
    # If no taxa were returned, then the base taxon is probably a genus or
    # below.  So just fetch that single record, so that we at least have
    # something. 
    
    unless ( @$taxa_list )
    {
	$taxa_list = $taxonomy->list_taxa('current', $base_no, { fields => \@fields, 
								 return => 'listref' });
    }
    
    # Now go through the list.  When we find a taxon whose info we have not
    # yet gotten, just put the record into the $taxon_node hash.  Otherwise,
    # copy the relevant info.
    
    foreach my $r ( @$taxa_list )
    {
	my $taxon_no = $r->{orig_no};
	my $parent_no = $r->{senpar_no};
	
	$taxon_node{$taxon_no} = $r;
	
	# Hook this node up to its parent, which will already be in the
	# %taxon_node hash because &list_subtree retrieves nodes in
	# tree-sequence order.
	
	$taxon_node{$parent_no}{chld}{$taxon_no} = 1 if $taxon_node{$parent_no};
	
	# Clear the occurrence count, since we will be counting up occurrences
	# from the currently selected set rather than using the global count.
	
	$taxon_node{$taxon_no}{n_occs} = 0;
    }
}


# get_taxon_info ( taxon_nos, options )
# 
# Fetch records representing the taxa identified by the specified set of
# taxon_no values.  Fill in the requested information into the corresponding
# records in %taxon_node.

my $REQUEST_LIMIT = 500;

sub get_taxon_info {
    
    my ($request, $taxon_nos) = @_;
    
    # Get a list of the specified taxa.  If the option 'app' was specified,
    # include the first-and-last appearance info.
    
    my @fields = ('DATA', 'family_no');
    
    push @fields, $request->select_list_for_taxonomy('taxa');
    
    # foreach my $f ( $request->select_list )
    # {
    # 	next if $f =~ qr{\.modified};
    # 	$f = 'CRMOD' if $f =~ qr{\.created$};
    # 	push @fields, $f;
    # }
    
    my @ranks = $request->clean_param_list('rank');
    
    push @fields, 'RANK' if @ranks;
    
    my @ids;
    
    foreach my $id ( keys %$taxon_nos )
    {
	push @ids, $id;
	next unless @ids >= $REQUEST_LIMIT;
	
	$request->make_taxon_request(\@ids, \@fields);
	@ids = ();
    }
    
    $request->make_taxon_request(\@ids, \@fields) if @ids;
}


sub make_taxon_request {
    
    my ($request, $taxon_list, $field_list) = @_;
    
    my $taxonomy = $request->{my_taxonomy};
    
    my $taxa_list = [];
    
    try {
	$taxa_list = $taxonomy->list_taxa('current', $taxon_list, { fields => $field_list,
								    return => 'listref' });
    }
    
    catch {
	die $_ if $_;
    };
    
    print STDERR $taxonomy->last_sql . "\n\n" if $request->debug;
    
    # Now go through the list, and copy the relevant info.
    
    foreach my $r ( @$taxa_list )
    {
	my $taxon_no = $r->{orig_no};
	my $taxon_node = $taxon_node{$taxon_no} // {};
	
	# Copy over all of the attributes that aren't already set.  Skip the
	# attribute n_occs, because we are counting up occurrences from the
	# currently selected set rather than using the global occurrence counts.
	
	foreach my $f ( keys %$r )
	{
	    next if $f eq 'n_occs';
	    $taxon_node->{$f} = $r->{$f} unless defined $taxon_node->{$f};
	}
	
	# # If the node doesn't give a taxonomic rank, copy over the name, rank
	# # and tree sequence.
	
	# unless ( $taxon_node->{taxon_rank} )
	# {
	#     $taxon_node->{taxon_name} = $r->{taxon_name};
	#     $taxon_node->{taxon_rank} = $r->{taxon_rank};
	#     $taxon_node->{lft} = $r->{lft};
	# }
	
	# # If we were asked for attribution information, compute that now.
	
	# if ( $request->{my_attr} )
	# {
	#     $taxon_node->{attribution} = $r->{attribution};
	# }
    }
}


# get_interval_info ( nodes )
# 
# Fetch interval names from the interval_map table to go with the occurrence
# time ranges.

sub get_interval_info {
    
    my ($request, $nodes) = @_;
    
    my $dbh = $request->get_connection;
    
    my %range_keys;
    
    foreach my $node ( values %$nodes )
    {
	next unless defined $node->{firstocc_ea} && defined $node->{lastocc_la};
	my $first = $node->{firstocc_ea} + 0;
	my $last = $node->{lastocc_la} + 0;
	$range_keys{"'$first-$last'"} = 1;
	$node->{range_key} = "$first-$last";
    }
    
    my $key_list = join(',', keys %range_keys);
    
    return unless $key_list;
    
    my $sql = "SELECT range_key, early_interval, late_interval
	       FROM $INTERVAL_MAP WHERE range_key in ($key_list)";
    
    my $result = $dbh->selectall_arrayref($sql);
    
    my (%early, %late);
    
    foreach my $r ( @$result )
    {
	my ($range_key, $early_interval, $late_interval) = @$r;
	
	$early{$range_key} = $early_interval;
	$late{$range_key} = $late_interval;
    }
    
    foreach my $node ( values %$nodes )
    {
	next unless defined $node->{range_key};
	$node->{occ_early_interval} = $early{$node->{range_key}};
	$node->{occ_late_interval} = $late{$node->{range_key}};
    }
}
 

# count_taxa ( node )
# 
# This function recursively counts occurrences and taxa in all of the subnodes
# of the given node, and adds up the totals.  It assumes that all of the
# relevant information is in %taxon_node, which is declared above.

sub count_taxa {
    
    my ($request, $node_no) = @_;
    
    my $node = $taxon_node{$node_no};
    
    $node->{touched} = 1;
    $node->{n_occs} ||= 0;
    $node->{specific_occs} = $node->{n_occs};
    $node->{n_orders} = 0;
    $node->{n_families} = 0 if $request->{my_count_rank} <= 9;
    $node->{n_genera} = 0 if $request->{my_count_rank} <= 5;
    $node->{n_species} = 0 if $request->{my_count_rank} <= 3;
    delete $node->{base_no};
    
    # Mark nodes whose parent doesn't appear in the result set.
    
    $node->{is_root} = 1 if defined $node->{senpar_no} && ! exists $taxon_node{$node->{senpar_no}};
    
    # Recurse through the taxonomic hierarchy represented by the 'chld'
    # field.
    
    if ( ref $node->{chld} )
    {
	foreach my $child_no ( keys %{$node->{chld}} )
	{
	    my $child_node = $taxon_node{$child_no};
	    next unless $child_node->{taxon_rank};
	    next if $child_node->{touched};
	    
	    # Count up each child node in turn.  Skip those which have no
	    # occurrences.
	    
	    $request->count_taxa($child_no);
	    
	    next unless $child_node->{n_occs};
	    
	    # For those which do, add the occurrence and subtaxon counts to
	    # the corresponding counts in the current node.
	    
	    $request->sum_subtaxa($node, $child_node);
	}
    }
    
    my $a = 1;	# we can stop here when debugging
}


sub sum_subtaxa {
    
    my ($request, $node, $child) = @_;
    
    no warnings 'uninitialized';
    
    # Now add the number of species, genera, etc. counted for the child to the
    # parent node.
    
    my $child_orders = $child->{taxon_rank} == 13 && ! $child->{is_uns}	? 1
		     : $child->{n_orders}				? $child->{n_orders}
									: 0;
    
    $node->{n_orders} += $child_orders if $node->{taxon_rank} > 13;

    if ( $request->{my_count_rank} <= 9 )
    {
	my $child_families = $child->{taxon_rank} == 9 && ! $child->{is_uns} ? 1
			   : $child->{n_families}			     ? $child->{n_families}
									     : 0;

	$node->{n_families} += $child_families if $node->{taxon_rank} > 9;
    }

    if ( $request->{my_count_rank} <= 5 )
    {
	my $child_genera = $child->{taxon_rank} == 5 && ! $child->{is_uns} ? 1
			 : $child->{n_genera}				   ? $child->{n_genera}
									   : 0;

	$node->{n_genera} += $child_genera if $node->{taxon_rank} > 5;
    }

    if ( $request->{my_count_rank} <= 3 )
    {
	my $child_species = $child->{taxon_rank} == 3 && ! $child->{is_uns} ? 1
			  : $child->{n_species}				    ? $child->{n_species}
									    : 0;
	
	$node->{n_species} += $child_species if $node->{taxon_rank} > 3;
    }

    $node->{n_occs} += $child->{n_occs} if $child->{n_occs};
    
    $request->track_time($node, $child) if $request->{my_track_time};
}


sub generate_occs_taxa_options {
    
    my ($request) = @_;
    
    my $options = { };
    
    if ( my $extant = $request->clean_param('extant') )
    {
	$options->{extant} = $extant;
    }
    
    my @ranks = $request->clean_param_list('rank');
    
    if ( @ranks )
    {
	my (@min_rank, @max_rank, %sel_rank);
	
        foreach my $rank ( @ranks )
	{
	    if ( $rank =~ qr{ ^ (min_|above_) ([^-]+) - (max_|below_) (.*) $ }xs )
	    {
		my $min = $1 eq 'min_' ? $2 : $2 + 0.1;
		my $max = $3 eq 'max_' ? $4 : $4 - 0.1;
		
		push @min_rank, $min;
		push @max_rank, $max;
	    }
	    
	    elsif ( $rank =~ qr{ ^ (max_|below_) (.*) }xs )
	    {
		my $max = $1 eq 'max_' ? $2 : $2 - 0.1;
		push @max_rank, $max;
	    }
	    
	    elsif ( $rank =~ qr{ ^ (min_|above_) (.*) }xs )
	    {
		my $min = $1 eq 'min_' ? $2 : $2 + 0.1;
		push @min_rank, $min;
	    }
	    
	    else
	    {
		$sel_rank{$rank} = 1;
		push @min_rank, $rank;
	    }
	}
	
	$options->{sel_rank} = \%sel_rank;
	
	foreach my $min (@min_rank)
	{
	    if ( !defined $options->{min_rank} || $min < $options->{min_rank} )
	    {
		$options->{min_rank} = $min;
	    }
	}
	
	foreach my $max (@max_rank)
	{
	    if ( !defined $options->{max_rank} || $max > $options->{max_rank} )
	    {
		$options->{max_rank} = $max;
	    }
	}
    }
    
    if ( my $status = $request->clean_param('taxon_status') )
    {
	$options->{status} = $status;
    }
    
    return $options;
}


sub add_result_records {
    
    my ($request, $options, $taxon_no, $parent_no, $family_ok, $recursion_count) = @_;
    
    $options ||= { };
    
    no warnings 'uninitialized';
    
    my $node = $taxon_node{$taxon_no};
    
    # If we have seen this node already, ignore it.  This is necessary because
    # we would otherwise get runaway recursion.
    
    return if $taxon_node{$taxon_no}{seen};
    
    $taxon_node{$taxon_no}{seen} = 1;
    
    # Do an additional check for runaway recursion.
    
    if ( defined $recursion_count && $recursion_count >= 200 )
    {
	die "Runaway recursion!\n";
    }
    
    $recursion_count++;
    
    # Skip any taxon for which no occurrences have been recorded.  This will
    # only happen with the full hierarchy.
    
    return unless $node->{n_occs};
    
    # Skip any taxon that ranks below the specified resolution level.
    
    my $rank = $node->{taxon_rank};
    return if $rank < $request->{my_reso_rank};
    
    # Skip any taxon that falls below the minimum specified rank.
    
    if ( $options->{min_rank} )
    {
	return if $node->{max_rank} < $options->{min_rank};
    }
    
    # If this taxon node does not have a name, then it represents a missing
    # part of the taxonomic hierarchy.  So generate a "NONE_SPECIFIED" name
    # appropriate to the taxon rank.
    
    unless ( $node->{orig_no} )
    {
	$node->{taxon_name} = $uns_name{$rank || 0};
	#unless $node->{taxon_name} && $node->{taxon_name} ne '~';
	$node->{orig_no} = $taxon_no;
    }
    
    # Make this node conform to the hierarchy we are generating, by overriding
    # the parent_no value if it exists.  We want to make sure that people can
    # link up the generated records to each other.
    
    $node->{senpar_no} = $parent_no if $parent_no;
    
    # If the 'family_no' field is set, or if the rank is 9, then we have found
    # a family.
    
    $family_ok = 1 if $node->{family_no} || $node->{taxon_rank} == 9;
    
    # Add the appropriate subtaxon counts.
    
    if ( $rank > 13 && $request->{my_count_rank} <= 13 )
    {
	$node->{n_orders} = $node->{n_orders};
    }
    
    if ( $rank > 9 && $request->{my_count_rank} <= 9 )
    {
	$node->{n_families} = $node->{n_families};
    }
    
    if ( $rank > 5 && $request->{my_count_rank} <= 5 )
    {
	$node->{n_genera} = $node->{n_genera};
    }
    
    if ( $rank > 3 && $request->{my_count_rank} <= 3 )
    {
	$node->{n_species} = $node->{n_species};
    }
    
    # Add this taxon to the result list, but only if it meets all of the criteria.
    
    if ( $request->check_record($node, $options) )
    {
	$request->add_result($node);
    }
    
    # If this is a "leaf taxon" according to the specified resolution level,
    # then stop here.  Otherwise, recurse to the children of this taxon.
    
    return if $rank == $request->{my_reso_rank};
    
    if ( $options->{min_rank} )
    {
	return if $node->{max_rank} == $options->{min_rank};
    }
   
    my @children = keys %{$node->{chld}};
    my @deferred;
    
 CHILD:
    foreach my $child_no ( sort { ($taxon_node{$b}{taxon_rank} || 99) <=>
				  ($taxon_node{$a}{taxon_rank} || 99) or
			          ($taxon_node{$a}{taxon_name} || '~') cmp 
				  ($taxon_node{$b}{taxon_name} || '~') } @children )
    {
	my $child_node = $taxon_node{$child_no};
	next unless $child_node->{taxon_rank};
	
	# Now this part is a bit tricky.  If the child node represents a taxon
	# of less than family level, and we haven't encountered a family on
	# our path down the tree so far, then defer processing this child
	# until we have done all the ok ones.
	
	if ( $node->{taxon_rank} > 9 && $child_node->{taxon_rank} > 0 && 
	     $child_node->{taxon_rank} < 9 && ! $node->{family_ok} )
	{
	    push @deferred, $child_no;
	    next CHILD;
	}
	
	# Recursively generate the child records.
	
	$request->add_result_records($options, $child_no, $taxon_no, $family_ok, $recursion_count);
    }
    
    # If we have any deferred nodes, then create a new "unspecified family"
    # node and paste it into the tree.  All of the deferred children will be
    # children of this node.
    
    if ( @deferred )
    {
	my $uns_no = uns_identifier(9);
	my $uns_node = $taxon_node{$uns_no} = { taxon_rank => 9, n_occs => 0, 
						taxon_name => '~' };
	
	$node->{chld}{$uns_no} = 1;
	
	# Now move each of the deferred children under this node, and add up
	# all of the subtaxa and occurrences.
	
	foreach my $child_no ( @deferred )
	{
	    $uns_node->{chld}{$child_no} = 1;
	    delete $node->{chld}{$child_no};
	    
	    $request->sum_subtaxa($uns_node, $taxon_node{$child_no});
	}
	
	# Then recursively generate the output records for this new node.  We
	# set the 'family_ok' flag so that we won't get another "unspecified
	# family" node under this one.
	
	$request->add_result_records($options, $uns_no, $taxon_no, 1, $recursion_count);
	
	my $a = 1;	# we can stop here when debugging
    }
}


sub check_record {
    
    my ($request, $node, $options) = @_;
    
    if ( my $status = $options->{status} )
    {
	if ( $status eq 'accepted' || $status eq 'senior' )
	{
	    return unless !defined $node->{status} || $node->{status} eq 'belongs to';
	}
	
	elsif ( $status eq 'valid' )
	{
	    return unless !defined $node->{status} || 
		$node->{status} eq 'belongs to' ||
		$node->{status} eq 'subjective synonym of' ||
		    $node->{status} eq 'objective synonym of' ||
			$node->{status} eq 'replaced by';
	}
	
	elsif ( $status eq 'junior' )
	{
	    return unless defined $node->{status};
	    return unless $node->{status} eq 'subjective synonym of' ||
		$node->{status} eq 'objective synonym of' ||
		    $node->{status} eq 'replaced by';
	}
	
	elsif ( $status eq 'invalid' )
	{
	    return unless defined $node->{status};
	    return if $node->{status} eq 'belongs to' ||
		$node->{status} eq 'subjective synonym of' ||
		    $node->{status} eq 'objective synonym of' ||
			$node->{status} eq 'replaced by';
	}
    }
    
    unless ( ref $options eq 'HASH' && $options->{sel_rank} && $options->{sel_rank}{$node->{taxon_rank}} )
    {
	if ( $options->{max_rank} && defined $node->{min_rank} )
	{
	    return unless $node->{min_rank} <= $options->{max_rank};
	}
	
	elsif ( ref $options->{sel_rank} eq 'HASH' )
	{
	    return;
	}
    }
    
    if ( defined $options->{extant} )
    {
	if ( $options->{extant} )
	{
	    return unless $node->{is_extant};
	}
	
	else
	{
	    return if $node->{is_extant};
	}
    }
    
    return 1;
}


# generate_prevalence ( data, limit )
# 
# Generate a list of the most prevalent taxa.  The parameter $data must be an
# arrayref that conveys the result of a database query on either the
# 'prv_matrix' or 'prv_global' table.  The parameter $limit should be the
# desired number of entries to return.
# 
# Unlike most of the data service operations, the result of this operation
# will depend upon the value of $limit.  The more entries are requested, the
# more precise we can be.  The algorithm is as follows: start by listing all
# of the phyla; then if the number of these is smaller than the requested
# number of entries, split the biggest phyla into classes.  Repeat until
# either all of the classes have been split or until the list fills up.  If
# there is still room in the list, start splitting the classes into orders.

sub generate_prevalence {

    my ($request, $data, $limit) = @_;
    
    no warnings 'uninitialized';
    
    my $taxonomy = $request->{my_taxonomy};
    
    my (%phylum, %class, %order);
    
    # We start by tallying all of the entries in the data by phylum, class
    # and order.
    
    foreach my $r (@$data)
    {
	my $phylum_no = $r->{phylum_no} || 0;
	my $class_no = $r->{class_no} || 0;
	my $order_no = $r->{order_no} || 0;
	
	$phylum{$phylum_no} ||= { orig_no => $phylum_no, rank => 20 };
	$phylum{$phylum_no}{n_occs} += $r->{n_occs};
	
	if ( $class_no > 0 )
	{
	    $class{$class_no} ||= { orig_no => $class_no, rank => 17 };
	    $class{$class_no}{n_occs} += $r->{n_occs};
	    $phylum{$phylum_no}{class}{$class_no} = $class{$class_no};
	    
	    if ( $order_no > 0 )
	    {
		$order{$order_no} ||= { orig_no => $order_no, rank => 13 };
		$order{$order_no}{n_occs} += $r->{n_occs};
		$class{$class_no}{order}{$order_no} = $order{$order_no};
	    }
	    
	    else
	    {
		$class{$class_no}{order}{0} ||= { orig_no => 0, rank => 13 };
		$class{$class_no}{order}{0}{n_occs} += $r->{n_occs};
	    }
	}
	
	else
	{
	    $phylum{$phylum_no}{class}{0} ||= { orig_no => 0, rank => 17 };
	    $phylum{$phylum_no}{class}{0}{n_occs} += $r->{n_occs};
	    
	    if ( $order_no > 0 )
	    {
		$order{$order_no} ||= { orig_no => $order_no, rank => 13 };
		$order{$order_no}{n_occs} += $r->{n_occs};
		$phylum{$phylum_no}{class}{0}{order}{$order_no} = $order{$order_no};
	    }
	    
	    else
	    {
		$phylum{$phylum_no}{class}{0}{order}{0} ||= { orig_no => 0, rank => 13 };
		$phylum{$phylum_no}{class}{0}{order}{0}{n_occs} += $r->{n_occs};
	    }
	}
    }
    
    # Get name, image_no, and tree sequence for each of these taxa.
    
    my $dbh = $request->{dbh};
    
    my $orig_string = join(',', grep { $_ > 0 } (keys %phylum, keys %class, keys %order));
    
    $orig_string ||= '0';
    
    my $sql = "
	SELECT orig_no, name, lft, rgt, image_no FROM $taxonomy->{TREE_TABLE}
		JOIN $taxonomy->{ATTRS_TABLE} using (orig_no)
	WHERE orig_no in ($orig_string)";
    
    my $taxa = $dbh->selectall_arrayref($sql, { Slice => { } });
    
    foreach my $d (@$taxa)
    {
	my $record = $phylum{$d->{orig_no}} || $class{$d->{orig_no}} || $order{$d->{orig_no}};
	
	$record->{name} = $d->{name};
	$record->{lft} = $d->{lft};
	$record->{rgt} = $d->{rgt};
	$record->{image_no} = $d->{image_no};
    }
    
    # Now we start with a first cut at the result list by taking the phyla in
    # descending order of prevalence (n_occs - number of occurrences).  If
    # there is a phylum "0", then we use the classes it contains instead.
    
    my @list = grep { $_->{orig_no} } values %phylum;
    
    if ( ref $phylum{0}{class} eq 'HASH' )
    {
<<<<<<< HEAD
	push @list, grep { $_->{orig_no} } values %{$phylum{0}{class}}
	    if ref $phylum{0}{class} eq 'HASH';
=======
	push @list, grep { $_->{orig_no} } values %{$phylum{0}{class}};
>>>>>>> 078cb520
    }
    
    @list = sort { $b->{n_occs} <=> $a->{n_occs} } @list;
    
    # Now that the basic list has been sorted we determine the threshold of
    # occurrences above which an entry remains on the list, according to the
    # requested number of results.
    
    my $length = scalar(@list);
    my $threshold = $limit <= $length ? $list[$limit-1]{n_occs} : 0;
    my $deficit = $limit > $length ? $limit - $length : 0;
    
    # We then go through the list and alter some of the entries.  Any entry
    # with exactly one 'class' sub-entry gets replaced by its sub-entry
    # (assuming its class number is not zero).  If 'Chordata' appears as an
    # entry, it is split if at least one of its children would remain in the
    # list.
    
    my @subelements;
    
    for (my $i = 0; $i < @list; $i++)
    {
	my @subs;
	my $count = 0;
	
	if ( $list[$i]{name} eq 'Chordata' && ref $list[$i]{class} eq 'HASH' )
	{
	    foreach my $n ( keys %{$list[$i]{class}} )
	    {
		unless ( $n )
		{
		    $list[$i]{class}{$n}{name} = 'Chordata (unclassified)';
		    $list[$i]{class}{$n}{image_no} = $list[$i]{image_no};
		}
		push @subs, $list[$i]{class}{$n};
		$count++ if $list[$i]{class}{$n}{n_occs} > $threshold;
	    }
	    
	    if ( $count > 1 )
	    {
		push @subelements, @subs;
		splice(@list, $i, 1);
		$i--;
	    }
	}
    }
    
    @list = sort { $b->{n_occs} <=> $a->{n_occs} } @list, @subelements;
    @subelements = ();
    
    # Now recompute the length, threshold, and deficit.

    $length = scalar(@list);
    $threshold = $limit <= $length ? $list[$limit-1]{n_occs} : 0;
    $deficit = $limit > $length ? $limit - $length : 0;
    
    # Now, we go through the list a second time.  If any element is such that
    # splitting it would not cause any existing elements to move past the
    # given limit on the result list, then split it.
    
 ELEMENT:
    for (my $i = 0; $i < $limit && $i < @list; $i++)
    {
	my $name = $list[$i]{name};
	my $rank = $list[$i]{rank};
	my $subkey = $rank eq '17' ? 'order' : 'class';
	
	next unless ref $list[$i]{$subkey} eq 'HASH';
	next unless $rank eq '20' || $length <= 3;
	
	my @subs = keys %{$list[$i]{$subkey}};
	my $count = 0;
	
	if ( @subs == 1 )
	{
	    if ( $list[$i]{$subkey}{$subs[0]}{name} )
	    {
		$list[$i] = $list[$i]{$subkey}{$subs[0]};
	    }
	    next ELEMENT;
	}
	
	foreach my $n (@subs)
	{
	    if ( $list[$i]{$subkey}{$n}{n_occs} > $threshold )
	    {
		$count++;
	    }
	    
	    unless ( $list[$i]{$subkey}{$n}{name} )
	    {
		$list[$i]{$subkey}{$n}{name} = "$name (unclassified)";
		$list[$i]{$subkey}{$n}{image_no} = $list[$i]{image_no};
		$list[$i]{$subkey}{$n}{orig_no} = $list[$i]{orig_no};
	    }
	}
	
	next ELEMENT unless $count > 0;
	next ELEMENT if $count > $deficit + 1 && $deficit < 5;
	
	push @subelements, $list[$i]{$subkey}{$_} foreach @subs;
	splice(@list, $i, 1);
	$i--;
    }
    
    @list = sort { $b->{n_occs} <=> $a->{n_occs} } @list, @subelements;
    @subelements = ();    
    
    # Again, recalculate the length, threshold, and deficit.
    
    $length = scalar(@list);
    $threshold = $limit <= $length ? $list[$limit-1]{n_occs} : 0;
    $deficit = $limit > $length ? $limit - $length : 0;
    
    # If the list is not full, then go through it a third time and see if we
    # can split classes into orders.
    
    if ( $length < $limit )
    {
    ELEMENT:
	for (my $i = 0; $i < $limit && $i < @list; $i++)
	{
	    my $name = $list[$i]{name};
	    my $rank = $list[$i]{rank};
	    next unless $rank eq '17';
	    
	    my $subkey = $rank eq '17' ? 'order' : 'class';
	    
	    next unless ref $list[$i]{$subkey} eq 'HASH';
	    
	    my @subs = keys %{$list[$i]{$subkey}};
	    my $count = 0;
	    
	    if ( @subs == 1 )
	    {
		if ( $list[$i]{$subkey}{$subs[0]}{name} )
		{
		    $list[$i] = $list[$i]{$subkey}{$subs[0]};
		}
		next ELEMENT;
	    }
	    
	    foreach my $n (@subs)
	    {
		if ( $list[$i]{$subkey}{$n}{n_occs} > $threshold )
		{
		    $count++;
		}
		
		unless ( $list[$i]{$subkey}{$n}{name} )
		{
		    $list[$i]{$subkey}{$n}{name} = "$name (unclassified)";
		    $list[$i]{$subkey}{$n}{image_no} = $list[$i]{image_no};
		    $list[$i]{$subkey}{$n}{orig_no} = $list[$i]{orig_no};
		}
	    }
	    
	    next ELEMENT unless $count > 0;
	    next ELEMENT if $count > $deficit + 1;
	    
	    push @subelements, $list[$i]{$subkey}{$_} foreach @subs;
	    splice(@list, $i, 1);
	    $i--;
	}
    }
    
    @list = sort { $b->{n_occs} <=> $a->{n_occs} } @list, @subelements;
    @subelements = ();
    
    # Now we go through one more time and mark every entry that contains
    # another entry with (other).
    
    foreach my $i ( 0..$limit-1 )
    {
	foreach my $j ( 0..$limit-1 )
	{
	    if ( $i != $j && $list[$i]{lft} <= $list[$j]{lft} && $list[$i]{rgt} >= $list[$j]{rgt} )
	    {
		$list[$i]{name} .= " (other)" unless $list[$i]{name} =~ qr{\)$}x;
	    }
	}
    }
    
    # Now use this list to generate the result.
    
    my @result;
    
    foreach my $r (@list)
    {
	next unless $r->{orig_no} && $r->{image_no};
	push @result, $r;
	last if @result >= $limit;
    }
    
    return $request->list_result(\@result);
    
    #my @keys = sort { $record{$b}{n_occs} <=> $record{$a}{n_occs} } keys %record;
    #my @records = map { $record{$_} } @keys;
    
    #return $request->generate_prevalence(\@records, $limit, $detail);
};


# sub generate_prevalence_old {
    
#     my ($request, $sth, $tree_table) = @_;
    
#     no warnings 'uninitialized';
    
#     my (%n_occs, %rank);
    
#     # First count all of the phyla, classes and orders into which the
#     # occurrences fall.
    
#     while ( my $r = $sth->fetchrow_hashref )
#     {
# 	if ( $r->{phylum_no} && $r->{phylum_no} > 0 )
# 	{
# 	    $n_occs{$r->{phylum_no}} += $r->{n_occs};
# 	    $rank{$r->{phylum_no}} = 20;
# 	}
	
# 	if ( $r->{class_no} && $r->{class_no} > 0 )
# 	{
# 	    $n_occs{$r->{class_no}} += $r->{n_occs};
# 	    $rank{$r->{class_no}} = 17;
# 	}
	
# 	if ( $r->{order_no} && $r->{order_no} > 0 )
# 	{
# 	    $n_occs{$r->{order_no}} += $r->{n_occs};
# 	    $rank{$r->{order_no}} = 13;
# 	}
#     }
    
#     # Then determine the taxa with the highest counts from this list.  If a
#     # query limit has been specified, only return that many items.
    
#     my @taxa = sort { $n_occs{$b} <=> $n_occs{$a} || $rank{$b} <=> $rank{a} } keys %n_occs;
    
#     my $limit;
    
#     if ( $limit = $request->result_limit )
#     {
# 	$limit += $request->result_offset;
# 	splice(@taxa, $limit, 0) if $limit < @taxa;
#     }
    
#     # Construct a query that will retrieve the other necessary information
#     # about these taxa.
    
#     my $taxon_string = join q{,}, sort { $a <=> $b } @taxa;
    
#     my $dbh = $request->get_connection;
#     my $attrs_table = $TAXON_TABLE{$tree_table}{attrs};
#     my $ints_table = $TAXON_TABLE{$tree_table}{ints};
    
#     my $sql = "
# 	SELECT t.orig_no, t.name, t.rank, ph.class_no, ph.phylum_no, v.image_no
# 	FROM $tree_table as t JOIN $ints_table as ph using (ints_no)
# 		LEFT JOIN $attrs_table as v using (orig_no)
# 	WHERE t.orig_no in ($taxon_string)";
    
#     my $result = $dbh->selectall_arrayref($sql, { Slice => {} });
    
#     # Add the occurrence counts.
    
#     if ( ref $result eq 'ARRAY' )
#     {
# 	foreach my $r ( @$result )
# 	{
# 	    $r->{n_occs} = $n_occs{$r->{orig_no}};
# 	    $n_occs{$r->{orig_no}} = $r;
# 	}
#     }
    
#     # Return the result.
    
#     $request->list_result(map { $n_occs{$_} } @taxa);
# }


1;

<|MERGE_RESOLUTION|>--- conflicted
+++ resolved
@@ -1687,12 +1687,8 @@
     
     if ( ref $phylum{0}{class} eq 'HASH' )
     {
-<<<<<<< HEAD
 	push @list, grep { $_->{orig_no} } values %{$phylum{0}{class}}
 	    if ref $phylum{0}{class} eq 'HASH';
-=======
-	push @list, grep { $_->{orig_no} } values %{$phylum{0}{class}};
->>>>>>> 078cb520
     }
     
     @list = sort { $b->{n_occs} <=> $a->{n_occs} } @list;
