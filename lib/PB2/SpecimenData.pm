--- conflicted
+++ resolved
@@ -484,12 +484,8 @@
 	    "The taxonomic name by which this occurrence was identified.  This field will",
 	    "be omitted for responses in the compact voabulary if it is identical",
 	    "to the value of C<accepted_name>.",
-<<<<<<< HEAD
-	{ output => 'identified_rank', dwc_name => 'taxonRank', com_name => 'idr', not_block => 'acconly' },
-=======
 	{ output => 'identified_rank', dwc_name => 'taxonRank', com_name => 'idr', 
 	  not_block => 'acconly', data_type => 'mix' },
->>>>>>> 9d2e017c
 	    "The taxonomic rank of the identified name, if this can be determined.  This field will",
 	    "be omitted for responses in the compact voabulary if it is identical",
 	    "to the value of C<accepted_rank>.",
@@ -520,15 +516,9 @@
 	{ output => 'accepted_no', com_name => 'tid', if_field => 'accepted_no' },
 	    "The unique identifier of the accepted taxonomic name in this database.",
 	{ set => '*', code => \&PB2::CollectionData::fixTimeOutput },
-<<<<<<< HEAD
-	{ output => 'early_age', com_name => 'eag', pbdb_name => 'max_ma' },
-	    "The early bound of the geologic time range associated with this occurrence (in Ma)",
-	{ output => 'late_age', com_name => 'lag', pbdb_name => 'min_ma' },
-=======
 	{ output => 'early_age', com_name => 'eag', pbdb_name => 'max_ma', data_type => 'dec' },
 	    "The early bound of the geologic time range associated with this occurrence (in Ma)",
 	{ output => 'late_age', com_name => 'lag', pbdb_name => 'min_ma', data_type => 'dec' },
->>>>>>> 9d2e017c
 	    "The late bound of the geologic time range associated with this occurrence (in Ma)",
 	{ output => 'ref_author', dwc_name => 'recordedBy', com_name => 'aut', if_block => '1.2:refs:attr' },
 	    "The attribution of the specimen: the author name(s) from",
@@ -790,12 +780,9 @@
 	{ allow => '1.2:common:select_occs_ent' },
 	">>The following parameters can also be used to filter the result list based on taxonomy:",
 	{ allow => '1.2:taxa:occ_list_filter' },
-<<<<<<< HEAD
-=======
 	">>The following parameters can be used to generate data archives. The easiest way to",
 	"do this is by using the download generator form.",
 	{ allow => '1.2:common:archive_params' },
->>>>>>> 9d2e017c
 	">>You can also use the following parameter to include additional information about the specimen",
 	"from which each measurement was taken. However, in many situations you may want instead to download",
 	"the specimen information separately and use the B<C<specimen_no>> field to match up the two",
@@ -1879,13 +1866,8 @@
 	die $request->exception(400, "You must specify 'all_records' if you want to retrieve the entire set of records.");
     }
     
-<<<<<<< HEAD
-    push @filters, "not m.exclude";
-
-=======
     push @filters, "not m.exclude" unless $ignore_exclude;
     
->>>>>>> 9d2e017c
     if ( $taxon )
     {
 	push @filters, "m.specelt_no not in (SELECT specelt_no 
