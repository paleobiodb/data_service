--- conflicted
+++ resolved
@@ -16,15 +16,10 @@
 
 use TableDefs qw($OCC_MATRIX $SPEC_MATRIX $COLL_MATRIX $COLL_BINS
 		 $BIN_LOC $COUNTRY_MAP $PALEOCOORDS $GEOPLATES $COLL_STRATA
-<<<<<<< HEAD
 		 $SPECELT_DATA $SPECELT_MAP
 		 $INTERVAL_DATA $SCALE_MAP $INTERVAL_MAP $INTERVAL_BUFFER $DIV_GLOBAL $DIV_MATRIX);
-=======
-		 $INTERVAL_DATA $SCALE_MAP $INTERVAL_MAP $INTERVAL_BUFFER $DIV_GLOBAL $DIV_MATRIX
-		 $SPEC_ELEMENTS);
 
 use Taxonomy;
->>>>>>> e306bc7c
 
 use ExternalIdent qw(generate_identifier %IDP VALID_IDENTIFIER);
 
@@ -314,17 +309,17 @@
     
     # Output blocks for specimen elements
     
-    $ds->define_block('1.2:specs:element' => 
-	{ select => [ 'elt.spec_elt_no', 'elt.element_name', 'elt.orig_no',
-		      'elt.parent_elt_name as parent_name', 'elt.has_number',
-		      't.name as taxon_name' ] },
-	{ set => '*', code => \&process_element_ids },
-	{ output => 'spec_elt_no', com_name => 'oid' },
-	{ output => 'element_name', com_name => 'nam' },
-	{ output => 'parent_name', com_name => 'par' },
-	{ output => 'has_number', com_name => 'hnm' },
-	{ output => 'taxon_no', com_name => 'tid' },
-	{ output => 'taxon_name', com_name => 'tnm' });
+    # $ds->define_block('1.2:specs:element' => 
+    # 	{ select => [ 'elt.spec_elt_no', 'elt.element_name', 'elt.orig_no',
+    # 		      'elt.parent_elt_name as parent_name', 'elt.has_number',
+    # 		      't.name as taxon_name' ] },
+    # 	{ set => '*', code => \&process_element_ids },
+    # 	{ output => 'spec_elt_no', com_name => 'oid' },
+    # 	{ output => 'element_name', com_name => 'nam' },
+    # 	{ output => 'parent_name', com_name => 'par' },
+    # 	{ output => 'has_number', com_name => 'hnm' },
+    # 	{ output => 'taxon_no', com_name => 'tid' },
+    # 	{ output => 'taxon_name', com_name => 'tnm' });
     
     # Parameter value definitions
     
@@ -538,7 +533,6 @@
 	{ allow => '1.2:special_params' },
 	"^You can also use any of the L<special parameters|node:special> with this request");
     
-<<<<<<< HEAD
     # Specimen element definitions
     
     $ds->define_block('1.2:specs:element' => 
@@ -615,24 +609,6 @@
 	{ allow => '1.2:specs:element_display' },
 	{ allow => '1.2:special_params' },
 	"^You can also use any of the L<special parameters|node:special> with this request");
-=======
-    $ds->define_ruleset('1.2:specs:element_selector' =>
-    	{ param => 'all_records', valid => FLAG_VALUE },
-    	    "Return the entire list of specimen elements",
-    	{ param => 'taxon_name', valid => ANY_VALUE },
-    	    "A taxon, specified by name. All elements which are valid",
-    	    "for this taxon will be returned.",
-    	{ param => 'taxon_id', valid => VALID_IDENTIFIER('TXN') },
-    	    "A taxon, specified by identifier. All elements which are valid",
-    	    "for this taxon will be returned.",
-    	{ at_most_one => [ 'taxon_name', 'taxon_id' ] });
-    
-    $ds->define_ruleset('1.2:specs:elements' =>
-    	{ require => '1.2:specs:element_selector' },
-    	{ allow => '1.2:special_params' },
-    	"^You can also use any of the L<special parameters|node:special> with this request");
-    
->>>>>>> e306bc7c
 }
 
 
@@ -1765,7 +1741,6 @@
 }
 
 
-<<<<<<< HEAD
 sub process_element_record {
     
     my ($request, $record) = @_;
@@ -1775,20 +1750,19 @@
 	$record->{specelt_no} = generate_identifier('ELT', $record->{specelt_no})
 	    if defined $record->{specelt_no} && $record->{specelt_no} ne '';
     }
-=======
-sub process_element_ids {
-
-    my ($request, $record) = @_;
-    
-    $record->{has_number} = '' unless $record->{has_number};
-    
-    return unless $request->{block_hash}{extids};
-    
-    $record->{spec_elt_no} = generate_identifier('ELS', $record->{spec_elt_no})
-	if defined $record->{spec_elt_no} && $record->{spec_elt_no} ne '';
-
-    $record->{orig_no} = generate_identifier('TXN', $record->{orig_no})
-	if defined $record->{orig_no} && $record->{orig_no} ne '';
-
->>>>>>> e306bc7c
-}+}
+
+
+# sub process_element_ids {
+
+#     my ($request, $record) = @_;
+    
+#     $record->{has_number} = '' unless $record->{has_number};
+    
+#     return unless $request->{block_hash}{extids};
+    
+#     $record->{spec_elt_no} = generate_identifier('ELS', $record->{spec_elt_no})
+# 	if defined $record->{spec_elt_no} && $record->{spec_elt_no} ne '';
+
+#     $record->{orig_no} = generate_identifier('TXN', $record->{orig_no})
+# 	if defined $record->{orig_no} && $record->{orig_no} ne '';
