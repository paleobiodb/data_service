--- conflicted
+++ resolved
@@ -11,11 +11,7 @@
 
 use HTTP::Validate qw(:validators);
 use Carp qw(croak);
-<<<<<<< HEAD
-use TableDefs qw($PERSON_DATA $WING_USERS);
-=======
 use TableDefs qw(%TABLE);
->>>>>>> f30a677d
 use ExternalIdent qw(extract_identifier generate_identifier);
 
 use Moo::Role;
@@ -307,8 +303,6 @@
     	{ select => ['$cd.enterer_id'] },
     	{ set => '*', code => \&process_enterer_id });
     
-<<<<<<< HEAD
-=======
     $ds->define_set('1.2:common:entry_ops' =>
 	{ value => 'insert' },
 	    "Insert this record into the database. This is only valid",
@@ -331,7 +325,6 @@
 	    "matching record exists and you have permission to delete it.",
 	    "All other column values are ignored.");
     
->>>>>>> f30a677d
     # $ds->define_block('1.2:common:entname_guest' =>
     # 	{ select => ['$cd.enterer_id', 'wu.real_name'], tables => 'wu' },
     # 	{ set => '*', code => \&process_entnames },
@@ -342,11 +335,7 @@
     
     my $dbh = $ds->get_connection;
     
-<<<<<<< HEAD
-    my $values = $dbh->selectcol_arrayref("SELECT person_no, name FROM $PERSON_DATA",
-=======
     my $values = $dbh->selectcol_arrayref("SELECT person_no, name FROM $TABLE{PERSON_DATA}",
->>>>>>> f30a677d
 					  { Columns => [1, 2] });
     
     %PERSON_NAME = @$values;
@@ -359,11 +348,7 @@
     
     my $dbh = $ds->get_connection;
     
-<<<<<<< HEAD
-    my $values = $dbh->selectcol_arrayref("SELECT person_no, name FROM $PERSON_DATA",
-=======
     my $values = $dbh->selectcol_arrayref("SELECT person_no, name FROM $TABLE{PERSON_DATA}",
->>>>>>> f30a677d
 					  { Columns => [1, 2] });
     
     my %new_names = @$values;
@@ -600,11 +585,7 @@
 	{
 	    my $quoted = $dbh->quote("$p%");
 	    my $values = $dbh->selectcol_arrayref("
-<<<<<<< HEAD
-		SELECT person_no, name FROM $PERSON_DATA
-=======
 		SELECT person_no, name FROM $TABLE{PERSON_DATA}
->>>>>>> f30a677d
 		WHERE name like $quoted or reversed_name like $quoted", { Columns => [1, 2] });
 	    
 	    if ( defined $values && @$values < 3 && defined $values->[0] && $values->[0] ne '' )
@@ -852,11 +833,7 @@
 	{
 	    my $dbh = $request->get_connection;
 	    my $quoted_id = $dbh->quote($record->{enterer_id});
-<<<<<<< HEAD
-	    my ($name) = $dbh->selectrow_array("SELECT real_name FROM $WING_USERS WHERE id = $quoted_id");
-=======
 	    my ($name) = $dbh->selectrow_array("SELECT real_name FROM $TABLE{WING_USERS} WHERE id = $quoted_id");
->>>>>>> f30a677d
 
 	    $name ||= 'unknown';
 
@@ -1052,11 +1029,7 @@
     {
 	next unless defined $n && $n ne '';
 	
-<<<<<<< HEAD
-	$n =~ s/([()|{}])/\\$1/g;
-=======
 	$n =~ s/([(){}])/\\$1/g;
->>>>>>> f30a677d
 	$n =~ s/\s+/\\s+/g;
 	$n =~ s/%/.*/g;
 	$n =~ s/_/./g;
