--- conflicted
+++ resolved
@@ -5292,20 +5292,6 @@
     $request->{my_early} = $early;
     $request->{my_late} = $late;
     
-<<<<<<< HEAD
-    my $scale_no = $request->clean_param('scale_id') || 1;
-    my $time_reso = $request->clean_param('time_reso') || 'age';
-    
-    $time_reso = 'age' if $time_reso eq 'stage';
-    
-    # if ( ! defined $scale_level ) { $scale_level = 1 }
-    # 	elsif ( $scale_level eq 'epoch' ) { $scale_level = 4 }
-    # elsif ( $scale_level eq 'period' ) { $scale_level = 3 }
-    # elsif ( $scale_level eq 'era' ) { $scale_level = 2 }
-    
-    $request->{my_scale_no} = $scale_no;
-    $request->{my_reso} = $time_reso;
-=======
     my $scale = $request->clean_param('scale_id') || $request->clean_param('scale') || 1;
     
     my $scale_no = ts_defined($scale) || 
@@ -5315,7 +5301,6 @@
     my $interval_type = $request->clean_param('interval_type');
     
     my @types = ('eon', 'era', 'period', 'epoch', 'age');
->>>>>>> 5a21f380
     
     if ( $scale_level )
     {
@@ -5332,20 +5317,12 @@
 
     my @bins;
     
-<<<<<<< HEAD
-    foreach my $b ( ts_boundary_list($scale_no, $time_reso) )
-=======
     foreach my $b ( ts_boundary_list($scale_no, $interval_type) )
->>>>>>> 5a21f380
     {
 	push @bins, $b unless defined $early && $b > $early || defined $late && $b < $late; 
     }
     
     $request->{my_boundary_list} = \@bins;
-<<<<<<< HEAD
-    # $request->{my_boundary_map} = $PB2::IntervalData::BOUNDARY_MAP{$scale_no}{$scale_level};
-=======
->>>>>>> 5a21f380
 }
 
 
@@ -5358,22 +5335,12 @@
 	return '-';
     }
     
-<<<<<<< HEAD
-    elsif ( my $scale_no = $request->{my_scale_no} )
-    {
-	my $time_reso = $request->{my_reso};
-	
-	my @names = map { ts_boundary_name($scale_no, $time_reso, $_) } @_;
-	
-	return join ', ', @names;
-=======
     my $scale_no = $request->{my_scale_no};
     my $interval_type = $request->{my_interval_type} || '';
     
     if ( $scale_no && $interval_type )
     {
 	return join ', ', map { ts_boundary_name($scale_no, $interval_type, $_) || 'x' } @_;
->>>>>>> 5a21f380
     }
     
     # elsif ( my $bm = $request->{my_boundary_map} )
