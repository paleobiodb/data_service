--- conflicted
+++ resolved
@@ -591,13 +591,9 @@
 	{ output => 'motility', com_name => 'jmo' },
 	    "Whether the organism is motile, attached and/or epibiont, and its",
 	    "mode of locomotion if any.",
-<<<<<<< HEAD
-	{ output => 'motility_basis', com_name => 'jmc', if_block => 'etbasis' },
-=======
 	    "See L<ecotaph vocabulary|node:general/ecotaph#Ecospace>.",
 	{ output => 'motility_basis', com_name => 'jmc',
 	  if_block => 'etbasis' }, # , if_format => ['txt', 'csv', 'tsv']
->>>>>>> bd99c85b
 	    "Specifies the taxon for which the motility information was set.",
 	    "The taphonomy and ecospace information are inherited from parent",
 	    "taxa unless specific values are set.",
@@ -613,13 +609,9 @@
 	#   if_block => 'etbasis', if_format => 'json' },
 	{ output => 'life_habit', com_name => 'jlh' },
 	    "The general life mode and locality of this organism.",
-<<<<<<< HEAD
-	{ output => 'life_habit_basis', com_name => 'jhc', if_block => 'etbasis' },
-=======
 	    "See L<ecotaph vocabulary|node:general/ecotaph#Ecospace>.",
 	{ output => 'life_habit_basis', com_name => 'jhc',
 	  if_block => 'etbasis' }, # , if_format => ['txt', 'csv', 'tsv']
->>>>>>> bd99c85b
 	    "Specifies the taxon for which the life habit information was set.",
 	    "See B<motility_basis> above.  These fields are only included if the",
 	    "C<ecospace> block is also included.",
@@ -636,13 +628,10 @@
 	    "C<ecospace> block is also included.",
 	{ output => 'diet', com_name => 'jdt' },
 	    "The general diet or feeding mode of this organism.",
-<<<<<<< HEAD
 	{ output => 'diet_basis', com_name => 'jdc', if_block => 'etbasis' },
-=======
 	    "See L<ecotaph vocabulary|node:general/ecotaph#Ecospace>.",
 	{ output => 'diet_basis', com_name => 'jdc',
 	  if_block => 'etbasis' }, # , if_format => ['txt', 'csv', 'tsv']
->>>>>>> bd99c85b
 	    "Specifies the taxon for which the diet information was set.",
 	    "See B<motility_basis> above.  These fields are only included if the",
 	    "C<ecospace> block is also included.",
