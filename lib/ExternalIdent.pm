--- conflicted
+++ resolved
@@ -31,11 +31,7 @@
 	     OID => 'occ|rei',
 	     SPM => 'spm',
 	     MEA => 'mea',
-<<<<<<< HEAD
-	     ELT => 'elt',
-=======
 	     ELS => 'els',
->>>>>>> e306bc7c
 	     COL => 'col',
 	     LOC => 'loc',
 	     WOF => 'wof',
