--- conflicted
+++ resolved
@@ -4133,8 +4133,6 @@
 		SET v.is_extant = 0 WHERE pv.is_extant = 0";
 	
 	$dbh->do($sql);
-<<<<<<< HEAD
-=======
 	
 	my $sql = "
 		UPDATE $ATTRS_WORK as v JOIN $TREE_WORK as t using (orig_no)
@@ -4154,7 +4152,6 @@
 		SET v.image_no = pv.image_no WHERE v.image_no is null or v.image_no = 0";
 	
 	$dbh->do($sql);
->>>>>>> 22794c6d
     }
     
     # Now we have to copy the attributes of senior synonyms to all of their
