--- conflicted
+++ resolved
@@ -5804,12 +5804,8 @@
     # Now swap in the new tables.
     
     # logMessage(2, "   activating tables '$CLASSIC_TREE_CACHE', '$CLASSIC_LIST_CACHE'");
-<<<<<<< HEAD
-    
-    logMessage(2, "  activating table '$CLASSIC_TREE_CACHE'");
-=======
+    
     logMessage(2, "   activating table '$CLASSIC_TREE_CACHE'");
->>>>>>> 4ab8818f
     
     # Compute the backup names of all the tables to be activated
     
