--- conflicted
+++ resolved
@@ -129,7 +129,6 @@
 	    }
 	}
 	
-<<<<<<< HEAD
 	# Otherwise, this item represents a single value.
 
 	else
@@ -141,21 +140,6 @@
 		croak "$METHODNAME: unknown attribute '$k'"
 		    unless defined $SET_DEF{$k};
 	    }
-=======
-	# Check that each reord contains an actual value, and that these
-	# values do not repeat.
-	
-	my $value = $item->{value};
-	
-	croak "add_to_set: you must specify a nonempty 'value' key in each record"
-	    unless defined $value && $value ne '';
-	
-	croak "add_to_set: value '$value' cannot be defined twice"
-	    if exists $vs->{value}{$value};
-	
-	# Add the value to the various lists it belongs to, and to the hash
-	# containing all defined values.
->>>>>>> 5e84e89b
 	
 	    # Check that each reord contains an actual value, and that these
 	    # values do not repeat.
