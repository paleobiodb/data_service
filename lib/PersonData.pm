#
# PersonData
# 
# A class that returns information from the PaleoDB database about a single
# registered database user or a category of users.  This is a subclass of
# DataQuery.
# 
# Author: Michael McClennen

package PersonData;

use strict;
use base 'DataService::Base';

use Carp qw(carp croak);


our (%OUTPUT, %SELECT, %TABLES);

<<<<<<< HEAD
$SELECT{basic} = $SELECT{basic} = "p.person_no, p.name, p.country, p.institution, p.email, p.is_authorizer";

$OUTPUT{basic} = $OUTPUT{basic} = 
=======
$SELECT{basic} = "p.person_no, p.name, p.country, p.institution, p.email, p.is_authorizer";

$OUTPUT{basic} = 
>>>>>>> 10a13011
   [
    { rec => 'person_no', com => 'oid',
      doc => "A positive integer that uniquely identifies this database contributor" },
    { rec => 'record_type', com => 'typ', com_value => 'prs', value => 'person',
      doc => "The type of this object: {value} for a database contributor" },
    { rec => 'name', com => 'nam',
      doc => "The person's name" },
    { rec => 'institution', com => 'ist',
      doc => "The person's institution" },
    { rec => 'country', com => 'ctr',
      doc => "The database contributor's country" },
    { rec => 'email', com => 'eml',
      doc => "The person's e-mail address" },
   ];

$SELECT{toprank} = "p.person_no, p.name, p.country, p.institution";

$TABLES{toprank} = ['c'];

$OUTPUT{toprank} =
   [
    { rec => 'person_no', com => 'oid',
      doc => "A positive integer that uniquely identifies this database contributor" },
    { rec => 'record_type', com => 'typ', com_value => 'prs', value => 'person',
      doc => "The type of this object: {value} for a database contributor" },
    { rec => 'name', com => 'nam',
      doc => "The person's name" },
    { rec => 'institution', com => 'ist',
      doc => "The person's institution" },
    { rec => 'country', com => 'ctr',
      doc => "The database contributor's country" },
   ];

# get ( )
# 
# Query for all relevant information about the requested taxon.
# 
# Options may have been set previously by methods of this class or of the
# parent class DataQuery.
# 
# Returns true if the fetch succeeded, false if an error occurred.

sub get {

    my ($self) = @_;
    
    # Get a database handle by which we can make queries.
    
    my $dbh = $self->{dbh};
    
    # Make sure we have a valid id number.
    
    my $id = $self->{params}{id};
    
    die "Bad identifier '$id'" unless defined $id and $id =~ /^\d+$/;
    
    # Determine which fields and tables are needed to display the requested
    # information.
    
    my $fields = $self->generate_query_fields('p');
    
    # Determine the necessary joins.
    
    my ($join_list) = $self->generateJoinList('c', $self->{select_tables});
    
    # Generate the main query.
    
    $self->{main_sql} = "
	SELECT $fields
	FROM person as p
		$join_list
        WHERE p.person_no = $id";
    
    print $self->{main_sql} . "\n\n" if $PBDB_Data::DEBUG;
    
    $self->{main_record} = $dbh->selectrow_hashref($self->{main_sql});
    
    # Abort if we couldn't retrieve the record.
    
    return unless $self->{main_record};
    
    # Return true otherwise.

    return 1;
}


# list ( )
# 
# Query the database for basic info about all taxa satisfying the conditions
# previously specified by a call to setParameters.
# 
# Returns true if the fetch succeeded, false if an error occurred.

sub list {

    my ($self) = @_;
    
    # Get a database handle by which we can make queries.
    
    my $dbh = $self->{dbh};
    my $op = $self->{op};
    
    my $calc = '';
    my $limit = '';
    my $order = '';
    
    # Determine which fields and tables are needed to display the requested
    # information.
    
    my $fields = $self->generate_query_fields('p');
    
    # Construct a list of filter expressions that must be added to the query
    # in order to select the proper result set.
    
    my (@filters, $tables);
    
    if ( $op eq 'toprank' )
    {
	@filters = CollectionQuery::generateQueryFilters($self, 'c', $self->{select_tables});
	
	if ( defined $self->{params}{subject} && $self->{params}{subject} eq 'occs' )
	{
	    $fields .= ", count(o.occurrence_no) as instance_count";
	    $self->{select_tables}{o} = 1;
	}
	else
	{
	    $fields .= ", count(c.collection_no) as instance_count";
	}
	
	$order = 'GROUP BY p.person_no ORDER BY instance_count DESC';
	$limit = 'LIMIT 10';
    }
    
    else
    {
	@filters = $self->generateQueryFilters('p', $self->{select_tables});
	
	# If a query limit has been specified, modify the query accordingly.
	
	$limit = $self->generateLimitClause();
    }
    
    push @filters, "1=1" unless @filters;
    
    my $filter_string = join(q{ and }, @filters);
    
    # Determine the necessary joins.
    
    my ($join_list) = $self->generateJoinList('p', $self->{select_tables});
    
    # If we were asked to count rows, modify the query accordingly
    
    if ( $self->{params}{count} )
    {
	$calc = 'SQL_CALC_FOUND_ROWS';
    }
    
    # Generate the main query
    
    $self->{main_sql} = "
	SELECT $calc $fields
	FROM person as p
		$join_list
        WHERE $filter_string
	$order $limit";
    
    print $self->{main_sql} . "\n\n" if $PBDB_Data::DEBUG;
    
    # Then prepare and execute the main query and the secondary query.
    
    $self->{main_sth} = $dbh->prepare($self->{main_sql});
    $self->{main_sth}->execute();
    
    # If we were asked to get the count, then do so
    
    if ( $calc )
    {
	($self->{result_count}) = $dbh->selectrow_array("SELECT FOUND_ROWS()");
    }
    
    return 1;
}


sub generateQueryFilters {

    my ($self, $mt, $tables_ref) = @_;
    
    my $dbh = $self->{dbh};
    my @filters;
    
    # Check for parameter 'name'
    
    if ( exists $self->{params}{name} )
    {
	my $name = $dbh->quote($self->{params}{name});
	push @filters, "name like $name or reversed_name like $name";
    }
    
    return @filters;
}

sub generateJoinList {
    
    my ($self, $mt, $tables) = @_;
    
    my $join_list = '';
    
    # Return an empty string unless we actually have some joins to make
    
    return $join_list unless ref $tables eq 'HASH' and %$tables;
    
    # Some tables imply others.
    
    $tables->{o} = 1 if $tables->{t};
    $tables->{c} = 1 if $tables->{o};
    
    # Create the necessary join expressions.
    
    $join_list .= "JOIN coll_matrix as c on p.person_no = c.authorizer_no\n"
	if $tables->{c};
    $join_list .= "JOIN occ_matrix as o using (collection_no)\n"
	if $tables->{o};
    $join_list .= "JOIN taxon_trees as t using (orig_no)\n"
	if $tables->{t};
    
    return $join_list;
}


1;<|MERGE_RESOLUTION|>--- conflicted
+++ resolved
@@ -17,16 +17,10 @@
 
 our (%OUTPUT, %SELECT, %TABLES);
 
-<<<<<<< HEAD
-$SELECT{basic} = $SELECT{basic} = "p.person_no, p.name, p.country, p.institution, p.email, p.is_authorizer";
-
-$OUTPUT{basic} = $OUTPUT{basic} = 
-=======
 $SELECT{basic} = "p.person_no, p.name, p.country, p.institution, p.email, p.is_authorizer";
 
 $OUTPUT{basic} = 
->>>>>>> 10a13011
-   [
+ [
     { rec => 'person_no', com => 'oid',
       doc => "A positive integer that uniquely identifies this database contributor" },
     { rec => 'record_type', com => 'typ', com_value => 'prs', value => 'person',
