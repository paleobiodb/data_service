--- conflicted
+++ resolved
@@ -177,11 +177,7 @@
 		     'ph.class', 'ph.class_no', 'ph.phylum', 'ph.phylum_no',
 		     'pl.genus', 'pl.genus_no'],
 	  tables => ['ph', 'pl', 't'] },
-<<<<<<< HEAD
 	{ output => 'subgenus', com_name => 'sgl', not_block => '1.1:occs:genus' },
-=======
-	{ output => 'genus', com_name => 'gnl' },
->>>>>>> 7c7eb491
 	    "The name of the genus in which this occurrence is classified",
 	{ output => 'subgenus_no', com_name => 'sgn', not_block => '1.1:occs:genus' },
 	    "The identifier of the genus in which this occurrence is classified",
@@ -290,7 +286,7 @@
     $ds->define_ruleset('1.1:occs:display' =>
 	"You can use the following parameters to select what information you wish to retrieve,",
 	"and the order in which you wish to get the records:",
-	{ param => 'show', list => q{,},
+	{ optional => 'SPECIAL(show)', list => q{,},
 	  valid => $ds->valid_set('1.1:occs:basic_map') },
 	    "This parameter is used to select additional information to be returned",
 	    "along with the basic record for each occurrence.  Its value should be",
@@ -308,7 +304,7 @@
     	{ require => '1.1:occs:specifier', 
 	  error => "you must specify an occurrence identifier, either in the URL or with the 'id' parameter" },
 	">>You may also use the following parameter to specify what information you wish to retrieve:",
-    	{ param => 'SPECIAL(show)', valid => '1.1:occs:basic_map' },
+    	{ optional => 'SPECIAL(show)', valid => '1.1:occs:basic_map' },
     	{ allow => '1.1:special_params' },
 	"^You can also use any of the L<special parameters|node:special> with this request");
     
@@ -827,8 +823,6 @@
 	if $tables->{pl};
     $join_list .= "LEFT JOIN taxon_ints as ph on ph.ints_no = t.ints_no\n"
 	if $tables->{ph};
-    $join_list .= "LEFT JOIN taxon_lower as pl on pl.orig_no = t.orig_no\n"
-	if $tables->{pl};
     $join_list .= "LEFT JOIN $PALEOCOORDS as pc on pc.collection_no = c.collection_no\n"
 	if $tables->{pc};
     $join_list .= "LEFT JOIN $GEOPLATES as gp on gp.plate_no = pc.mid_plate_id\n"
