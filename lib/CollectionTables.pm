# 
# The Paleobiology Database
# 
#   CollectionTables.pm
# 

package CollectionTables;

use strict;

use base 'Exporter';

our (@EXPORT_OK) = qw(buildCollectionTables buildStrataTables
		      deleteProtLandData startProtLandInsert insertProtLandRecord finishProtLandInsert);

use Carp qw(carp croak);
use Try::Tiny;

use TableDefs qw($COLLECTIONS $COLL_MATRIX $COLL_LOC $COLL_BINS $COLL_STRATA
		 $COUNTRY_MAP $CONTINENT_DATA
		 $PALEOCOORDS $GEOPLATES
		 $INTERVAL_DATA $SCALE_MAP $INTERVAL_MAP $INTERVAL_BUFFER);
use CoreFunction qw(activateTables);
use ConsoleLog qw(logMessage);

our $COLL_MATRIX_WORK = "cmn";
our $COLL_BINS_WORK = "cbn";
our $COLL_STRATA_WORK = "csn";

our $CLUST_AUX = "clust_aux";

our $PROTECTED_LAND = "protected_land";
our $PROTECTED_WORK = "pln";


# Constants

my $MOVE_THRESHOLD = 300;
my $MAX_ROUNDS = 15;

# buildCollectionTables ( dbh, cluster_flag, bin_list )
# 
# Compute the collection matrix.  If the $bin_list argument is not empty,
# also compute collection bin tables at the specified resolutions.  If
# $cluster_flag is true, then execute k-means clustering on any bin level
# for which that attribute is specified.

sub buildCollectionTables {

    my ($dbh, $bin_list, $options) = @_;
    
    my ($result, $sql);
    
    # Make sure that the country code lookup table is in the database.
    
    createCountryMap($dbh);
    
    # If we were given a list of bins, make sure it is formatted properly.
    
    my @bin_reso;
    my @bin_tables;
    
    my $bin_lines = '';
    my $parent_lines = '';
    my $next_line = '';
    my $level = 0;
    
    if ( ref $bin_list eq 'ARRAY' )
    {
	foreach my $bin (@$bin_list)
	{
	    next unless defined $bin->{resolution} && $bin->{resolution} > 0;
	    
	    $level++;
	    push @bin_reso, $bin->{resolution};
	    $bin_lines .= "bin_id_$level int unsigned not null,\n";
	    $next_line = "bin_id_$level int unsigned not null,\n";
	    $parent_lines .= $next_line;
	}
    }
    
    # Now create a clean working table which will become the new collection
    # matrix.
    
    logMessage(1, "Building collection tables");
    
    $dbh->do("DROP TABLE IF EXISTS $COLL_MATRIX_WORK");
    
    $dbh->do("CREATE TABLE $COLL_MATRIX_WORK (
		collection_no int unsigned primary key,
		$bin_lines
		clust_id int unsigned not null,
		lng decimal(9,6),
		lat decimal(9,6),
		g_plate_no smallint unsigned not null,
		s_plate_no smallint unsigned not null,
		loc geometry not null,
		cc char(2),
		protected varchar(255),
		early_age decimal(9,5),
		late_age decimal(9,5),
		early_int_no int unsigned not null,
		late_int_no int unsigned not null,
		n_occs int unsigned not null,
		reference_no int unsigned not null,
		access_level tinyint unsigned not null) Engine=MYISAM");
    
    logMessage(2, "    inserting collections...");
    
    $sql = "	INSERT INTO $COLL_MATRIX_WORK
		       (collection_no, lng, lat, loc, cc,
			early_int_no, late_int_no,
			reference_no, access_level)
		SELECT c.collection_no, c.lng, c.lat,
			if(c.lng is null or c.lat is null, point(1000.0, 1000.0), point(c.lng, c.lat)), 
			map.cc,
			c.max_interval_no, if(c.min_interval_no > 0, c.min_interval_no, c.max_interval_no),
			c.reference_no,
			case c.access_level
				when 'database members' then if(c.release_date < now(), 0, 1)
				when 'research group' then if(c.release_date < now(), 0, 2)
				when 'authorizer only' then if(c.release_date < now(), 0, 2)
				else 0
			end
		FROM collections as c
			LEFT JOIN $COUNTRY_MAP as map on map.name = c.country";
    
    my $count = $dbh->do($sql);
    
    logMessage(2, "      $count collections");
    
    # Count the number of occurrences in each collection.
    
    logMessage(2, "    counting occurrences for each collection...");
    
    $sql = "UPDATE $COLL_MATRIX_WORK as m JOIN
		(SELECT collection_no, count(*) as n_occs
		FROM occurrences GROUP BY collection_no) as sum using (collection_no)
	    SET m.n_occs = sum.n_occs";
    
    $result = $dbh->do($sql);
    
    # Set the age boundaries for each collection.
    
    logMessage(2, "    setting age ranges...");
    
    $sql = "UPDATE $COLL_MATRIX_WORK as m
		JOIN $INTERVAL_DATA as ei on ei.interval_no = m.early_int_no
		JOIN $INTERVAL_DATA as li on li.interval_no = m.late_int_no
	    SET m.early_age = ei.early_age,
		m.late_age = li.late_age
	    WHERE ei.early_age >= li.early_age";
    
    $result = $dbh->do($sql);
    
    # Interchange the early/late intervals if they were given in the wrong order.
    
    $sql = "UPDATE $COLL_MATRIX_WORK as m
		JOIN $INTERVAL_DATA as ei on ei.interval_no = m.early_int_no
		JOIN $INTERVAL_DATA as li on li.interval_no = m.late_int_no
	    SET m.early_int_no = (\@tmp := early_int_no), early_int_no = late_int_no, late_int_no = \@tmp,
		m.early_age = li.early_age,
		m.late_age = ei.late_age
	    WHERE ei.early_age < li.early_age";
    
    $result = $dbh->do($sql);
    
    # Determine which collections fall into protected land, if that data is available.
    
    my ($prot_available) = eval {
	$dbh->selectrow_array("SELECT count(*) FROM protected_land");
    };
    
    if ( $prot_available )
    {
	logMessage(2, "    determining location information...");
	
	updateLocationTable($dbh);
	
	$result = $dbh->do("
		UPDATE $COLL_MATRIX_WORK as m JOIN $COLL_LOC as cl using (collection_no)
		SET m.protected = cl.protected");
	
<<<<<<< HEAD
	$sql = "INSERT INTO protected_aux
	    SELECT collection_no, group_concat(category)
	    FROM $COLL_MATRIX_WORK as m join protected_land as p on st_within(m.loc, p.shape)
	    GROUP BY collection_no";
=======
	# $dbh->do("DROP TABLE IF EXISTS protected_aux");
>>>>>>> 372ed251
	
	# $dbh->do("CREATE TABLE protected_aux (
	# 	collection_no int unsigned not null primary key,
	# 	category varchar(255)) Engine=MyISAM");
	
	# $sql = "INSERT INTO protected_aux
	#     SELECT collection_no, group_concat(category)
	#     FROM coll_matrix as m join protected_land as p on st_within(m.loc, p.shape)
	#     GROUP BY collection_no";
	
	# $result = $dbh->do($sql);
	
	# logMessage(2, "      setting protection attribute...");
	
	# $sql = "UPDATE $COLL_MATRIX_WORK as m JOIN protected_aux as p using (collection_no)
	#     SET m.protected = p.category";
    
	# $result = $dbh->do($sql);
    }
    
    else
    {
	logMessage(2, "    skipping protection status: table 'protected_land' not found");
    }
    
    # Setting plate_no using the Scotese model
    
    logMessage(2, "    setting geoplates using Scotese model...");
    
    $sql = "UPDATE $COLL_MATRIX_WORK as m JOIN $COLLECTIONS as cc using (collection_no)
	    SET m.s_plate_no = cc.plate";
    
    $result = $dbh->do($sql);
    
    # Setting paleocoordinates using GPlates, if available
    
    my ($paleo_available) = eval {
	$dbh->selectrow_array("SELECT count(*) from $PALEOCOORDS");
    };
    
    if ( $paleo_available )
    {
	logMessage(2, "    setting geoplates using GPlates...");
	
	$sql = "UPDATE $COLL_MATRIX_WORK as m JOIN $PALEOCOORDS as pc using (collection_no)
		SET m.g_plate_no = pc.plate_no";
	
	$result = $dbh->do($sql);
    }
    
    else
    {
<<<<<<< HEAD
	logMessage(2, "    skipping protected land information: table 'protected_land'");
	logMessage(2, "        does not exist or contains no data");
=======
	logMessage(2, "    skipping geoplates from GPlates: table '$PALEOCOORDS' not found");
>>>>>>> 372ed251
    }
    
    # Assign the collections to bins at the various binning levels.
    
    if ( @bin_reso )
    {
	logMessage(2, "    assigning collections to bins...");
	
	$sql = "UPDATE $COLL_MATRIX_WORK SET";
	
	foreach my $i (0..$#bin_reso)
	{
	    my $level = $i + 1;
	    my $reso = $bin_reso[$i];
	    
	    next unless $level > 0 && $reso > 0;
	    
	    die "invalid resolution $reso: must evenly divide 180 degrees"
		unless int(180/$reso) == 180/$reso;
	    
	    logMessage(2, "      bin level $level: $reso degrees square");
	    
	    my $id_base = $reso < 1.0 ? $level . '00000000' : $level . '000000';
	    my $lng_base = $reso < 1.0 ? '10000' : '1000';
	    
	    $sql .= $i > 0 ? ",\n" : "\n";
	    
	    $sql .= "bin_id_$level = if(lng between -180.0 and 180.0 and lat between -90.0 and 90.0,
			$id_base + $lng_base * floor((lng+180.0)/$reso) + floor((lat+90.0)/$reso), 0)\n";
	}
	
	$result = $dbh->do($sql);
    }
    
    # Now that the table is full, we can add the necessary indices much more
    # efficiently than if we had defined them at the start.
    
    foreach my $i (0..$#bin_reso)
    {
	my $level = $i + 1;
	my $reso = $bin_reso[$i];
	
	next unless $level > 0 && $reso > 0;
	
	logMessage(2, "    indexing by bin level $level...");
	
	$result = $dbh->do("ALTER TABLE $COLL_MATRIX_WORK ADD INDEX (bin_id_$level)");
    }
    
    logMessage(2, "    indexing by geographic coordinates (spatial)...");
    
    $result = $dbh->do("ALTER TABLE $COLL_MATRIX_WORK ADD SPATIAL INDEX (loc)");
        
    logMessage(2, "    indexing by country...");
    
    $result = $dbh->do("ALTER TABLE $COLL_MATRIX_WORK ADD INDEX (cc)");
    
    logMessage(2, "    indexing by reference_no...");
    
    $result = $dbh->do("ALTER TABLE $COLL_MATRIX_WORK ADD INDEX (reference_no)");
    
    logMessage(2, "    indexing by early and late age...");
    
    $result = $dbh->do("ALTER TABLE $COLL_MATRIX_WORK ADD INDEX (early_age)");
    $result = $dbh->do("ALTER TABLE $COLL_MATRIX_WORK ADD INDEX (late_age)");
    
    # We then create summary table for each binning level, counting the
    # number of collections and occurrences in each bin and computing the
    # centroid and age boundaries (adjusted to the standard intervals).
    
    logMessage(2, "    creating geography/time summary table...");
    
    $dbh->do("DROP TABLE IF EXISTS $COLL_BINS_WORK");
    
    $dbh->do("CREATE TABLE $COLL_BINS_WORK (
		bin_id int unsigned not null,
		bin_level tinyint unsigned,
		$bin_lines
		interval_no int unsigned not null,
		n_colls int unsigned,
		n_occs int unsigned,
		early_age decimal(9,5),
		late_age decimal(9,5), 
		lng decimal(9,6),
		lat decimal(9,6),
		loc geometry not null,
		lng_min decimal(9,6),
		lng_max decimal(9,6),
		lat_min decimal(9,6),
		lat_max decimal(9,6),
		std_dev float,
		access_level tinyint unsigned not null,
		primary key (bin_id, interval_no)) Engine=MyISAM");
    
    my $set_lines = '';
    my @index_stmts;
    
    # Now summarize at each level in turn.
    
    foreach my $i (0..$#bin_reso)
    {
	my $level = $i + 1;
	my $reso = $bin_reso[$i];
	
	next unless $level > 0 && $reso > 0;
	
	logMessage(2, "      summarizing at level $level by geography...");
	
	$sql = "INSERT IGNORE INTO $COLL_BINS_WORK
			(bin_id, bin_level, interval_no,
			 n_colls, n_occs, early_age, late_age, lng, lat,
			 lng_min, lng_max, lat_min, lat_max, std_dev,
			 access_level)
		SELECT bin_id_$level, $level, 0, count(*), sum(n_occs),
		       max(early_age), min(late_age),
		       avg(lng), avg(lat),
		       round(min(lng),5) as lng_min, round(max(lng),5) as lng_max,
		       round(min(lat),5) as lat_min, round(max(lat),5) as lat_max,
		       sqrt(var_pop(lng)+var_pop(lat)),
		       min(access_level)
		FROM $COLL_MATRIX_WORK as m
		GROUP BY bin_id_$level";
	
	$result = $dbh->do($sql);
	
	logMessage(2, "      generated $result non-empty bins.");
	
	# Add a special row indicating the bin resolution for each level.
	
	my $coded_reso = 360 / $reso;
	
	$sql = "REPLACE INTO $COLL_BINS_WORK (bin_id, interval_no, bin_level, n_colls)
		VALUES ($level, 999999, $level, $coded_reso)";
	
	$result = $dbh->do($sql);
	
	logMessage(2, "      summarizing at level $level by geography and interval...");
	
	$sql = "INSERT IGNORE INTO $COLL_BINS_WORK
			(bin_id, bin_level, interval_no,
			 n_colls, n_occs, early_age, late_age, lng, lat,
			 lng_min, lng_max, lat_min, lat_max, std_dev,
			 access_level)
		SELECT bin_id_$level, $level, interval_no, count(*), sum(n_occs),
		       if(max(m.early_age) > i.early_age, i.early_age, max(m.early_age)),
		       if(min(m.late_age) < i.late_age, i.late_age, min(m.late_age)),
		       avg(lng), avg(lat),
		       round(min(lng),5) as lng_min, round(max(lng),5) as lng_max,
		       round(min(lat),5) as lat_min, round(max(lat),5) as lat_max,
		       sqrt(var_pop(lng)+var_pop(lat)),
		       min(access_level)
		FROM $COLL_MATRIX_WORK as m JOIN $INTERVAL_DATA as i
			JOIN $SCALE_MAP as s using (interval_no)
			JOIN $INTERVAL_BUFFER as ib using (interval_no)
		WHERE m.early_age <= ib.early_bound and m.late_age >= ib.late_bound
			and (m.early_age < ib.early_bound or m.late_age > ib.late_bound)
			and (m.early_age > i.late_age and m.late_age < i.early_age)
		GROUP BY interval_no, bin_id_$level";
	
	$result = $dbh->do($sql);
	
	logMessage(2, "      generated $result non-empty bins.");
    }
    
    logMessage(2, "    setting point geometries for spatial index...");
    
    $sql = "UPDATE $COLL_BINS_WORK set loc =
		if(lng is null or lat is null, point(1000.0, 1000.0), point(lng, lat))";
    
    $result = $dbh->do($sql);
    
    # Now index the table just created
    
    logMessage(2, "    indexing summary table...");
    
    $result = $dbh->do("ALTER TABLE $COLL_BINS_WORK ADD SPATIAL INDEX (loc)");
    $result = $dbh->do("ALTER TABLE $COLL_BINS_WORK ADD INDEX (interval_no, lng, lat)");
    
    # If we were asked to apply the K-means clustering algorithm, do so now.
    
    # applyClustering($dbh, $bin_list) if $options->{colls_cluster} and @bin_reso;
    
    # Then we build a table listing all of the different geological strata.
    
    buildStrataTables($dbh);
    
    # Finally, we swap in the new tables for the old ones.
    
    activateTables($dbh, $COLL_MATRIX_WORK => $COLL_MATRIX, $COLL_BINS_WORK => $COLL_BINS,
		         $COLL_STRATA_WORK => $COLL_STRATA);
    
    $dbh->do("DROP TABLE IF EXISTS protected_aux");
    
    my $a = 1;		# We can stop here when debugging
}


sub updateLocationTable {
    
    my ($dbh) = @_;
    
    my ($sql, $result, $count);
    
    # Make sure that we have a clean table in which to store lookup results.
    
    $dbh->do("CREATE TABLE IF NOT EXISTS $COLL_LOC (
		collection_no int unsigned primary key,
		lng decimal(9,6),
		lat decimal(9,6),
		cc char(2),
		protected varchar(255)) Engine=MyISAM CHARACTER SET utf8 COLLATE utf8_unicode_ci");
    
    # If there is anything in the table, delete from it any row corresponding
    # to a collection whose coordinates have been nulled out.  This will occur
    # exceedingly rarely if ever, but is a boundary case we need to check.
    
    $sql =     "DELETE cl FROM $COLLECTIONS as c JOIN $COLL_LOC as cl using (collection_no)
		WHERE c.lng not between -180.0 and 180.0 or c.lng is null or
		      c.lat not between -90.0 and 90.0 or c.lat is null";
    
    $result = $dbh->do($sql);
    
    if ( $result > 0 )
    {
	logMessage(2, "      deleted $result records corresponding to collections with invalid coordinates");
    }
    
    # Then add a fresh row to the table for every collection that has valid
    # coordinates but either doesn't already appear there or or has different
    # coordinates than appear there.  Any row already there will be replaced,
    # as it is not valid any more (i.e. its collection's longitude and/or
    # latitude have been modified).
    
    $sql = "	REPLACE INTO $COLL_LOC (collection_no, cc, lat, lng)
		SELECT c.collection_no, c.cc, c.lat, c.lng
		FROM $COLL_MATRIX_WORK as c LEFT JOIN $COLL_LOC as cl using (collection_no)
		WHERE c.lng between -180.0 and 180.0 and c.lng is not null and
		      c.lat between -90.0 and 90.0 and c.lat is not null and
		      (c.lng <> cl.lng or cl.lng is null or
		       c.lat <> cl.lat or cl.lat is null)";
    
    $result = $dbh->do($sql);
    
    logMessage(2, "      added $result new rows to the table")
	if $result > 0;
    
    # Prepare some statements.

    my $lookup_sth = $dbh->prepare("
		SELECT group_concat(category)
		FROM protected_land as p
		WHERE st_within(point(?,?), p.shape)");
    
    my $update_sth = $dbh->prepare("
		UPDATE $COLL_LOC SET protected = ?
		WHERE collection_no = ?");
    
    # Then search for records where 'protection' is null.  These have
    # been newly added, and need to be looked up.
    
    my $fetch_sth = $dbh->prepare("
		SELECT collection_no, lng, lat FROM $COLL_LOC
		WHERE protected is null");
    
    $fetch_sth->execute();
    $count = 0;
    
    # For each of these records, look up the protection status and set it.
    
    while ( my ($coll_no, $lng, $lat) = $fetch_sth->fetchrow_array() )
    {
	my ($prot) = $dbh->selectrow_array($lookup_sth, {}, $lng, $lat);
	
	$prot ||= '';	# if the result is null, set it to the empty string
	
	$update_sth->execute($prot, $coll_no);
	$count++;
	
	#     SELECT collection_no, group_concat(category)
	#     FROM coll_matrix as m join protected_land as p on st_within(m.loc, p.shape)
	#     GROUP BY collection_no";

    }
    
    logMessage(2, "      updated $count entries");
    
    my $a = 1;	# we can stop here when debugging
}


# buildStrataTables
# 
# Compute a table that can be used to query for geological strata by some
# combination of partial name and geographic coordinates.

sub buildStrataTables {
    
    my ($dbh, $options) = @_;
    
    $options ||= {};
    my $coll_matrix = $COLL_MATRIX;
    
    # Create a new working table.
    
    $dbh->do("DROP TABLE IF EXISTS $COLL_STRATA_WORK");
    
    $dbh->do("CREATE TABLE $COLL_STRATA_WORK (
		name varchar(255) not null,
		rank enum('formation', 'group', 'member') not null,
		maybe boolean not null,
		collection_no int unsigned not null,
		n_occs int unsigned not null,
		loc geometry not null) Engine=MyISAM");
    
    # Fill it from the collections and coll_matrix tables.
    
    logMessage(2, "    computing stratum table...");
    
    my ($sql, $result, $count);
    
    $sql = "	INSERT INTO $COLL_STRATA_WORK (name, rank, collection_no, n_occs, loc)
		SELECT formation, 'formation', collection_no, n_occs, loc
		FROM $COLL_MATRIX_WORK as c JOIN collections as cc using (collection_no)
		WHERE formation <> ''";
    
    $result = $dbh->do($sql);
    
    logMessage(2, "      $result formations");
    
    $sql = "	INSERT INTO $COLL_STRATA_WORK (name, rank, collection_no, n_occs, loc)
		SELECT geological_group, 'group', collection_no, n_occs, loc
		FROM $COLL_MATRIX_WORK as c JOIN collections as cc using (collection_no)
		WHERE geological_group <> ''";
    
    $result = $dbh->do($sql);
    
    logMessage(2, "      $result groups");
    
    $sql = "	INSERT INTO $COLL_STRATA_WORK (name, rank, collection_no, n_occs, loc)
		SELECT member, 'member', collection_no, n_occs, loc
		FROM $COLL_MATRIX_WORK as c JOIN collections as cc using (collection_no)
		WHERE member <> ''";
    
    $result = $dbh->do($sql);
    
    logMessage(2, "      $result members");
    
    logMessage(2, "    cleaning stratum names...");
    
    $sql = "    UPDATE $COLL_STRATA_WORK
		SET name = replace(name, '\"', '')";
    
    $result = $dbh->do($sql);
    
    logMessage(2, "      removed $result quote-marks");
    
    $sql = "    UPDATE $COLL_STRATA_WORK
		SET name = left(name, length(name)-3)
		WHERE name like '\%Fm.' or name like '\%Mb.'";
    
    $result = $dbh->do($sql);
    
    logMessage(2, "      removed $result final 'Fm./Mb.'");
    
    $sql = "    UPDATE $COLL_STRATA_WORK
		SET name = left(name, length(name)-9)
		WHERE name like '\%Formation'";
    
    $result = $dbh->do($sql);
    
    logMessage(2, "      removed $result final 'Formation'");
    
    $sql = "    UPDATE $COLL_STRATA_WORK
		SET name = left(name, length(name)-5)
		WHERE name like '\%Group'";
    
    $result = $dbh->do($sql);
    
    logMessage(2, "      removed $result final 'Group'");
    
    $sql = "    UPDATE $COLL_STRATA_WORK
		SET name = substring(name, 2), maybe = true
		WHERE name like '?%'";
    
    $result = $dbh->do($sql);
    
    logMessage(2, "      removed $result initial question-marks");
    
    $sql = "	UPDATE $COLL_STRATA_WORK
		SET name = left(name, length(name)-1), maybe = true
		WHERE name like '%?'";
    
    $result = $dbh->do($sql);
    
    logMessage(2, "      removed $result final question-marks");
    
    $sql = "	UPDATE $COLL_STRATA_WORK
		SET name = replace(name, '(?)', ''), maybe = true
		WHERE name like '%(?)%'";
    
    $result = $dbh->do($sql);
    
    $sql = "	UPDATE $COLL_STRATA_WORK
		SET name = replace(name, '?', ''), maybe = true
		WHERE name like '%?%'";
    
    $result += $dbh->do($sql);
    
    logMessage(2, "      removed $result middle question-marks");
    
    $sql = "	UPDATE $COLL_STRATA_WORK
		SET name = trim(name)";
    
    $result = $dbh->do($sql);
    
    logMessage(2, "    trimmed $result names");
    
    logMessage(2, "    indexing by name...");
    
    $dbh->do("ALTER TABLE $COLL_STRATA_WORK ADD INDEX (name)");
    
    logMessage(2, "    indexing by collection_no...");
    
    $dbh->do("ALTER TABLE $COLL_STRATA_WORK ADD INDEX (collection_no)");
    
    logMessage(2, "    indexing by geographic location...");
    
    $dbh->do("ALTER TABLE $COLL_STRATA_WORK ADD SPATIAL INDEX (loc)");
    
    #activateTables($dbh, $COLL_STRATA_WORK => $COLL_STRATA);
}


# applyClustering ( bin_list )
# 
# For each of the bin levels which specify clustering, apply the k-means
# algorithm to adjust the contents of the bins.

sub applyClustering {
    
    my ($dbh, $bin_list) = @_;
    
    my ($sql, $result);
    
    # Start by creating an auxiliary table for use in computing cluster
    # assignments.
    
    $dbh->do("DROP TABLE IF EXISTS $CLUST_AUX");
    
    $dbh->do("CREATE TABLE $CLUST_AUX (
		bin_id int unsigned primary key,
		clust_id int unsigned not null) ENGINE=MYISAM");
    
    # Go through the bin levels, skipping any that don't specify clustering.
    # We will need to cluster the finer bins first, then go to coarser.  Thus
    # we end up reversing the list.  It is an error for clustering to be
    # enabled on the finest level of binning.
    
    my $level = 0;
    my @CLUSTER_LEVELS;
    
    foreach my $bin (@$bin_list)
    {
	next unless defined $bin->{resolution} && $bin->{resolution} > 0;
	
	$level++;
	next unless $bin->{cluster};
	
	push @CLUSTER_LEVELS, $level;
    }
    
    # Skip if no levels are to be clustered.
    
    return unless @CLUSTER_LEVELS;
    
    # Now we reverse the list and cluster each bin level in turn.
    
    foreach my $level (reverse @CLUSTER_LEVELS)
    {
	logMessage(2, "    applying k-means algorithm to bin level $level");
	
	my $child_level = $level + 1;
	my $CLUSTER_WORK = "${COLL_BINS_WORK}_${level}";
	my $CHILD_WORK = "${COLL_BINS_WORK}_${child_level}";
	my $CLUSTER_FIELD = "bin_id_${level}";
	
	$sql = "UPDATE $CHILD_WORK SET clust_id = $CLUSTER_FIELD";
	
	my $rows_changed = $dbh->do($sql);
	my $rounds_executed = 0;
	
	# The initial cluster assignments ("seeds") have already been made on
	# the basis of the geographic coordinates of the child bins.  So we
	# iterate the process of assigning each child bin to the cluster with
	# the nearest centroid, then re-computing the cluster centroids.  We
	# repeat until the number of points that move to a different cluster
	# drops below our threshold, or at most the specified number of rounds.
	
	while ( $rows_changed > $MOVE_THRESHOLD and $rounds_executed < $MAX_ROUNDS )
	{
	    # Reassign each child bin to the closest cluster.
	
	    logMessage(2, "      recomputing cluster assignments...");
	    
	    $dbh->do("DELETE FROM $CLUST_AUX");
	    
	    $sql = "INSERT IGNORE INTO $CLUST_AUX
		SELECT b.bin_id, k.bin_id
		FROM $CHILD_WORK as b JOIN $CLUSTER_WORK as k
		ORDER BY POW(k.lat-b.lat,2)+POW(k.lng-b.lng,2) ASC";

			# on k.clust_lng between floor(bin_lng * $bin_ratio)-1
			# 	and floor(bin_lng * $bin_ratio)+1
			# and k.clust_lat between floor(bin_lat * $bin_ratio)-1
			# 	and floor(bin_lat * $bin_ratio)+1
	    
	    $result = $dbh->do($sql);
	    
	    $sql = "UPDATE $CHILD_WORK as cb JOIN $CLUST_AUX as k using (bin_id)
		    SET cb.clust_id = k.clust_id";
	
	    # $sql = "UPDATE $COLL_BINS_WORK as c SET c.clust_no = 
	    # 	(SELECT k.clust_no from $COLL_CLUST_WORK as k 
	    # 	 ORDER BY POW(k.lat-c.lat,2)+POW(k.lng-c.lng,2) ASC LIMIT 1)";
	    
	    ($rows_changed) = $dbh->do($sql);
	    
	    logMessage(2, "      $rows_changed rows changed");
	    
	    # Then recompute the centroid of each cluster based on the data points
	    # (bins) assigned to it.
	    
	    $sql = "UPDATE $CLUSTER_WORK as k JOIN 
		(SELECT clust_id,
			sum(lng * n_colls)/sum(n_colls) as lng_avg,
			sum(lat * n_colls)/sum(n_colls) as lat_avg
		 FROM $CHILD_WORK GROUP BY clust_id) as cluster
			on k.bin_id = cluster.clust_id
		SET k.lng = cluster.lng_avg, k.lat = cluster.lat_avg";
	    
	    $result = $dbh->do($sql);
	    
	    $rounds_executed++;
	}
	
	# Now we need to index the cluster assignments, for both the child
	# bins and the collection matrix.
	
	$result = $dbh->do("ALTER TABLE $CHILD_WORK ADD INDEX (clust_id)");
	$result = $dbh->do("ALTER TABLE $COLL_MATRIX_WORK ADD INDEX (clust_id)");
 	
	# Finally we recompute the summary fields for the cluster table
	# (except the centroid, which has already been computed above).
    
	logMessage(2, "    setting collection statistics for each cluster...");
	
	$sql = "    UPDATE $CLUSTER_WORK as k JOIN
		(SELECT clust_id, sum(n_colls) as n_colls,
			sum(n_occs) as n_occs,
			max(early_age) as early_age,
			min(late_age) as late_age,
			sqrt(var_pop(lng)+var_pop(lat)) as std_dev,
			min(lng_min) as lng_min, max(lng_max) as lng_max,
			min(lat_min) as lat_min, max(lat_max) as lat_max,
			min(access_level) as access_level
		FROM $CHILD_WORK GROUP BY clust_id) as agg
			using (clust_id)
		SET k.n_colls = agg.n_colls, k.n_occs = agg.n_occs,
		    k.early_age = agg.early_age, k.late_age = agg.late_age,
		    k.std_dev = agg.std_dev, k.access_level = agg.access_level,
		    k.lng_min = agg.lng_min, k.lng_max = agg.lng_max,
		    k.lat_min = agg.lat_min, k.lat_max = agg.lat_max";
    
	$result = $dbh->do($sql);
    }
    
    # Clean up the auxiliary table.
    
    $dbh->do("DROP TABLE IF EXISTS $CLUST_AUX");
    
    my $a = 1;	# we can stop here when debugging
}


# Createcountrymap ( dbh, force )
# 
# Create the country_map table if it does not already exist.

sub createCountryMap {

    my ($dbh, $force) = @_;
    
    # First make sure we have a clean table.
    
    if ( $force )
    {
	$dbh->do("DROP TABLE IF EXISTS $COUNTRY_MAP");
    }
    
    $dbh->do("CREATE TABLE IF NOT EXISTS $COUNTRY_MAP (
		cc char(2) primary key,
		continent char(3),
		name varchar(80) not null,
		INDEX (name),
		INDEX (continent)) Engine=MyISAM");
    
    # Then populate it if necessary.
    
    my ($count) = $dbh->selectrow_array("SELECT count(*) FROM $COUNTRY_MAP");
    
    return if $count;
    
    logMessage(2, "    rebuilding country map");
    
    $dbh->do("INSERT INTO $COUNTRY_MAP (cc, continent, name) VALUES
	('AU', 'AUS', 'Australia'),
	('DZ', 'AFR', 'Algeria'),
	('AO', 'AFR', 'Angola'),
	('BW', 'AFR', 'Botswana'),
	('CM', 'AFR', 'Cameroon'),
	('CV', 'AFR', 'Cape Verde'),
	('TD', 'AFR', 'Chad'),
	('CG', 'AFR', 'Congo-Brazzaville'),
	('CD', 'AFR', 'Congo-Kinshasa'),
	('CI', 'AFR', 'Cote D\\'Ivoire'),
	('DJ', 'AFR', 'Djibouti'),
	('EG', 'AFR', 'Egypt'),
	('ER', 'AFR', 'Eritrea'),
	('ET', 'AFR', 'Ethiopia'),
	('GA', 'AFR', 'Gabon'),
	('GH', 'AFR', 'Ghana'),
	('GN', 'AFR', 'Guinea'),
	('KE', 'AFR', 'Kenya'),
	('LS', 'AFR', 'Lesotho'),
	('LY', 'AFR', 'Libya'),
	('MW', 'AFR', 'Malawi'),
	('ML', 'AFR', 'Mali'),
	('MR', 'AFR', 'Mauritania'),
	('MA', 'AFR', 'Morocco'),
	('MZ', 'AFR', 'Mozambique'),
	('NA', 'AFR', 'Namibia'),
	('NE', 'AFR', 'Niger'),
	('NG', 'AFR', 'Nigeria'),
	('SH', 'AFR', 'Saint Helena'),
	('SN', 'AFR', 'Senegal'),
	('SO', 'AFR', 'Somalia'),
	('ZA', 'AFR', 'South Africa'),
	('SS', 'AFR', 'South Sudan'),
	('SD', 'AFR', 'Sudan'),
	('SZ', 'AFR', 'Swaziland'),
	('TZ', 'AFR', 'Tanzania'),
	('TG', 'AFR', 'Togo'),
	('TN', 'AFR', 'Tunisia'),
	('UG', 'AFR', 'Uganda'),
	('EH', 'AFR', 'Western Sahara'),
	('ZM', 'AFR', 'Zambia'),
	('ZW', 'AFR', 'Zimbabwe'),
	('AR', 'SOA', 'Argentina'),
	('BO', 'SOA', 'Bolivia'),
	('BR', 'SOA', 'Brazil'),
	('CL', 'SOA', 'Chile'),
	('CO', 'SOA', 'Colombia'),
	('EC', 'SOA', 'Ecuador'),
	('FA', 'SOA', 'Falkland Islands (Malvinas)'),
	('GY', 'SOA', 'Guyana'),
	('PY', 'SOA', 'Paraguay'),
	('PE', 'SOA', 'Peru'),
	('SR', 'SOA', 'Suriname'),
	('UY', 'SOA', 'Uruguay'),
	('VE', 'SOA', 'Venezuela'),
	('AE', 'ASI', 'United Arab Emirates'),
	('AM', 'ASI', 'Armenia'),
	('AZ', 'ASI', 'Azerbaijan'),
	('BH', 'ASI', 'Bahrain'),
	('KH', 'ASI', 'Cambodia'),
	('TL', 'ASI', 'East Timor'),
	('GE', 'ASI', 'Georgia'),
	('ID', 'ASI', 'Indonesia'),
	('IR', 'ASI', 'Iran'),
	('IQ', 'ASI', 'Iraq'),
	('IL', 'ASI', 'Israel'),
	('JO', 'ASI', 'Jordan'),
	('KW', 'ASI', 'Kuwait'),
	('KG', 'ASI', 'Kyrgyzstan'),
	('LB', 'ASI', 'Lebanon'),
	('KP', 'ASI', 'North Korea'),
	('OM', 'ASI', 'Oman'),
	('PS', 'ASI', 'Palestinian Territory'),
	('QA', 'ASI', 'Qatar'),
	('SA', 'ASI', 'Saudi Arabia'),
	('KR', 'ASI', 'South Korea'),
	('SY', 'ASI', 'Syria'),
	('TR', 'ASI', 'Turkey'),
	('YE', 'ASI', 'Yemen'),
	('AF', 'ASI', 'Afghanistan'),
	('BD', 'ASI', 'Bangladesh'),
	('BT', 'ASI', 'Bhutan'),
	('IN', 'ASI', 'India'),
	('KZ', 'ASI', 'Kazakstan'),
	('MY', 'ASI', 'Malaysia'),
	('MM', 'ASI', 'Myanmar'),
	('NP', 'ASI', 'Nepal'),
	('PK', 'ASI', 'Pakistan'),
	('PH', 'ASI', 'Philippines'),
	('LK', 'ASI', 'Sri Lanka'),
	('TW', 'ASI', 'Taiwan'),
	('TJ', 'ASI', 'Tajikistan'),
	('TH', 'ASI', 'Thailand'),
	('TM', 'ASI', 'Turkmenistan'),
	('TU', 'ASI', 'Tuva'),
	('UZ', 'ASI', 'Uzbekistan'),
	('VN', 'ASI', 'Vietnam'),
	('CN', 'ASI', 'China'),
	('HK', 'ASI', 'Hong Kong'),
	('JP', 'ASI', 'Japan'),
	('MN', 'ASI', 'Mongolia'),
	('LA', 'ASI', 'Laos'),
	('AA', 'ATA', 'Antarctica'),
	('AL', 'EUR', 'Albania'),
	('AT', 'EUR', 'Austria'),
	('BY', 'EUR', 'Belarus'),
	('BE', 'EUR', 'Belgium'),
	('BG', 'EUR', 'Bulgaria'),
	('HR', 'EUR', 'Croatia'),
	('CY', 'EUR', 'Cyprus'),
	('CZ', 'EUR', 'Czech Republic'),
	('DK', 'EUR', 'Denmark'),
	('EE', 'EUR', 'Estonia'),
	('FI', 'EUR', 'Finland'),
	('FR', 'EUR', 'France'),
	('DE', 'EUR', 'Germany'),
	('GR', 'EUR', 'Greece'),
	('HU', 'EUR', 'Hungary'),
	('IS', 'EUR', 'Iceland'),
	('IE', 'EUR', 'Ireland'),
	('IT', 'EUR', 'Italy'),
	('LV', 'EUR', 'Latvia'),
	('LT', 'EUR', 'Lithuania'),
	('LU', 'EUR', 'Luxembourg'),
	('MK', 'EUR', 'Macedonia'),
	('MT', 'EUR', 'Malta'),
	('MD', 'EUR', 'Moldova'),
	('NL', 'EUR', 'Netherlands'),
	('NO', 'EUR', 'Norway'),
	('PL', 'EUR', 'Poland'),
	('PT', 'EUR', 'Portugal'),
	('RO', 'EUR', 'Romania'),
	('RU', 'EUR', 'Russian Federation'),
	('SM', 'EUR', 'San Marino'),
	('RS', 'EUR', 'Serbia and Montenegro'),
	('SK', 'EUR', 'Slovakia'),
	('SI', 'EUR', 'Slovenia'),
	('ES', 'EUR', 'Spain'),
	('SJ', 'EUR', 'Svalbard and Jan Mayen'),
	('SE', 'EUR', 'Sweden'),
	('CH', 'EUR', 'Switzerland'),
	('UA', 'EUR', 'Ukraine'),
	('UK', 'EUR', 'United Kingdom'),
	('BA', 'EUR', 'Bosnia and Herzegovina'),
	('GL', 'NOA', 'Greenland'),
	('US', 'NOA', 'United States'),
	('CA', 'NOA', 'Canada'),
	('MX', 'NOA', 'Mexico'),
	('AI', 'NOA', 'Anguilla'),
	('AG', 'NOA', 'Antigua and Barbuda'),
	('BS', 'NOA', 'Bahamas'),
	('BB', 'NOA', 'Barbados'),
	('BM', 'NOA', 'Bermuda'),
	('KY', 'NOA', 'Cayman Islands'),
	('CU', 'NOA', 'Cuba'),
	('DO', 'NOA', 'Dominican Republic'),
	('GP', 'NOA', 'Guadeloupe'),
	('HT', 'NOA', 'Haiti'),
	('JM', 'NOA', 'Jamaica'),
	('PR', 'NOA', 'Puerto Rico'),
	('BZ', 'NOA', 'Belize'),
	('CR', 'NOA', 'Costa Rica'),
	('SV', 'NOA', 'El Salvador'),
	('GD', 'NOA', 'Grenada'),
	('GT', 'NOA', 'Guatemala'),
	('HN', 'NOA', 'Honduras'),
	('NI', 'NOA', 'Nicaragua'),
	('PA', 'NOA', 'Panama'),
	('TT', 'NOA', 'Trinidad and Tobago'),
	('AW', 'NOA', 'Aruba'),
	('CW', 'NOA', 'Curaçao'),
	('SX', 'NOA', 'Sint Maarten'),
	('CK', 'OCE', 'Cook Islands'),
	('FJ', 'OCE', 'Fiji'),
	('PF', 'OCE', 'French Polynesia'),
	('GU', 'OCE', 'Guam'),
	('MH', 'OCE', 'Marshall Islands'),
	('NC', 'OCE', 'New Caledonia'),
	('NZ', 'OCE', 'New Zealand'),
	('MP', 'OCE', 'Northern Mariana Islands'),
	('PW', 'OCE', 'Palau'),
	('PG', 'OCE', 'Papua New Guinea'),
	('PN', 'OCE', 'Pitcairn'),
	('TO', 'OCE', 'Tonga'),
	('TV', 'OCE', 'Tuvalu'),
	('UM', 'OCE', 'United States Minor Outlying Islands'),
	('VU', 'OCE', 'Vanuatu'),
	('TF', 'IOC', 'French Southern Territories'),
	('MG', 'IOC', 'Madagascar'),
	('MV', 'IOC', 'Maldives'),
	('MU', 'IOC', 'Mauritius'),
	('YT', 'IOC', 'Mayotte'),
	('SC', 'IOC', 'Seychelles')");
    
    # Now the continents.

    $dbh->do("DROP TABLE IF EXISTS $CONTINENT_DATA");
    
    $dbh->do("CREATE TABLE IF NOT EXISTS $CONTINENT_DATA (
		continent char(3) primary key,
		name varchar(80) not null,
		INDEX (name)) Engine=MyISAM");
    
    $dbh->do("INSERT INTO $CONTINENT_DATA (continent, name) VALUES
	('ATA', 'Antarctica'),
	('AFR', 'Africa'),
	('ASI', 'Asia'),
	('AUS', 'Australia'),
	('EUR', 'Europe'),
	('IOC', 'Indian Ocean'),
	('NOA', 'North America'),
	('OCE', 'Oceania'),
	('SOA', 'South America')");
    
    my $a = 1;		# we can stop here when debugging
}


# deleteProtLandData ( dbh, cc, category )
# 
# Delete all of the protected land data corresponding to the specified country
# code and category.  Specify 'all' for $cc to delete all data.  If no
# category is given, then delete all records corresponding to the given cc.

sub deleteProtLandData {
    
    my ($dbh, $cc, $category) = @_;
    
    # Make sure we have a proper country code.
    
    croak "you must specify a country code" unless $cc;
    
    my $quoted_cc = $dbh->quote($cc);
    my $quoted_cat = $dbh->quote($category) if $category;
    
    my ($sql, $result, $count);
    
    # Disable the index, then delete the data, then re-enable it.  This will
    # be much faster than deleting the rows from the index one at a time.
    
    $result = $dbh->do("ALTER TABLE $PROTECTED_LAND DISABLE KEYS");
    
    # If the country code was given as 'all', just delete every record.
    
    if ( $cc eq 'all' )
    {
	$result = $dbh->do("DELETE FROM $PROTECTED_LAND");
    }
    
    # If a category was given, delete all records whose cc and category match
    # the specified arguments.
    
    elsif ( $quoted_cat )
    {
	$result = $dbh->do("DELETE FROM $PROTECTED_LAND
			    WHERE cc=$quoted_cc and category=$quoted_cat");
    }
    
    # Otherwise, delete all records whose cc matches the specified argument.
    
    else
    {
	$result = $dbh->do("DELETE FROM $PROTECTED_LAND
			    WHERE cc=$quoted_cc");
    }
    
    $result = $dbh->do("ALTER TABLE $PROTECTED_LAND ENABLE KEYS");
}


my (%PROT_LAND_CC, %PROT_LAND_CAT, $BAD_COUNT);

# startProtLandInsert ( dbh )
# 
# Prepare to insert protected land data.  This involves creating a working
# table into which the records will be put before being copied to the main
# table. 

sub startProtLandInsert {
    
    my ($dbh) = @_;
    
    my ($result);
    
    # Create a working table.
    
    $dbh->do("DROP TABLE IF EXISTS $PROTECTED_WORK");
    
    $dbh->do("CREATE TABLE $PROTECTED_WORK (
		shape GEOMETRY not null,
		cc char(2) not null,
		category varchar(10) not null) Engine=MyISAM");
    
    # Empty the hash that keeps track of what countries we are loading data
    # for. 
    
    %PROT_LAND_CC = ();
    %PROT_LAND_CAT = ();
    $BAD_COUNT = 0;
    
    my $a = 1;	# we can stop here when debugging
}


# insertProtLandRecord ( dbh, cc, category, wkt )
# 
# Insert a new shape record with the specified attributes.  The parameter
# $wkt should be a string representing a polygon in WKT format.

sub insertProtLandRecord {
    
    my ($dbh, $cc, $category, $wkt) = @_;
    
    my ($result, $sql);
    
    # Suppress warning messages when inserting records.
    
    local($dbh->{RaiseError}) = 0;
    
    # Make sure we have a properly quoted string for the country code and
    # category.  This also makes sure that we have a record of which ones were
    # mentioned in this insert operation.
    
    $category ||= '';
    
    my $quoted_cc = $PROT_LAND_CC{$cc} || ($PROT_LAND_CC{$cc} = $dbh->quote($cc));
    my $quoted_cat = $PROT_LAND_CAT{$category} || ($PROT_LAND_CAT{$category} = $dbh->quote($category));
    
    # Insert the record into the working table.
    
    $sql = "	INSERT INTO $PROTECTED_WORK (cc, category, shape)
		VALUES ($quoted_cc, $quoted_cat, PolyFromText('$wkt'))";
    
    eval {
	$result = $dbh->do($sql);
    };
    
    unless ( $result )
    {
	$BAD_COUNT++;
    }
    
    my $a = 1;	# we can stop here when debugging
}


# finishProtLandInsert( dbh, cc_list, category_list )
# 
# Copy everything from the working table into the main protected-land table.
# If $cc_list and/or $category_list are not empty (they should each be a
# listref or hashref), then first delete everything that corresponds to one of
# those values.  $category_list is ignored if $cc_list is empty.

sub finishProtLandInsert {
    
    my ($dbh, $cc_list, $category_list) = @_;
    
    my ($result, $sql, @where);
    
    logMessage(2, "    skipped $BAD_COUNT bad polygons.") if $BAD_COUNT > 0;
    
    # First collect up the lists of country codes and possibly categories to
    # delete.  Establish clauses that will exclude these when copying the data
    # over to the new table.
    
    my @ccs = @$cc_list if ref $cc_list eq 'ARRAY';
    @ccs    = keys %$cc_list if ref $cc_list eq 'HASH';
    
    my @cats = @$category_list if ref $category_list eq 'ARRAY';
    @cats    = keys %$category_list if ref $category_list eq 'HASH';
    
    if ( @ccs )
    {
	my $exclude_clause = '';
	$exclude_clause .= 'cc not in (';
	$exclude_clause .= join(q{,}, map { $dbh->quote($_) } @ccs);
	$exclude_clause .= ')';
	
	if ( @cats )
	{
	    $exclude_clause .= ' or category not in (';
	    $exclude_clause .= join(q{,}, map { $dbh->quote($_) } @cats);
	    $exclude_clause .= ')';
	}
	
	push @where, $exclude_clause if $exclude_clause;
    }
    
    my $where = '';
    $where .= 'WHERE ' . join(q{ and }, @where) . "\n" if @where;
    
    # Now check to see if we have an existing table that has any records in it.
    
    my $old_record_count;
    
    eval {
	local($dbh->{PrintError}) = 0;
	
	($old_record_count) = $dbh->selectrow_array("SELECT count(*) FROM $PROTECTED_LAND");
    };
    
    # If we do, add all of the existing data to the working table, except for
    # what is specified to exclude.
    
    if ( $old_record_count )
    {
	$sql = "INSERT INTO $PROTECTED_WORK (shape, cc, category)
		SELECT shape, cc, category
		FROM $PROTECTED_LAND
		$where";
	
	$result = $dbh->do($sql);
    }
    
    # Index the table.
    
    logMessage(2, "indexing by coordinates...");
    
    $result = $dbh->do("ALTER TABLE $PROTECTED_WORK ADD SPATIAL INDEX (shape)");
    
    logMessage(2, "indexing by cc and category...");
    
    $result = $dbh->do("ALTER TABLE $PROTECTED_WORK ADD INDEX (cc, category)");
    
    # Now activate the working table as the new protected land table.
    
    activateTables($dbh, $PROTECTED_WORK => $PROTECTED_LAND);
}
    
1;<|MERGE_RESOLUTION|>--- conflicted
+++ resolved
@@ -181,14 +181,7 @@
 		UPDATE $COLL_MATRIX_WORK as m JOIN $COLL_LOC as cl using (collection_no)
 		SET m.protected = cl.protected");
 	
-<<<<<<< HEAD
-	$sql = "INSERT INTO protected_aux
-	    SELECT collection_no, group_concat(category)
-	    FROM $COLL_MATRIX_WORK as m join protected_land as p on st_within(m.loc, p.shape)
-	    GROUP BY collection_no";
-=======
 	# $dbh->do("DROP TABLE IF EXISTS protected_aux");
->>>>>>> 372ed251
 	
 	# $dbh->do("CREATE TABLE protected_aux (
 	# 	collection_no int unsigned not null primary key,
@@ -241,12 +234,7 @@
     
     else
     {
-<<<<<<< HEAD
-	logMessage(2, "    skipping protected land information: table 'protected_land'");
-	logMessage(2, "        does not exist or contains no data");
-=======
 	logMessage(2, "    skipping geoplates from GPlates: table '$PALEOCOORDS' not found");
->>>>>>> 372ed251
     }
     
     # Assign the collections to bins at the various binning levels.
