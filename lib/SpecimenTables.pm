--- conflicted
+++ resolved
@@ -18,37 +18,25 @@
 use Text::CSV_XS;
 
 use CoreFunction qw(activateTables);
-<<<<<<< HEAD
-use TableDefs qw($OCC_MATRIX $SPEC_MATRIX $SPECELT_DATA $SPECELT_MAP $SPECELT_EXC);
-=======
-use TableDefs qw($OCC_MATRIX $OCCURRENCES $SPEC_MATRIX $SPECIMENS
-		 $SPEC_ELEMENTS $LOCALITIES $WOF_PLACES $COLL_EVENTS);
->>>>>>> e306bc7c
+
+use TableDefs qw($OCC_MATRIX $SPEC_MATRIX $SPECELT_DATA $SPECELT_MAP $SPECELT_EXC
+		 $OCCURRENCES $LOCALITIES $WOF_PLACES $COLL_EVENTS);
 use TaxonDefs qw(@TREE_TABLE_LIST);
 use ConsoleLog qw(logMessage);
 
 our (@EXPORT_OK) = qw(buildSpecimenTables buildMeasurementTables
-<<<<<<< HEAD
-		      init_specelt_tables load_specelt_tables build_specelt_map);
-=======
-		      establish_spec_element_tables establish_extra_specimen_tables
-		      load_spec_element_tables);
->>>>>>> e306bc7c
+		      establish_specelt_tables load_specelt_tables build_specelt_map);
 
 our $SPEC_MATRIX_WORK = "smw";
 our $SPEC_ELTS_WORK = "sew";
 our $ELT_MAP_WORK = "semw";
-
-<<<<<<< HEAD
 our $SPECELT_WORK = "seltw";
 our $SPECELT_EXCLUSIONS_WORK = "sexw";
 our $SPECELT_MAP_WORK = "semw";
 our $TREE_TABLE = 'taxon_trees';
-=======
 our $LOCALITY_WORK = "locw";
 our $PLACES_WORK = "placw";
 our $COLL_EVENT_WORK = "cevw";
->>>>>>> e306bc7c
 
 
 # buildSpecimenTables ( dbh )
@@ -147,7 +135,6 @@
 }
 
 
-<<<<<<< HEAD
 # build_specelt_map ( dbh )
 # 
 # Build the specimen element map, according to the current taxonomy.
@@ -205,12 +192,6 @@
 }
 
 
-# init_specimen_element_tables ( dbh )
-# 
-# Create the tables for specimen elements.
-
-sub init_specelt_tables {
-=======
 # establish_extra_specimen_tables ( dbh )
 # 
 # Create additional tables necessary for specimen entry.
@@ -411,13 +392,13 @@
 # Create the tables for specimen elements.
 
 sub establish_spec_element_tables {
->>>>>>> e306bc7c
     
     my ($dbh, $options) = @_;
+
+    $options ||= { };
     
     my ($sql, $result);
     
-<<<<<<< HEAD
     $dbh->do("DROP TABLE IF EXISTS $SPECELT_WORK");
     
     $dbh->do("CREATE TABLE $SPECELT_WORK (
@@ -427,19 +408,6 @@
 		taxon_name varchar(80) not null,
 		status enum ('active', 'inactive') not null default 'active',
 		has_number boolean not null,
-=======
-    $options ||= { };
-    
-    $dbh->do("DROP TABLE IF EXISTS $SPEC_ELTS_WORK");
-    
-    $dbh->do("CREATE TABLE $SPEC_ELTS_WORK (
-		spec_elt_no int unsigned PRIMARY KEY AUTO_INCREMENT,
-		element_name varchar(80) not null,
-		alternate_names varchar(80) not null,
-		orig_no int unsigned not null,
-		parent_elt_name varchar(80) not null,
-		has_number boolean,
->>>>>>> e306bc7c
 		neotoma_element_id int unsigned not null,
 		neotoma_element_type_id int unsigned not null,
 		comments varchar(255) null,
@@ -447,332 +415,332 @@
 		KEY (neotoma_element_id),
 		KEY (neotoma_element_type_id))");
     
-<<<<<<< HEAD
-    $dbh->do("DROP TABLE IF EXISTS $SPECELT_EXCLUSIONS_WORK");
-    
-    $dbh->do("CREATE TABLE $SPECELT_EXCLUSIONS_WORK (
-		specelt_no int unsigned not null,
-		taxon_name varchar(80) not null,
-		KEY (specelt_no))");
-    
-    # $dbh->do("DROP TABLE IF EXISTS $SPECELT_MAP_WORK");
-    
-    # $dbh->do("CREATE TABLE $SPECELT_MAP_WORK (
-    # 		specelt_no int unsigned not null,
-    # 		base_no int unsigned not null,
-    # 		exclude boolean,
-    # 		lft int unsigned not null,
-    # 		rgt int unsigned not null,
-    # 		KEY (lft, rgt))");
-    
-    activateTables($dbh, $SPECELT_WORK => $SPECELT_DATA,
-			 # $SPECELT_MAP_WORK => $SPECELT_MAP,
-			 $SPECELT_EXCLUSIONS_WORK => $SPECELT_EXC);
-}
-
-
-our (%COLUMN_MAP) = (Taxon => 'taxon_name',
-		     ExcludeTaxa => 'exclude_names',
-		     SpecimenElement => 'element_name',
-		     ParentElement => 'parent_name',
-		     HasNumber => 'has_number',
-		     Inactive => 'inactive',
-		     NeotomaElementID => 'neotoma_element_id',
-		     NeotomaElementTypeID => 'neotoma_element_type_id',
-		     Comments => 'comments');
-
-our (%TAXON_FIX) = (Eukarya => 'Eukaryota');
-
-sub load_specelt_tables {
-
-    my ($dbh, $filename, $options) = @_;
-    
-    $options ||= { };
-    
-    my ($sql, $insert_line, $result);
-    
-    my $csv = Text::CSV_XS->new();
-    my ($fh, $count, $header, @rows, %column, %taxon_no_cache);
-    
-    if ( $filename eq '-' )
-    {
-	open $fh, "<&STDIN" or die "cannot read standard input: $!";
-    }
-    
-    else
-    {
-	open $fh, "<", $filename or die "cannot read '$filename': $!";
-    }
-    
-    while ( my $row = $csv->getline($fh) )
-    {
-	unless ( $header )
-	{
-	    $header = $row;
-	}
-	
-	else
-	{
-	    push @rows, $row;
-	    $count++;
-	}
-    }
-    
-    logMessage(2, "    read $count lines from '$filename'");
-    
-    foreach my $i ( 0..$#$header )
-    {
-	my $load_col = $COLUMN_MAP{$header->[$i]};
-	$column{$load_col} = $i if $load_col;
-    }
-    
-    my $inserter = "
-	INSERT INTO $SPECELT_DATA (element_name, parent_name, taxon_name,
-		has_number, neotoma_element_id, neotoma_element_type_id, comments)
-	VALUES (";
-    
-    my @columns = qw(inactive exclude_names element_name parent_name taxon_name has_number
-		     neotoma_element_id neotoma_element_type_id comments);
-    
-    foreach my $k (@columns)
-    {
-	croak "could not find column for '$k' in input"
-	    unless defined $column{$k};
-    }
-    
-    my $rowcount = 0;
-    
-  ROW:
-    foreach my $r ( @rows )
-    {
-	$rowcount++;
-	
-	# my $taxon_name = $r->[$column{taxon_name}];
-	# my $base_no;
-	
-	# unless ( $taxon_name )
-	# {
-	#     logMessage(2, "    WARNING: no taxon name for row $rowcount");
-	#     next ROW;
-	# }
-	
-	# if ( $TAXON_FIX{$taxon_name} )
-	# {
-	#     $taxon_name = $TAXON_FIX{$taxon_name};
-	# }
-	
-	# unless ( $base_no = $taxon_no_cache{$taxon_name} )
-	# {
-	#     next ROW if defined $base_no && $base_no == 0;
-	    
-	#     my $quoted_name = $dbh->quote($taxon_name);
-	#     ($base_no) = $dbh->selectrow_array("
-	# 	SELECT accepted_no FROM $TREE_TABLE WHERE name = $quoted_name");
-	    
-	#     $taxon_no_cache{$taxon_name} = $base_no || 0;
-	    
-	#     unless ( $base_no )
-	#     {
-	# 	logMessage(2, "    WARNING: could not find taxon name '$taxon_name'");
-	# 	next ROW;
-	#     }
-	# }
-	
-	my @values;
-	my @exclude_names;
-	
-	foreach my $k (@columns)
-	{
-	    my $v = $r->[$column{$k}];
-	    
-	    # if ( $k eq 'taxon_name' )
-	    # {
-	    # 	push @values, $dbh->quote($base_no);
-	    # 	next;
-	    # }
-	    
-	    if ( $k eq 'inactive' )
-	    {
-		next ROW if $v;
-	    }
-	    
-	    elsif ( $k eq 'taxon_name' )
-	    {
-		$v = $TAXON_FIX{$v} if $TAXON_FIX{$v};
-
-		unless ( $v )
-		{
-		    logMessage(2, "    WARNING: no taxon name for row $rowcount");
-		    next ROW;
-		}
+# <<<<<<< HEAD
+#     $dbh->do("DROP TABLE IF EXISTS $SPECELT_EXCLUSIONS_WORK");
+    
+#     $dbh->do("CREATE TABLE $SPECELT_EXCLUSIONS_WORK (
+# 		specelt_no int unsigned not null,
+# 		taxon_name varchar(80) not null,
+# 		KEY (specelt_no))");
+    
+#     # $dbh->do("DROP TABLE IF EXISTS $SPECELT_MAP_WORK");
+    
+#     # $dbh->do("CREATE TABLE $SPECELT_MAP_WORK (
+#     # 		specelt_no int unsigned not null,
+#     # 		base_no int unsigned not null,
+#     # 		exclude boolean,
+#     # 		lft int unsigned not null,
+#     # 		rgt int unsigned not null,
+#     # 		KEY (lft, rgt))");
+    
+#     activateTables($dbh, $SPECELT_WORK => $SPECELT_DATA,
+# 			 # $SPECELT_MAP_WORK => $SPECELT_MAP,
+# 			 $SPECELT_EXCLUSIONS_WORK => $SPECELT_EXC);
+# }
+
+
+# our (%COLUMN_MAP) = (Taxon => 'taxon_name',
+# 		     ExcludeTaxa => 'exclude_names',
+# 		     SpecimenElement => 'element_name',
+# 		     ParentElement => 'parent_name',
+# 		     HasNumber => 'has_number',
+# 		     Inactive => 'inactive',
+# 		     NeotomaElementID => 'neotoma_element_id',
+# 		     NeotomaElementTypeID => 'neotoma_element_type_id',
+# 		     Comments => 'comments');
+
+# our (%TAXON_FIX) = (Eukarya => 'Eukaryota');
+
+# sub load_specelt_tables {
+
+#     my ($dbh, $filename, $options) = @_;
+    
+#     $options ||= { };
+    
+#     my ($sql, $insert_line, $result);
+    
+#     my $csv = Text::CSV_XS->new();
+#     my ($fh, $count, $header, @rows, %column, %taxon_no_cache);
+    
+#     if ( $filename eq '-' )
+#     {
+# 	open $fh, "<&STDIN" or die "cannot read standard input: $!";
+#     }
+    
+#     else
+#     {
+# 	open $fh, "<", $filename or die "cannot read '$filename': $!";
+#     }
+    
+#     while ( my $row = $csv->getline($fh) )
+#     {
+# 	unless ( $header )
+# 	{
+# 	    $header = $row;
+# 	}
+	
+# 	else
+# 	{
+# 	    push @rows, $row;
+# 	    $count++;
+# 	}
+#     }
+    
+#     logMessage(2, "    read $count lines from '$filename'");
+    
+#     foreach my $i ( 0..$#$header )
+#     {
+# 	my $load_col = $COLUMN_MAP{$header->[$i]};
+# 	$column{$load_col} = $i if $load_col;
+#     }
+    
+#     my $inserter = "
+# 	INSERT INTO $SPECELT_DATA (element_name, parent_name, taxon_name,
+# 		has_number, neotoma_element_id, neotoma_element_type_id, comments)
+# 	VALUES (";
+    
+#     my @columns = qw(inactive exclude_names element_name parent_name taxon_name has_number
+# 		     neotoma_element_id neotoma_element_type_id comments);
+    
+#     foreach my $k (@columns)
+#     {
+# 	croak "could not find column for '$k' in input"
+# 	    unless defined $column{$k};
+#     }
+    
+#     my $rowcount = 0;
+    
+#   ROW:
+#     foreach my $r ( @rows )
+#     {
+# 	$rowcount++;
+	
+# 	# my $taxon_name = $r->[$column{taxon_name}];
+# 	# my $base_no;
+	
+# 	# unless ( $taxon_name )
+# 	# {
+# 	#     logMessage(2, "    WARNING: no taxon name for row $rowcount");
+# 	#     next ROW;
+# 	# }
+	
+# 	# if ( $TAXON_FIX{$taxon_name} )
+# 	# {
+# 	#     $taxon_name = $TAXON_FIX{$taxon_name};
+# 	# }
+	
+# 	# unless ( $base_no = $taxon_no_cache{$taxon_name} )
+# 	# {
+# 	#     next ROW if defined $base_no && $base_no == 0;
+	    
+# 	#     my $quoted_name = $dbh->quote($taxon_name);
+# 	#     ($base_no) = $dbh->selectrow_array("
+# 	# 	SELECT accepted_no FROM $TREE_TABLE WHERE name = $quoted_name");
+	    
+# 	#     $taxon_no_cache{$taxon_name} = $base_no || 0;
+	    
+# 	#     unless ( $base_no )
+# 	#     {
+# 	# 	logMessage(2, "    WARNING: could not find taxon name '$taxon_name'");
+# 	# 	next ROW;
+# 	#     }
+# 	# }
+	
+# 	my @values;
+# 	my @exclude_names;
+	
+# 	foreach my $k (@columns)
+# 	{
+# 	    my $v = $r->[$column{$k}];
+	    
+# 	    # if ( $k eq 'taxon_name' )
+# 	    # {
+# 	    # 	push @values, $dbh->quote($base_no);
+# 	    # 	next;
+# 	    # }
+	    
+# 	    if ( $k eq 'inactive' )
+# 	    {
+# 		next ROW if $v;
+# 	    }
+	    
+# 	    elsif ( $k eq 'taxon_name' )
+# 	    {
+# 		$v = $TAXON_FIX{$v} if $TAXON_FIX{$v};
+
+# 		unless ( $v )
+# 		{
+# 		    logMessage(2, "    WARNING: no taxon name for row $rowcount");
+# 		    next ROW;
+# 		}
 		
-		push @values, $dbh->quote($v);
-	    }
-	    
-	    elsif ( $k eq 'exclude_names' )
-	    {
-		@exclude_names = split(/\s*[,;]\s*/, $v) if $v;
-	    }
-	    
-	    elsif ( defined $v )
-	    {
-		push @values, $dbh->quote($v);
-	    }
-	    
-	    else
-	    {
-		if ( $k eq 'element_name' )
-		{
-		    logMessage(2, "    WARNING: empty element name in row $rowcount");
-		    next ROW;
-		}
+# 		push @values, $dbh->quote($v);
+# 	    }
+	    
+# 	    elsif ( $k eq 'exclude_names' )
+# 	    {
+# 		@exclude_names = split(/\s*[,;]\s*/, $v) if $v;
+# 	    }
+	    
+# 	    elsif ( defined $v )
+# 	    {
+# 		push @values, $dbh->quote($v);
+# 	    }
+	    
+# 	    else
+# 	    {
+# 		if ( $k eq 'element_name' )
+# 		{
+# 		    logMessage(2, "    WARNING: empty element name in row $rowcount");
+# 		    next ROW;
+# 		}
 		
-		push @values, 'NULL';
-	    }
-	}
-	
-	$sql = $inserter . join(',', @values) . ")";
-	
-	print STDERR "$sql\n\n" if $options->{debug};
-	
-	$result = $dbh->do($sql);
-	
-	unless ( $result )
-	{
-	    my $errstr = $dbh->errstr;
-	    logMessage(2, "    ERROR inserting row $rowcount: $errstr");
-	}
-	
-	my $id = $dbh->last_insert_id(undef, undef, undef, undef);
-	
-	if ( $id && @exclude_names )
-	{
-	    $sql = "INSERT INTO $SPECELT_EXC (specelt_no, taxon_name) VALUES ";
-	    
-	    my @excludes;
-	    
-	    foreach my $n (@exclude_names)
-	    {
-		push @excludes, "($id," . $dbh->quote($n) . ")";
-	    }
-	    
-	    $sql .= join(',', @excludes);
-	    
-	    print STDERR "$sql\n\n" if $options->{debug};
-	    
-	    $result = $dbh->do($sql);
-	    
-	    unless ( $result )
-	    {
-		my $errstr = $dbh->errstr;
-		logMessage(2, "    ERROR inserting excludes for row $rowcount: $errstr");
-	    }
-	}
-    }
-    
-    my ($count1) = $dbh->selectrow_array("SELECT count(*) FROM $SPECELT_DATA");
-    my ($count2) = $dbh->selectrow_array("SELECT count(*) FROM $SPECELT_EXC");
-    
-    logMessage(2, "    inserted $count1 elements, $count2 exclusions");
-}
-=======
-    # $dbh->do("DROP TABLE IF EXISTS $SPEC_ELT_EXCLUSIONS");
-    
-    # $dbh->do("CREATE TABLE IF EXISTS $SPEC_ELT_EXCLUSIONS (
-    # 		spec_elt_no int unsigned not null,
-    # 		taxon_no int unsigned not null,
-    # 		KEY (spec_elt_no)");
-    
-    # $dbh->do("DROP TABLE IF EXISTS $ELT_MAP_WORK");
-    
-    # $dbh->do("CREATE TABLE $ELT_MAP_WORK (
-    # 		spec_elt_no int unsigned not null,
-    # 		lft int unsigned not null,
-    # 		rgt int unsigned not null,
-    # 		KEY (lft, rgt))");
-    
-    # Then activate the new tables.
-    
-    activateTables($dbh, $SPEC_ELTS_WORK => $SPEC_ELEMENTS);
-}
-
-
-my %TAXON_CACHE;
-my %FIELD_MAP;
-
-# load_spec_element_tables
-# 
-# 
-
-sub load_spec_element_tables {
-
-    my ($dbh, $new_contents, $options) = @_;
-    
-    my ($sql, $result, $header);
-    
-    $options ||= { };
-    
-    # First grab and parse the header line
-    
-    if ( ref $new_contents eq 'ARRAY' )
-    {
-	$header = shift @$new_contents;
-	chomp $header;
-    }
-    
-    elsif ( ref $new_contents eq 'GLOB' )
-    {
-	$header = <$new_contents>;
-	chomp $header;
-    }
-    
-    else
-    {
-	croak "new contents must be an array ref or file handle\n";
-    }
-    
-    my @fields = split /\s*,\s*/, $header;
-    %FIELD_MAP = ( );
-    
-    foreach my $i ( 0 .. $#fields )
-    {
-	$FIELD_MAP{$fields[$i]} = $i;
-    }
-    
-    # Delete existing contents of the specimen elements table and the map table.
-    
-    $result = $dbh->do("TRUNCATE TABLE $SPEC_ELEMENTS");
-    # $result = $dbh->do("TRUNCATE TABLE $SPEC_ELT_MAP");
-    
-    # Then go through the lines one by one and add the contents to these tables.
-    
-    if ( ref $new_contents eq 'ARRAY' )
-    {
-	foreach my $line ( @$new_contents )
-	{
-	    chomp $line;
-	    next unless defined $line && $line ne '';
-	    
-	    add_element_line($dbh, $line, $options);
-	}
-    }
-    
-    elsif ( ref $new_contents eq 'GLOB' )
-    {
-	my $line;
-	
-	logMessage(2, "    Reading data from standard input...");
-	
-	while ( defined( $line = <$new_contents> ) )
-	{
-	    chomp $line;
-	    next if $line eq '';
-	    
-	    add_element_line($dbh, $line, $options);
-	}
-	
-	logMessage(2, "    done.");
-    }
+# 		push @values, 'NULL';
+# 	    }
+# 	}
+	
+# 	$sql = $inserter . join(',', @values) . ")";
+	
+# 	print STDERR "$sql\n\n" if $options->{debug};
+	
+# 	$result = $dbh->do($sql);
+	
+# 	unless ( $result )
+# 	{
+# 	    my $errstr = $dbh->errstr;
+# 	    logMessage(2, "    ERROR inserting row $rowcount: $errstr");
+# 	}
+	
+# 	my $id = $dbh->last_insert_id(undef, undef, undef, undef);
+	
+# 	if ( $id && @exclude_names )
+# 	{
+# 	    $sql = "INSERT INTO $SPECELT_EXC (specelt_no, taxon_name) VALUES ";
+	    
+# 	    my @excludes;
+	    
+# 	    foreach my $n (@exclude_names)
+# 	    {
+# 		push @excludes, "($id," . $dbh->quote($n) . ")";
+# 	    }
+	    
+# 	    $sql .= join(',', @excludes);
+	    
+# 	    print STDERR "$sql\n\n" if $options->{debug};
+	    
+# 	    $result = $dbh->do($sql);
+	    
+# 	    unless ( $result )
+# 	    {
+# 		my $errstr = $dbh->errstr;
+# 		logMessage(2, "    ERROR inserting excludes for row $rowcount: $errstr");
+# 	    }
+# 	}
+#     }
+    
+#     my ($count1) = $dbh->selectrow_array("SELECT count(*) FROM $SPECELT_DATA");
+#     my ($count2) = $dbh->selectrow_array("SELECT count(*) FROM $SPECELT_EXC");
+    
+#     logMessage(2, "    inserted $count1 elements, $count2 exclusions");
+# =======
+#     # $dbh->do("DROP TABLE IF EXISTS $SPEC_ELT_EXCLUSIONS");
+    
+#     # $dbh->do("CREATE TABLE IF EXISTS $SPEC_ELT_EXCLUSIONS (
+#     # 		spec_elt_no int unsigned not null,
+#     # 		taxon_no int unsigned not null,
+#     # 		KEY (spec_elt_no)");
+    
+#     # $dbh->do("DROP TABLE IF EXISTS $ELT_MAP_WORK");
+    
+#     # $dbh->do("CREATE TABLE $ELT_MAP_WORK (
+#     # 		spec_elt_no int unsigned not null,
+#     # 		lft int unsigned not null,
+#     # 		rgt int unsigned not null,
+#     # 		KEY (lft, rgt))");
+    
+#     # Then activate the new tables.
+    
+#     activateTables($dbh, $SPEC_ELTS_WORK => $SPEC_ELEMENTS);
+# }
+
+
+# my %TAXON_CACHE;
+# my %FIELD_MAP;
+
+# # load_spec_element_tables
+# # 
+# # 
+
+# sub load_spec_element_tables {
+
+#     my ($dbh, $new_contents, $options) = @_;
+    
+#     my ($sql, $result, $header);
+    
+#     $options ||= { };
+    
+#     # First grab and parse the header line
+    
+#     if ( ref $new_contents eq 'ARRAY' )
+#     {
+# 	$header = shift @$new_contents;
+# 	chomp $header;
+#     }
+    
+#     elsif ( ref $new_contents eq 'GLOB' )
+#     {
+# 	$header = <$new_contents>;
+# 	chomp $header;
+#     }
+    
+#     else
+#     {
+# 	croak "new contents must be an array ref or file handle\n";
+#     }
+    
+#     my @fields = split /\s*,\s*/, $header;
+#     %FIELD_MAP = ( );
+    
+#     foreach my $i ( 0 .. $#fields )
+#     {
+# 	$FIELD_MAP{$fields[$i]} = $i;
+#     }
+    
+#     # Delete existing contents of the specimen elements table and the map table.
+    
+#     $result = $dbh->do("TRUNCATE TABLE $SPEC_ELEMENTS");
+#     # $result = $dbh->do("TRUNCATE TABLE $SPEC_ELT_MAP");
+    
+#     # Then go through the lines one by one and add the contents to these tables.
+    
+#     if ( ref $new_contents eq 'ARRAY' )
+#     {
+# 	foreach my $line ( @$new_contents )
+# 	{
+# 	    chomp $line;
+# 	    next unless defined $line && $line ne '';
+	    
+# 	    add_element_line($dbh, $line, $options);
+# 	}
+#     }
+    
+#     elsif ( ref $new_contents eq 'GLOB' )
+#     {
+# 	my $line;
+	
+# 	logMessage(2, "    Reading data from standard input...");
+	
+# 	while ( defined( $line = <$new_contents> ) )
+# 	{
+# 	    chomp $line;
+# 	    next if $line eq '';
+	    
+# 	    add_element_line($dbh, $line, $options);
+# 	}
+	
+# 	logMessage(2, "    done.");
+#     }
+# >>>>>>> editing
 }
 
 
@@ -921,5 +889,4 @@
     
 # }
 
-1;
->>>>>>> e306bc7c
+1;