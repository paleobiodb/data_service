# 
# The Paleobiology Database
# 
#   SpecimenTables.pm
# 
# Build the tables needed by the data service for satisfying queries about
# specimens.


package SpecimenTables;

use strict;

use base 'Exporter';

use Carp qw(carp croak);
use Try::Tiny;
use Text::CSV_XS;

use CoreFunction qw(activateTables);

use TableDefs qw($OCC_MATRIX $SPEC_MATRIX $SPECELT_DATA $SPECELT_MAP $SPECELT_EXC
		 $OCCURRENCES $LOCALITIES $WOF_PLACES $COLL_EVENTS);
use TaxonDefs qw(@TREE_TABLE_LIST);
use ConsoleLog qw(logMessage);

our (@EXPORT_OK) = qw(buildSpecimenTables buildMeasurementTables
		      establish_specelt_tables load_specelt_tables build_specelt_map);

our $SPEC_MATRIX_WORK = "smw";
our $SPEC_ELTS_WORK = "sew";
our $ELT_MAP_WORK = "semw";
our $SPECELT_WORK = "seltw";
our $SPECELT_EXCLUSIONS_WORK = "sexw";
our $SPECELT_MAP_WORK = "semw";
our $TREE_TABLE = 'taxon_trees';
our $LOCALITY_WORK = "locw";
our $PLACES_WORK = "placw";
our $COLL_EVENT_WORK = "cevw";


# buildSpecimenTables ( dbh )
# 
# Build the specimen matrix, recording which the necessary information for
# efficiently satisfying queries about specimens.

sub buildSpecimenTables {
    
    my ($dbh, $options) = @_;
    
    my ($sql, $result, $count, $extra);
    
    # Create a clean working table which will become the new specimen
    # matrix.
    
    logMessage(1, "Building specimen tables");
    
    $result = $dbh->do("DROP TABLE IF EXISTS $SPEC_MATRIX_WORK");
    $result = $dbh->do("CREATE TABLE $SPEC_MATRIX_WORK (
				specimen_no int unsigned not null,
				occurrence_no int unsigned not null,
				reid_no int unsigned not null,
				latest_ident boolean not null,
				taxon_no int unsigned not null,
				orig_no int unsigned not null,
				reference_no int unsigned not null,
				authorizer_no int unsigned not null,
				enterer_no int unsigned not null,
				modifier_no int unsigned not null,
				created timestamp null,
				modified timestamp null,
				primary key (specimen_no, reid_no)) ENGINE=MyISAM");
    
    # Add one row for every specimen in the database.  For specimens tied to
    # occurrences that have multiple identifications, we create a separate row
    # for each identification.
    
    logMessage(2, "    inserting specimens...");
    
    $sql = "	INSERT INTO $SPEC_MATRIX_WORK
		       (specimen_no, occurrence_no, reid_no, latest_ident, taxon_no, orig_no,
			reference_no, authorizer_no, enterer_no, modifier_no, created, modified)
		SELECT s.specimen_no, s.occurrence_no, o.reid_no, ifnull(o.latest_ident, 1), 
		       if(s.taxon_no is not null and s.taxon_no > 0, s.taxon_no, o.taxon_no),
		       if(a.orig_no is not null and a.orig_no > 0, a.orig_no, o.orig_no),
		       s.reference_no, s.authorizer_no, s.enterer_no, s.modifier_no,
		       s.created, s.modified
		FROM specimens as s LEFT JOIN authorities as a using (taxon_no)
			LEFT JOIN $OCC_MATRIX as o on o.occurrence_no = s.occurrence_no";
    
    $count = $dbh->do($sql);
    
        # Now add some indices to the main occurrence relation, which is more
    # efficient to do now that the table is populated.
    
    logMessage(2, "    indexing by occurrence and reid...");
    
    $result = $dbh->do("ALTER TABLE $SPEC_MATRIX_WORK ADD INDEX selection (occurrence_no, reid_no)");
    
    logMessage(2, "    indexing by taxon...");
    
    $result = $dbh->do("ALTER TABLE $SPEC_MATRIX_WORK ADD INDEX (taxon_no)");
    $result = $dbh->do("ALTER TABLE $SPEC_MATRIX_WORK ADD INDEX (orig_no)");
    
    logMessage(2, "    indexing by reference...");
    
    $result = $dbh->do("ALTER TABLE $SPEC_MATRIX_WORK ADD INDEX (reference_no)");
    
    logMessage(2, "    indexing by person...");
    
    $result = $dbh->do("ALTER TABLE $SPEC_MATRIX_WORK ADD INDEX (authorizer_no)");
    $result = $dbh->do("ALTER TABLE $SPEC_MATRIX_WORK ADD INDEX (enterer_no)");
    $result = $dbh->do("ALTER TABLE $SPEC_MATRIX_WORK ADD INDEX (modifier_no)");
    
    logMessage(2, "    indexing by timestamp...");
    
    $result = $dbh->do("ALTER TABLE $SPEC_MATRIX_WORK ADD INDEX (created)");
    $result = $dbh->do("ALTER TABLE $SPEC_MATRIX_WORK ADD INDEX (modified)");
    
    # Then activate the new tables.
    
    activateTables($dbh, $SPEC_MATRIX_WORK => $SPEC_MATRIX);
    
    my $a = 1;	# we can stop here when debugging
}


# buildMeasurementTables ( dbh )
# 
# Build the measurement matrix, recording which the necessary information for
# efficiently satisfying queries about measurements.

sub buildMeasurementTables {
    
}


# build_specelt_map ( dbh )
# 
# Build the specimen element map, according to the current taxonomy.

sub build_specelt_map {
    
    my ($dbh, $tree_table, $options) = @_;
    
    $options ||= { };
    
    $dbh->do("DROP TABLE IF EXISTS $SPECELT_MAP_WORK");
    
    $dbh->do("CREATE TABLE $SPECELT_MAP_WORK (
    		specelt_no int unsigned not null,
    		base_no int unsigned not null,
    		exclude boolean not null,
		check_value tinyint unsigned not null,
    		lft int unsigned not null,
    		rgt int unsigned not null,
    		KEY (lft, rgt, exclude))");
    
    my ($sql, $result);
    
    # First add all of the elements directly.
    
    $sql = "INSERT INTO $SPECELT_MAP_WORK (specelt_no, base_no, check_value, lft, rgt)
	    SELECT e.specelt_no, t.orig_no, count(distinct t.orig_no), t.lft, t.rgt
	    FROM $SPECELT_DATA as e join $tree_table as t1 on t1.name = e.taxon_name
		join $tree_table as t on t.orig_no = t1.accepted_no
	    WHERE t.rank > 5 and e.status = 'active' GROUP BY e.specelt_no";
    
    print STDERR "$sql\n\n" if $options->{debug};
    
    $result = $dbh->do($sql);
    
    # Then add any exclusions.
    
    $sql = "INSERT INTO $SPECELT_MAP_WORK (specelt_no, base_no, exclude, check_value, lft, rgt)
	    SELECT x.specelt_no, t.orig_no, 1, count(distinct t.orig_no), t.lft, t.rgt
	    FROM $SPECELT_EXC as x join $SPECELT_DATA as e using (specelt_no)
		join $tree_table as t1 on t1.name = x.taxon_name
		join $tree_table as t on t.orig_no = t1.accepted_no
	    WHERE t.rank > 5 and e.status = 'active' GROUP BY x.specelt_no, x.taxon_name";

    print STDERR "$sql\n\n" if $options->{debug};
    
    $result = $dbh->do($sql);
    
    my ($check_count) = $dbh->selectrow_array("
	SELECT count(*) FROM $SPECELT_MAP_WORK
	WHERE check_value > 1");
    
    logMessage(2, "    found $check_count grouped entries") if $check_count && $check_count > 0;
    
    activateTables($dbh, $SPECELT_MAP_WORK => $SPECELT_MAP);
}


# establish_extra_specimen_tables ( dbh )
# 
# Create additional tables necessary for specimen entry.

sub establish_extra_specimen_tables {

    my ($dbh, $options) = @_;
    
    $options ||= { };
    
    logMessage(1, "Adding tables and columns for new specimens system");
    
    $dbh->do("DROP TABLE IF EXISTS $PLACES_WORK");
    
    $dbh->do("CREATE TABLE $PLACES_WORK (
		wof_id int unsigned PRIMARY KEY,
		name varchar(255) not null,
		name_formal varchar(255) not null,
		name_eng varchar(255) not null,
		placetype enum ('continent','country','region','county','locality'),
		iso2 varchar(2) not null,
		iso3 varchar(3) not null,
		continent int unsigned not null,
		country int unsigned not null,
		region int unsigned not null,
		county int unsigned not null,
		locality int unsigned not null,
		geom geometry not null,
		wkt longtext,
		INDEX (name),
		INDEX (name_eng),
		SPATIAL INDEX (geom)) engine=MyISAM");
    
    $dbh->do("DROP TABLE IF EXISTS $LOCALITY_WORK");
    
    $dbh->do("CREATE TABLE $LOCALITY_WORK (
		locality_no int unsigned auto_increment PRIMARY KEY,
		wof_id int unsigned not null,
		site_name varchar(255) not null,
		verbatim_location text not null,
		early_int_no int unsigned not null,
		late_int_no int unsigned not null,
		stratgroup varchar(255) not null,
		formation varchar(255) not null,
		member varchar(255) not null,
		lithology varchar(255) not null,
		INDEX (wof_id))");
    
    $dbh->do("DROP TABLE IF EXISTS $COLL_EVENT_WORK");
    
    $dbh->do("CREATE TABLE $COLL_EVENT_WORK (
    		coll_event_no int unsigned auto_increment PRIMARY KEY,
		locality_no int unsigned not null,
    		field_site varchar(255) not null,
    		year varchar(4),
    		coll_date date,
    		collector_name varchar(255) not null,
    		collection_comments text,
    		geology_comments text,
    		INDEX (year))");

    # $dbh->do("DROP TABLE IF EXISTS $SPEC_OCCURRENCES");
    
    # my ($reso_list) = "'','aff.','cf.','ex gr.','n. gen.','sensu lato','?','\"','informal'";
    
    # $dbh->do("CREATE TABLE $SPEC_OCCURRENCES (
    # 		spec_occurrence_no int unsigned auto_increment PRIMARY KEY,
    # 		spec_reid_no int unsigned not null,
    # 		locality_no int unsigned not null,
    # 		authorizer_no int unsigned not null,
    # 		enterer_no int unsigned not null,
    # 		modifier_no int unsigned not null,
    # 		taxon_no int unsigned not null,
    # 		genus_reso enum($reso_list),
    # 		genus_name varchar(255) not null,
    # 		subgenus_reso enum($reso_list),
    # 		subgenus_name varchar(255) not null,
    # 		species_reso enum($reso_list),
    # 		species_name varchar(255) not null,
    # 		subspecies_reso enum($reso_list),
    # 		subspecies_name vachar(255) not null,
    # 		reference_no int unsigned not null,
    # 		created timestamp DEFAULT CURRENT_TIMESTAMP,
    # 		modified DEFAULT CURRENT_TIMESTAMP,
    # 		INDEX (locality_no),
    # 		INDEX (reference_no),
    # 		INDEX (authorizer_no),
    # 		INDEX (enterer_no),
    # 		INDEX (modifier_no),
    # 		INDEX (genus_name),
    # 		INDEX (species_name))");
    
    activateTables($dbh, $PLACES_WORK => $WOF_PLACES, $LOCALITY_WORK => $LOCALITIES,
			 $COLL_EVENT_WORK => $COLL_EVENTS);
    
    # Now add columns to the 'occurrences' table, if they aren't already there.
    
    my ($occ_columns) = $dbh->selectall_arrayref("SHOW COLUMNS FROM $OCCURRENCES", { Slice => { } });
    my (%occ_column, $result);
    
    if ( ref $occ_columns eq 'ARRAY' )
    {
	foreach my $col ( @$occ_columns )
	{
	    my $field_name = $col->{Field};
	    my $type = $col->{Type};
	    $occ_column{$field_name} = $type;
	}
	
	if ( $occ_column{locality_no} )
	{
	    logMessage(2, "Column 'locality_no' already present in $OCCURRENCES")
	}
	
	else
	{
	    $result = $dbh->do("ALTER TABLE $OCCURRENCES add locality_no int unsigned not null after collection_no");
	    logMessage(2, "Added column 'locality_no' to $OCCURRENCES");
	}
	
	if ( $occ_column{coll_event_no} )
	{
	    logMessage(2, "Column 'coll_event_no' already present in $OCCURRENCES");
	}
	
	else
	{
	    $result = $dbh->do("ALTER TABLE $OCCURRENCES add coll_event_no int unsigned not null after locality_no");
	    logMessage(2, "Added column 'coll_event_no' to $OCCURRENCES");
	}
    }
    
    else
    {
	logMessage(1, "ERROR: could not query columns from $OCCURRENCES");
    }
    
    # Now add columns for the 'specimens' table, if they aren't already there.
    
    my ($spec_columns) = $dbh->selectall_arrayref("SHOW COLUMNS FROM $SPECIMENS", { Slice => { } });
    my (%spec_column);
    
    my (@new_columns) = qw(specelt_no);
    
    my (%new_column) = ( instcoll_no => 'int unsigned not null',
			 inst_code => 'varchar(20) not null',
			 coll_code => 'varchar(20) not null',
			 specelt_no => 'int unsigned not null' );
    
    my (%new_after) = ( instcoll_no => 'specimen_coverage',
			inst_code => 'instcoll_no',
			coll_code => 'inst_code',
			specelt_no => 'specimen_id' );
    
    if ( ref $spec_columns eq 'ARRAY' )
    {
	foreach my $col ( @$spec_columns )
	{
	    my $field_name = $col->{Field};
	    my $type = $col->{Type};
	    $spec_column{$field_name} = $type;
	}
	
	foreach my $new ( @new_columns )
	{
	    if ( $spec_column{$new} )
	    {
		logMessage(2, "Column '$new' already present in $SPECIMENS")
	    }
	    
	    else
	    {
		my $spec = "$new_column{$new} after $new_after{$new}";
		$result = $dbh->do("ALTER TABLE $SPECIMENS add $new $spec");
		logMessage(2, "Added column '$new' to $SPECIMENS");
	    }
	}
    }
    
    else
    {
	logMessage(1, "ERROR: could not query columns from $SPECIMENS");
    }
    
# # add to specimens

# instcoll_no
# occurrence_no
# inst_code
# coll_code
# specelt_no
    
}


# establish_specimen_element_tables ( dbh )
# 
# Create the tables for specimen elements.

sub establish_spec_element_tables {
    
    my ($dbh, $options) = @_;

    $options ||= { };
    
    my ($sql, $result);
    
    $dbh->do("DROP TABLE IF EXISTS $SPECELT_WORK");
    
    $dbh->do("CREATE TABLE $SPECELT_WORK (
		specelt_no int unsigned PRIMARY KEY AUTO_INCREMENT,
		element_name varchar(80) not null,
		alternate_names varchar(255) not null default '',
		parent_name varchar(80) not null default '',
		taxon_name varchar(80) not null,
		status enum ('active', 'inactive') not null default 'active',
		has_number boolean not null default 0,
		neotoma_element_id int unsigned not null default 0,
		neotoma_element_type_id int unsigned not null default 0,
		comments varchar(255) null,
		KEY (element_name),
		KEY (neotoma_element_id),
		KEY (neotoma_element_type_id))");
    
}


<<<<<<< HEAD
sub add_element_line {
=======
our (%COLUMN_MAP) = (Taxon => 'taxon_name',
		     ExcludeTaxa => 'exclude_names',
		     SpecimenElement => 'element_name',
		     AlternateNames => 'alternate_names',
		     ParentElement => 'parent_name',
		     HasNumber => 'has_number',
		     Inactive => 'inactive',
		     NeotomaElementID => 'neotoma_element_id',
		     NeotomaElementTypeID => 'neotoma_element_type_id',
		     Comments => 'comments');

our (%TAXON_FIX) = (Eukarya => 'Eukaryota', Nympheaceae => 'Nymphaeaceae');

sub load_specelt_tables {

    my ($dbh, $filename, $options) = @_;
    
    $options ||= { };
    
    my ($sql, $insert_line, $result);
    
    my $csv = Text::CSV_XS->new();
    my ($fh, $count, $header, @rows, %column, %taxon_no_cache);
    
    if ( $filename eq '-' )
    {
	open $fh, "<&STDIN" or die "cannot read standard input: $!";
    }
    
    else
    {
	open $fh, "<", $filename or die "cannot read '$filename': $!";
    }
    
    while ( my $row = $csv->getline($fh) )
    {
	unless ( $header )
	{
	    $header = $row;
	}
	
	else
	{
	    push @rows, $row;
	    $count++;
	}
    }
    
    logMessage(2, "    read $count lines from '$filename'");
    
    foreach my $i ( 0..$#$header )
    {
	my $load_col = $COLUMN_MAP{$header->[$i]};
	$column{$load_col} = $i if $load_col;
    }
    
    my $inserter = "
	INSERT INTO $SPECELT_DATA (element_name, alternate_names, parent_name, status, taxon_name,
		has_number, neotoma_element_id, neotoma_element_type_id, comments)
	VALUES (";
    
    my @columns = qw(element_name alternate_names parent_name inactive taxon_name
		     has_number neotoma_element_id neotoma_element_type_id comments exclude_names);
    
    foreach my $k (@columns)
    {
	croak "could not find column for '$k' in input"
	    unless defined $column{$k};
    }
    
    my $rowcount = 0;
    
  ROW:
    foreach my $r ( @rows )
    {
	$rowcount++;
	
	my $taxon_name = $r->[$column{taxon_name}];
	my $base_no;
	
	unless ( $taxon_name )
	{
	    logMessage(2, "    WARNING: no taxon name for row $rowcount");
	    next ROW;
	}
	
	unless ( $base_no = $taxon_no_cache{$taxon_name} )
	{
	    next ROW if defined $base_no && $base_no == 0;
	    
	    my $quoted_name = $dbh->quote($taxon_name);
	    my $alternate = '';

	    if ( $TAXON_FIX{$taxon_name} )
	    {
		$alternate = 'or name = ' . $dbh->quote($TAXON_FIX{$taxon_name});
	    }
	    
	    ($base_no) = $dbh->selectrow_array("
		SELECT accepted_no FROM $TREE_TABLE WHERE name = $quoted_name $alternate");
	    
	    $taxon_no_cache{$taxon_name} = $base_no || 0;
	    
	    unless ( $base_no )
	    {
		logMessage(2, "    WARNING: could not find taxon name '$taxon_name'");
		next ROW;
	    }
	}
	
	my @values;
	my @exclude_names;
	
	foreach my $k (@columns)
	{
	    my $v = $r->[$column{$k}];
	    
	    # if ( $k eq 'taxon_name' )
	    # {
	    # 	push @values, $dbh->quote($base_no);
	    # 	next;
	    # }
	    
	    if ( $k eq 'inactive' )
	    {
		my $enum = $v ? 'inactive' : 'active';
		push @values, $dbh->quote($enum);
	    }
	    
	    elsif ( $k eq 'taxon_name' )
	    {
		$v = $TAXON_FIX{$v} if $TAXON_FIX{$v};

		unless ( $v )
		{
		    logMessage(2, "    WARNING: no taxon name for row $rowcount");
		    next ROW;
		}
		
		push @values, $dbh->quote($v);
	    }
	    
	    elsif ( $k eq 'exclude_names' )
	    {
		@exclude_names = split(/\s*[,;]\s*/, $v) if $v;
	    }
	    
	    elsif ( $k eq 'alternate_names' )
	    {
		my $main = $r->[$column{element_name}];
		my @names;
		
		@names = grep { $_ ne $main } split(/\s*[,;]\s*/, $v) if $v;

		my $list = join('; ', @names);
		
		push @values, $dbh->quote($list || '');
	    }
	    
	    elsif ( defined $v )
	    {
		push @values, $dbh->quote($v);
	    }
	    
	    else
	    {
		if ( $k eq 'element_name' )
		{
		    logMessage(2, "    WARNING: empty element name in row $rowcount");
		    next ROW;
		}
		
		push @values, 'NULL';
	    }
	}
	
	$sql = $inserter . join(',', @values) . ")";
	
	print STDERR "$sql\n\n" if $options->{debug};
	
	$result = $dbh->do($sql);
	
	unless ( $result )
	{
	    my $errstr = $dbh->errstr;
	    logMessage(2, "    ERROR inserting row $rowcount: $errstr");
	}
	
	my $id = $dbh->last_insert_id(undef, undef, undef, undef);
	
	if ( $id && @exclude_names )
	{
	    $sql = "INSERT INTO $SPECELT_EXC (specelt_no, taxon_name) VALUES ";
	    
	    my @excludes;
	    
	    foreach my $n (@exclude_names)
	    {
		push @excludes, "($id," . $dbh->quote($n) . ")";
	    }
	    
	    $sql .= join(',', @excludes);
	    
	    print STDERR "$sql\n\n" if $options->{debug};
	    
	    $result = $dbh->do($sql);
	    
	    unless ( $result )
	    {
		my $errstr = $dbh->errstr;
		logMessage(2, "    ERROR inserting excludes for row $rowcount: $errstr");
	    }
	}
    }
    
    my ($count1) = $dbh->selectrow_array("SELECT count(*) FROM $SPECELT_DATA");
    my ($count2) = $dbh->selectrow_array("SELECT count(*) FROM $SPECELT_EXC");
    
    logMessage(2, "    inserted $count1 elements, $count2 exclusions");
}


# sub add_element_line {
>>>>>>> dbdaf479

    my ($dbh, $line, $options) = @_;
    
    my @fields = split /\s*,\s*/, $line;
    
    my $taxon_name = line_value('Taxon', \@fields);
    my $elt_name = line_value('SpecimenElement', \@fields);
    my $alt_names = line_value('AlternateNames', \@fields);
    my $parent_elt = line_value('ParentElement', \@fields);
    my $neotoma_no = line_value('NeotomaElementID', \@fields) || "0";
    my $neotoma_type_no = line_value('NeotomaElementTypeID', \@fields) || "0";
    my $has_number = line_value('HasNumber', \@fields);
    my $inactive = line_value('Inactive', \@fields);
    
    next if $inactive;
    
    $alt_names = '' if $alt_names eq $elt_name;
    
    # Fix Eukarya
    
    $taxon_name = 'Eukaryota' if $taxon_name eq 'Eukarya';
    
    # Look up the taxon name in the database.
    
    my ($orig_no, $lft, $rgt) = lookup_taxon($dbh, $taxon_name);
    
    my $quoted_name = $dbh->quote($elt_name);
    my $quoted_alt = $alt_names ? $dbh->quote($alt_names) : "''";
    my $quoted_parent = $parent_elt ? $dbh->quote($parent_elt) : "''";
    my $quoted_hasnum = $has_number ? "1" : "0";
    my $quoted_neo = $dbh->quote($neotoma_no);
    my $quoted_neotype = $dbh->quote($neotoma_type_no);
    
    # Insert the record into the database.
    
    my $sql = "	INSERT INTO $SPEC_ELEMENTS (element_name, alternate_names, orig_no, parent_elt_name,
			has_number, neotoma_element_id, neotoma_element_type_id)
		VALUES ($quoted_name, $quoted_alt, $orig_no, $quoted_parent,
			$quoted_hasnum, $quoted_neo, $quoted_neotype)";
    
    print STDERR "$sql\n\n" if $options->{debug};
    
    my $result = $dbh->do($sql);
    
    my $insert_id = $dbh->last_insert_id(undef, undef, $SPEC_ELEMENTS, undef);
    
    unless ( $insert_id )
    {
	print STDERR "Error: element not inserted\n";
	next;
    }
    
    return $result;
}


sub line_value {
    
    my ($column, $fields_ref) = @_;
    
    my $i = $FIELD_MAP{$column};
    croak "Column '$column' not found.\n" unless defined $i;
    
    return $fields_ref->[$i];
}


sub lookup_taxon {
    
    my ($dbh, $taxon_name) = @_;
    
    unless ( $TAXON_CACHE{$taxon_name} )
    {
	my $quoted = $dbh->quote($taxon_name);
	
	my $sql = "	SELECT orig_no, lft, rgt, name FROM $TREE_TABLE_LIST[0]
			WHERE name = $quoted";
	
	my ($orig_no, $lft, $rgt, $name) = $dbh->selectrow_array($sql);
	
	$orig_no ||= 0;
	
	print STDERR "WARNING: could not find taxon '$taxon_name'\n" unless $orig_no;
	
<<<<<<< HEAD
	$TAXON_CACHE{$taxon_name} = [ $orig_no, $lft, $rgt, $name ];
    }
=======
# 	$TAXON_CACHE{$taxon_name} = [ $orig_no, $lft, $rgt, $name ];
#     }
    
#     return @{$TAXON_CACHE{$taxon_name}};
# }


# init_specimen_element_tables ( dbh )
# 
# Create the tables for specimen elements.

# sub init_specimen_element_tables {
    
#     my ($dbh) = @_;
    
#     my ($sql, $result);
    
#     $dbh->do("DROP TABLE IF EXISTS $SPEC_ELT_WORK");
    
#     $dbh->do("CREATE TABLE $SPEC_ELT_WORK (
# 		spec_elt_no int unsigned PRIMARY KEY,
# 		element_name varchar(80) not null,
# 		parent_elt_no int unsigned not null,
# 		base_no int unsigned not null,
# 		neotoma_element_id int unsigned not null,
# 		neotoma_element_type_id int unsigned not null,
# 		KEY (element_name),
# 		KEY (neotoma_element_id),
# 		KEY (neotoma_element_type_id))");
    
#     $dbh->do("DROP TABLE IF EXISTS $SPEC_ELT_EXCLUSIONS_WORK");
>>>>>>> dbdaf479
    
    return @{$TAXON_CACHE{$taxon_name}};
}

1;<|MERGE_RESOLUTION|>--- conflicted
+++ resolved
@@ -420,9 +420,6 @@
 }
 
 
-<<<<<<< HEAD
-sub add_element_line {
-=======
 our (%COLUMN_MAP) = (Taxon => 'taxon_name',
 		     ExcludeTaxa => 'exclude_names',
 		     SpecimenElement => 'element_name',
@@ -644,131 +641,4 @@
     logMessage(2, "    inserted $count1 elements, $count2 exclusions");
 }
 
-
-# sub add_element_line {
->>>>>>> dbdaf479
-
-    my ($dbh, $line, $options) = @_;
-    
-    my @fields = split /\s*,\s*/, $line;
-    
-    my $taxon_name = line_value('Taxon', \@fields);
-    my $elt_name = line_value('SpecimenElement', \@fields);
-    my $alt_names = line_value('AlternateNames', \@fields);
-    my $parent_elt = line_value('ParentElement', \@fields);
-    my $neotoma_no = line_value('NeotomaElementID', \@fields) || "0";
-    my $neotoma_type_no = line_value('NeotomaElementTypeID', \@fields) || "0";
-    my $has_number = line_value('HasNumber', \@fields);
-    my $inactive = line_value('Inactive', \@fields);
-    
-    next if $inactive;
-    
-    $alt_names = '' if $alt_names eq $elt_name;
-    
-    # Fix Eukarya
-    
-    $taxon_name = 'Eukaryota' if $taxon_name eq 'Eukarya';
-    
-    # Look up the taxon name in the database.
-    
-    my ($orig_no, $lft, $rgt) = lookup_taxon($dbh, $taxon_name);
-    
-    my $quoted_name = $dbh->quote($elt_name);
-    my $quoted_alt = $alt_names ? $dbh->quote($alt_names) : "''";
-    my $quoted_parent = $parent_elt ? $dbh->quote($parent_elt) : "''";
-    my $quoted_hasnum = $has_number ? "1" : "0";
-    my $quoted_neo = $dbh->quote($neotoma_no);
-    my $quoted_neotype = $dbh->quote($neotoma_type_no);
-    
-    # Insert the record into the database.
-    
-    my $sql = "	INSERT INTO $SPEC_ELEMENTS (element_name, alternate_names, orig_no, parent_elt_name,
-			has_number, neotoma_element_id, neotoma_element_type_id)
-		VALUES ($quoted_name, $quoted_alt, $orig_no, $quoted_parent,
-			$quoted_hasnum, $quoted_neo, $quoted_neotype)";
-    
-    print STDERR "$sql\n\n" if $options->{debug};
-    
-    my $result = $dbh->do($sql);
-    
-    my $insert_id = $dbh->last_insert_id(undef, undef, $SPEC_ELEMENTS, undef);
-    
-    unless ( $insert_id )
-    {
-	print STDERR "Error: element not inserted\n";
-	next;
-    }
-    
-    return $result;
-}
-
-
-sub line_value {
-    
-    my ($column, $fields_ref) = @_;
-    
-    my $i = $FIELD_MAP{$column};
-    croak "Column '$column' not found.\n" unless defined $i;
-    
-    return $fields_ref->[$i];
-}
-
-
-sub lookup_taxon {
-    
-    my ($dbh, $taxon_name) = @_;
-    
-    unless ( $TAXON_CACHE{$taxon_name} )
-    {
-	my $quoted = $dbh->quote($taxon_name);
-	
-	my $sql = "	SELECT orig_no, lft, rgt, name FROM $TREE_TABLE_LIST[0]
-			WHERE name = $quoted";
-	
-	my ($orig_no, $lft, $rgt, $name) = $dbh->selectrow_array($sql);
-	
-	$orig_no ||= 0;
-	
-	print STDERR "WARNING: could not find taxon '$taxon_name'\n" unless $orig_no;
-	
-<<<<<<< HEAD
-	$TAXON_CACHE{$taxon_name} = [ $orig_no, $lft, $rgt, $name ];
-    }
-=======
-# 	$TAXON_CACHE{$taxon_name} = [ $orig_no, $lft, $rgt, $name ];
-#     }
-    
-#     return @{$TAXON_CACHE{$taxon_name}};
-# }
-
-
-# init_specimen_element_tables ( dbh )
-# 
-# Create the tables for specimen elements.
-
-# sub init_specimen_element_tables {
-    
-#     my ($dbh) = @_;
-    
-#     my ($sql, $result);
-    
-#     $dbh->do("DROP TABLE IF EXISTS $SPEC_ELT_WORK");
-    
-#     $dbh->do("CREATE TABLE $SPEC_ELT_WORK (
-# 		spec_elt_no int unsigned PRIMARY KEY,
-# 		element_name varchar(80) not null,
-# 		parent_elt_no int unsigned not null,
-# 		base_no int unsigned not null,
-# 		neotoma_element_id int unsigned not null,
-# 		neotoma_element_type_id int unsigned not null,
-# 		KEY (element_name),
-# 		KEY (neotoma_element_id),
-# 		KEY (neotoma_element_type_id))");
-    
-#     $dbh->do("DROP TABLE IF EXISTS $SPEC_ELT_EXCLUSIONS_WORK");
->>>>>>> dbdaf479
-    
-    return @{$TAXON_CACHE{$taxon_name}};
-}
-
 1;