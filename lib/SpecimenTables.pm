--- conflicted
+++ resolved
@@ -154,7 +154,7 @@
 		check_value tinyint unsigned not null,
     		lft int unsigned not null,
     		rgt int unsigned not null,
-    		KEY (lft, rgt, exclude))");
+    		KEY (lft, rgt))");
     
     my ($sql, $result);
     
@@ -164,7 +164,7 @@
 	    SELECT e.specelt_no, t.orig_no, count(distinct t.orig_no), t.lft, t.rgt
 	    FROM $SPECELT_DATA as e join $tree_table as t1 on t1.name = e.taxon_name
 		join $tree_table as t on t.orig_no = t1.accepted_no
-	    WHERE t.rank > 5 and e.status = 'active' GROUP BY e.specelt_no";
+	    WHERE t.rank > 5 GROUP BY e.specelt_no";
     
     print STDERR "$sql\n\n" if $options->{debug};
     
@@ -173,11 +173,10 @@
     # Then add any exclusions.
     
     $sql = "INSERT INTO $SPECELT_MAP_WORK (specelt_no, base_no, exclude, check_value, lft, rgt)
-	    SELECT x.specelt_no, t.orig_no, 1, count(distinct t.orig_no), t.lft, t.rgt
-	    FROM $SPECELT_EXC as x join $SPECELT_DATA as e using (specelt_no)
-		join $tree_table as t1 on t1.name = x.taxon_name
+	    SELECT e.specelt_no, t.orig_no, 1, count(distinct t.orig_no), t.lft, t.rgt
+	    FROM $SPECELT_EXC as e join $tree_table as t1 on t1.name = e.taxon_name
 		join $tree_table as t on t.orig_no = t1.accepted_no
-	    WHERE t.rank > 5 and e.status = 'active' GROUP BY x.specelt_no, x.taxon_name";
+	    WHERE t.rank > 5 GROUP BY e.specelt_no, e.taxon_name";
 
     print STDERR "$sql\n\n" if $options->{debug};
     
@@ -335,17 +334,17 @@
     my ($spec_columns) = $dbh->selectall_arrayref("SHOW COLUMNS FROM $SPECIMENS", { Slice => { } });
     my (%spec_column);
     
-    my (@new_columns) = qw(instcoll_no inst_code coll_code spec_elt_no);
+    my (@new_columns) = qw(specelt_no);
     
     my (%new_column) = ( instcoll_no => 'int unsigned not null',
 			 inst_code => 'varchar(20) not null',
 			 coll_code => 'varchar(20) not null',
-			 spec_elt_no => 'int unsigned not null' );
+			 specelt_no => 'int unsigned not null' );
     
     my (%new_after) = ( instcoll_no => 'specimen_coverage',
 			inst_code => 'instcoll_no',
 			coll_code => 'inst_code',
-			spec_elt_no => 'specimen_id' );
+			specelt_no => 'specimen_id' );
     
     if ( ref $spec_columns eq 'ARRAY' )
     {
@@ -383,7 +382,7 @@
 # occurrence_no
 # inst_code
 # coll_code
-# spec_elt_no
+# specelt_no
     
 }
 
@@ -405,457 +404,17 @@
     $dbh->do("CREATE TABLE $SPECELT_WORK (
 		specelt_no int unsigned PRIMARY KEY AUTO_INCREMENT,
 		element_name varchar(80) not null,
-		alternate_names varchar(255) not null default '',
-		parent_name varchar(80) not null default '',
+		parent_name varchar(80) not null,
 		taxon_name varchar(80) not null,
 		status enum ('active', 'inactive') not null default 'active',
-		has_number boolean not null default 0,
-		neotoma_element_id int unsigned not null default 0,
-		neotoma_element_type_id int unsigned not null default 0,
+		has_number boolean not null,
+		neotoma_element_id int unsigned not null,
+		neotoma_element_type_id int unsigned not null,
 		comments varchar(255) null,
 		KEY (element_name),
 		KEY (neotoma_element_id),
 		KEY (neotoma_element_type_id))");
     
-# <<<<<<< HEAD
-#     $dbh->do("DROP TABLE IF EXISTS $SPECELT_EXCLUSIONS_WORK");
-    
-#     $dbh->do("CREATE TABLE $SPECELT_EXCLUSIONS_WORK (
-# 		specelt_no int unsigned not null,
-# 		taxon_name varchar(80) not null,
-# 		KEY (specelt_no))");
-    
-#     # $dbh->do("DROP TABLE IF EXISTS $SPECELT_MAP_WORK");
-    
-#     # $dbh->do("CREATE TABLE $SPECELT_MAP_WORK (
-#     # 		specelt_no int unsigned not null,
-#     # 		base_no int unsigned not null,
-#     # 		exclude boolean,
-#     # 		lft int unsigned not null,
-#     # 		rgt int unsigned not null,
-#     # 		KEY (lft, rgt))");
-    
-#     activateTables($dbh, $SPECELT_WORK => $SPECELT_DATA,
-# 			 # $SPECELT_MAP_WORK => $SPECELT_MAP,
-# 			 $SPECELT_EXCLUSIONS_WORK => $SPECELT_EXC);
-# }
-
-
-<<<<<<< HEAD
-# our (%COLUMN_MAP) = (Taxon => 'taxon_name',
-# 		     ExcludeTaxa => 'exclude_names',
-# 		     SpecimenElement => 'element_name',
-# 		     ParentElement => 'parent_name',
-# 		     HasNumber => 'has_number',
-# 		     Inactive => 'inactive',
-# 		     NeotomaElementID => 'neotoma_element_id',
-# 		     NeotomaElementTypeID => 'neotoma_element_type_id',
-# 		     Comments => 'comments');
-
-# our (%TAXON_FIX) = (Eukarya => 'Eukaryota');
-=======
-our (%COLUMN_MAP) = (Taxon => 'taxon_name',
-		     ExcludeTaxa => 'exclude_names',
-		     SpecimenElement => 'element_name',
-		     AlternateNames => 'alternate_names',
-		     ParentElement => 'parent_name',
-		     HasNumber => 'has_number',
-		     Inactive => 'inactive',
-		     NeotomaElementID => 'neotoma_element_id',
-		     NeotomaElementTypeID => 'neotoma_element_type_id',
-		     Comments => 'comments');
-
-our (%TAXON_FIX) = (Eukarya => 'Eukaryota', Nympheaceae => 'Nymphaeaceae');
->>>>>>> c6d474c7
-
-# sub load_specelt_tables {
-
-#     my ($dbh, $filename, $options) = @_;
-    
-#     $options ||= { };
-    
-#     my ($sql, $insert_line, $result);
-    
-#     my $csv = Text::CSV_XS->new();
-#     my ($fh, $count, $header, @rows, %column, %taxon_no_cache);
-    
-#     if ( $filename eq '-' )
-#     {
-# 	open $fh, "<&STDIN" or die "cannot read standard input: $!";
-#     }
-    
-#     else
-#     {
-# 	open $fh, "<", $filename or die "cannot read '$filename': $!";
-#     }
-    
-#     while ( my $row = $csv->getline($fh) )
-#     {
-# 	unless ( $header )
-# 	{
-# 	    $header = $row;
-# 	}
-	
-<<<<<<< HEAD
-# 	else
-# 	{
-# 	    push @rows, $row;
-# 	    $count++;
-# 	}
-#     }
-    
-#     logMessage(2, "    read $count lines from '$filename'");
-    
-#     foreach my $i ( 0..$#$header )
-#     {
-# 	my $load_col = $COLUMN_MAP{$header->[$i]};
-# 	$column{$load_col} = $i if $load_col;
-#     }
-    
-#     my $inserter = "
-# 	INSERT INTO $SPECELT_DATA (element_name, parent_name, taxon_name,
-# 		has_number, neotoma_element_id, neotoma_element_type_id, comments)
-# 	VALUES (";
-    
-#     my @columns = qw(inactive exclude_names element_name parent_name taxon_name has_number
-# 		     neotoma_element_id neotoma_element_type_id comments);
-    
-#     foreach my $k (@columns)
-#     {
-# 	croak "could not find column for '$k' in input"
-# 	    unless defined $column{$k};
-#     }
-    
-#     my $rowcount = 0;
-    
-#   ROW:
-#     foreach my $r ( @rows )
-#     {
-# 	$rowcount++;
-	
-# 	# my $taxon_name = $r->[$column{taxon_name}];
-# 	# my $base_no;
-	
-# 	# unless ( $taxon_name )
-# 	# {
-# 	#     logMessage(2, "    WARNING: no taxon name for row $rowcount");
-# 	#     next ROW;
-# 	# }
-	
-# 	# if ( $TAXON_FIX{$taxon_name} )
-# 	# {
-# 	#     $taxon_name = $TAXON_FIX{$taxon_name};
-# 	# }
-	
-# 	# unless ( $base_no = $taxon_no_cache{$taxon_name} )
-# 	# {
-# 	#     next ROW if defined $base_no && $base_no == 0;
-	    
-# 	#     my $quoted_name = $dbh->quote($taxon_name);
-# 	#     ($base_no) = $dbh->selectrow_array("
-# 	# 	SELECT accepted_no FROM $TREE_TABLE WHERE name = $quoted_name");
-	    
-# 	#     $taxon_no_cache{$taxon_name} = $base_no || 0;
-	    
-# 	#     unless ( $base_no )
-# 	#     {
-# 	# 	logMessage(2, "    WARNING: could not find taxon name '$taxon_name'");
-# 	# 	next ROW;
-# 	#     }
-# 	# }
-=======
-	else
-	{
-	    push @rows, $row;
-	    $count++;
-	}
-    }
-    
-    logMessage(2, "    read $count lines from '$filename'");
-    
-    foreach my $i ( 0..$#$header )
-    {
-	my $load_col = $COLUMN_MAP{$header->[$i]};
-	$column{$load_col} = $i if $load_col;
-    }
-    
-    my $inserter = "
-	INSERT INTO $SPECELT_DATA (element_name, alternate_names, parent_name, status, taxon_name,
-		has_number, neotoma_element_id, neotoma_element_type_id, comments)
-	VALUES (";
-    
-    my @columns = qw(element_name alternate_names parent_name inactive taxon_name
-		     has_number neotoma_element_id neotoma_element_type_id comments exclude_names);
-    
-    foreach my $k (@columns)
-    {
-	croak "could not find column for '$k' in input"
-	    unless defined $column{$k};
-    }
-    
-    my $rowcount = 0;
-    
-  ROW:
-    foreach my $r ( @rows )
-    {
-	$rowcount++;
-	
-	my $taxon_name = $r->[$column{taxon_name}];
-	my $base_no;
-	
-	unless ( $taxon_name )
-	{
-	    logMessage(2, "    WARNING: no taxon name for row $rowcount");
-	    next ROW;
-	}
-	
-	unless ( $base_no = $taxon_no_cache{$taxon_name} )
-	{
-	    next ROW if defined $base_no && $base_no == 0;
-	    
-	    my $quoted_name = $dbh->quote($taxon_name);
-	    my $alternate = '';
-
-	    if ( $TAXON_FIX{$taxon_name} )
-	    {
-		$alternate = 'or name = ' . $dbh->quote($TAXON_FIX{$taxon_name});
-	    }
-	    
-	    ($base_no) = $dbh->selectrow_array("
-		SELECT accepted_no FROM $TREE_TABLE WHERE name = $quoted_name $alternate");
-	    
-	    $taxon_no_cache{$taxon_name} = $base_no || 0;
-	    
-	    unless ( $base_no )
-	    {
-		logMessage(2, "    WARNING: could not find taxon name '$taxon_name'");
-		next ROW;
-	    }
-	}
->>>>>>> c6d474c7
-	
-# 	my @values;
-# 	my @exclude_names;
-	
-# 	foreach my $k (@columns)
-# 	{
-# 	    my $v = $r->[$column{$k}];
-	    
-# 	    # if ( $k eq 'taxon_name' )
-# 	    # {
-# 	    # 	push @values, $dbh->quote($base_no);
-# 	    # 	next;
-# 	    # }
-	    
-<<<<<<< HEAD
-# 	    if ( $k eq 'inactive' )
-# 	    {
-# 		next ROW if $v;
-# 	    }
-=======
-	    if ( $k eq 'inactive' )
-	    {
-		my $enum = $v ? 'inactive' : 'active';
-		push @values, $dbh->quote($enum);
-	    }
->>>>>>> c6d474c7
-	    
-# 	    elsif ( $k eq 'taxon_name' )
-# 	    {
-# 		$v = $TAXON_FIX{$v} if $TAXON_FIX{$v};
-
-# 		unless ( $v )
-# 		{
-# 		    logMessage(2, "    WARNING: no taxon name for row $rowcount");
-# 		    next ROW;
-# 		}
-		
-# 		push @values, $dbh->quote($v);
-# 	    }
-	    
-# 	    elsif ( $k eq 'exclude_names' )
-# 	    {
-# 		@exclude_names = split(/\s*[,;]\s*/, $v) if $v;
-# 	    }
-	    
-<<<<<<< HEAD
-# 	    elsif ( defined $v )
-# 	    {
-# 		push @values, $dbh->quote($v);
-# 	    }
-=======
-	    elsif ( $k eq 'alternate_names' )
-	    {
-		my $main = $r->[$column{element_name}];
-		my @names;
-		
-		@names = grep { $_ ne $main } split(/\s*[,;]\s*/, $v) if $v;
-
-		my $list = join('; ', @names);
-		
-		push @values, $dbh->quote($list || '');
-	    }
-	    
-	    elsif ( defined $v )
-	    {
-		push @values, $dbh->quote($v);
-	    }
->>>>>>> c6d474c7
-	    
-# 	    else
-# 	    {
-# 		if ( $k eq 'element_name' )
-# 		{
-# 		    logMessage(2, "    WARNING: empty element name in row $rowcount");
-# 		    next ROW;
-# 		}
-		
-# 		push @values, 'NULL';
-# 	    }
-# 	}
-	
-# 	$sql = $inserter . join(',', @values) . ")";
-	
-# 	print STDERR "$sql\n\n" if $options->{debug};
-	
-# 	$result = $dbh->do($sql);
-	
-# 	unless ( $result )
-# 	{
-# 	    my $errstr = $dbh->errstr;
-# 	    logMessage(2, "    ERROR inserting row $rowcount: $errstr");
-# 	}
-	
-# 	my $id = $dbh->last_insert_id(undef, undef, undef, undef);
-	
-# 	if ( $id && @exclude_names )
-# 	{
-# 	    $sql = "INSERT INTO $SPECELT_EXC (specelt_no, taxon_name) VALUES ";
-	    
-# 	    my @excludes;
-	    
-# 	    foreach my $n (@exclude_names)
-# 	    {
-# 		push @excludes, "($id," . $dbh->quote($n) . ")";
-# 	    }
-	    
-# 	    $sql .= join(',', @excludes);
-	    
-# 	    print STDERR "$sql\n\n" if $options->{debug};
-	    
-# 	    $result = $dbh->do($sql);
-	    
-# 	    unless ( $result )
-# 	    {
-# 		my $errstr = $dbh->errstr;
-# 		logMessage(2, "    ERROR inserting excludes for row $rowcount: $errstr");
-# 	    }
-# 	}
-#     }
-    
-#     my ($count1) = $dbh->selectrow_array("SELECT count(*) FROM $SPECELT_DATA");
-#     my ($count2) = $dbh->selectrow_array("SELECT count(*) FROM $SPECELT_EXC");
-    
-#     logMessage(2, "    inserted $count1 elements, $count2 exclusions");
-# =======
-#     # $dbh->do("DROP TABLE IF EXISTS $SPEC_ELT_EXCLUSIONS");
-    
-#     # $dbh->do("CREATE TABLE IF EXISTS $SPEC_ELT_EXCLUSIONS (
-#     # 		spec_elt_no int unsigned not null,
-#     # 		taxon_no int unsigned not null,
-#     # 		KEY (spec_elt_no)");
-    
-#     # $dbh->do("DROP TABLE IF EXISTS $ELT_MAP_WORK");
-    
-#     # $dbh->do("CREATE TABLE $ELT_MAP_WORK (
-#     # 		spec_elt_no int unsigned not null,
-#     # 		lft int unsigned not null,
-#     # 		rgt int unsigned not null,
-#     # 		KEY (lft, rgt))");
-    
-#     # Then activate the new tables.
-    
-#     activateTables($dbh, $SPEC_ELTS_WORK => $SPEC_ELEMENTS);
-# }
-
-
-# my %TAXON_CACHE;
-# my %FIELD_MAP;
-
-# # load_spec_element_tables
-# # 
-# # 
-
-# sub load_spec_element_tables {
-
-#     my ($dbh, $new_contents, $options) = @_;
-    
-#     my ($sql, $result, $header);
-    
-#     $options ||= { };
-    
-#     # First grab and parse the header line
-    
-#     if ( ref $new_contents eq 'ARRAY' )
-#     {
-# 	$header = shift @$new_contents;
-# 	chomp $header;
-#     }
-    
-#     elsif ( ref $new_contents eq 'GLOB' )
-#     {
-# 	$header = <$new_contents>;
-# 	chomp $header;
-#     }
-    
-#     else
-#     {
-# 	croak "new contents must be an array ref or file handle\n";
-#     }
-    
-#     my @fields = split /\s*,\s*/, $header;
-#     %FIELD_MAP = ( );
-    
-#     foreach my $i ( 0 .. $#fields )
-#     {
-# 	$FIELD_MAP{$fields[$i]} = $i;
-#     }
-    
-#     # Delete existing contents of the specimen elements table and the map table.
-    
-#     $result = $dbh->do("TRUNCATE TABLE $SPEC_ELEMENTS");
-#     # $result = $dbh->do("TRUNCATE TABLE $SPEC_ELT_MAP");
-    
-#     # Then go through the lines one by one and add the contents to these tables.
-    
-#     if ( ref $new_contents eq 'ARRAY' )
-#     {
-# 	foreach my $line ( @$new_contents )
-# 	{
-# 	    chomp $line;
-# 	    next unless defined $line && $line ne '';
-	    
-# 	    add_element_line($dbh, $line, $options);
-# 	}
-#     }
-    
-#     elsif ( ref $new_contents eq 'GLOB' )
-#     {
-# 	my $line;
-	
-# 	logMessage(2, "    Reading data from standard input...");
-	
-# 	while ( defined( $line = <$new_contents> ) )
-# 	{
-# 	    chomp $line;
-# 	    next if $line eq '';
-	    
-# 	    add_element_line($dbh, $line, $options);
-# 	}
-	
-# 	logMessage(2, "    done.");
-#     }
-# >>>>>>> editing
 }
 
 
@@ -912,18 +471,6 @@
 	next;
     }
     
-    # If we know the taxon number, also insert a record into the element map.
-    
-    # if ( $orig_no )
-    # {
-    # 	$sql = "	INSERT INTO $SPEC_ELT_MAP (spec_elt_no, lft, rgt)
-    # 		VALUES ($insert_id, $lft, $rgt)";
-	
-    # 	print STDERR "$sql\n\n" if $options->{debug};
-	
-    # 	$result = $dbh->do($sql);
-    # }
-    
     return $result;
 }
 
@@ -962,180 +509,4 @@
     return @{$TAXON_CACHE{$taxon_name}};
 }
 
-
-# # init_specimen_element_tables ( dbh )
-# # 
-# # Create the tables for specimen elements.
-
-# sub init_specimen_element_tables {
-    
-#     my ($dbh) = @_;
-    
-#     my ($sql, $result);
-    
-#     $dbh->do("DROP TABLE IF EXISTS $SPEC_ELT_WORK");
-    
-#     $dbh->do("CREATE TABLE $SPEC_ELT_WORK (
-# 		spec_elt_no int unsigned PRIMARY KEY,
-# 		element_name varchar(80) not null,
-# 		parent_elt_no int unsigned not null,
-# 		base_no int unsigned not null,
-# 		neotoma_element_id int unsigned not null,
-# 		neotoma_element_type_id int unsigned not null,
-# 		KEY (element_name),
-# 		KEY (neotoma_element_id),
-# 		KEY (neotoma_element_type_id))");
-    
-<<<<<<< HEAD
-=======
-    logMessage(2, "    inserted $count1 elements, $count2 exclusions");
-}
-
-
-# sub add_element_line {
-
-#     my ($dbh, $line, $options) = @_;
-    
-#     my @fields = split /\s*,\s*/, $line;
-    
-#     my $taxon_name = line_value('Taxon', \@fields);
-#     my $elt_name = line_value('SpecimenElement', \@fields);
-#     my $alt_names = line_value('AlternateNames', \@fields);
-#     my $parent_elt = line_value('ParentElement', \@fields);
-#     my $neotoma_no = line_value('NeotomaElementID', \@fields) || "0";
-#     my $neotoma_type_no = line_value('NeotomaElementTypeID', \@fields) || "0";
-#     my $has_number = line_value('HasNumber', \@fields);
-#     my $inactive = line_value('Inactive', \@fields);
-    
-#     next if $inactive;
-    
-#     $alt_names = '' if $alt_names eq $elt_name;
-    
-#     # Fix Eukarya
-    
-#     $taxon_name = 'Eukaryota' if $taxon_name eq 'Eukarya';
-    
-#     # Look up the taxon name in the database.
-    
-#     my ($orig_no, $lft, $rgt) = lookup_taxon($dbh, $taxon_name);
-    
-#     my $quoted_name = $dbh->quote($elt_name);
-#     my $quoted_alt = $alt_names ? $dbh->quote($alt_names) : "''";
-#     my $quoted_parent = $parent_elt ? $dbh->quote($parent_elt) : "''";
-#     my $quoted_hasnum = $has_number ? "1" : "0";
-#     my $quoted_neo = $dbh->quote($neotoma_no);
-#     my $quoted_neotype = $dbh->quote($neotoma_type_no);
-    
-#     # Insert the record into the database.
-    
-#     my $sql = "	INSERT INTO $SPEC_ELEMENTS (element_name, alternate_names, orig_no, parent_elt_name,
-# 			has_number, neotoma_element_id, neotoma_element_type_id)
-# 		VALUES ($quoted_name, $quoted_alt, $orig_no, $quoted_parent,
-# 			$quoted_hasnum, $quoted_neo, $quoted_neotype)";
-    
-#     print STDERR "$sql\n\n" if $options->{debug};
-    
-#     my $result = $dbh->do($sql);
-    
-#     my $insert_id = $dbh->last_insert_id(undef, undef, $SPEC_ELEMENTS, undef);
-    
-#     unless ( $insert_id )
-#     {
-# 	print STDERR "Error: element not inserted\n";
-# 	next;
-#     }
-    
-#     # If we know the taxon number, also insert a record into the element map.
-    
-#     # if ( $orig_no )
-#     # {
-#     # 	$sql = "	INSERT INTO $SPEC_ELT_MAP (spec_elt_no, lft, rgt)
-#     # 		VALUES ($insert_id, $lft, $rgt)";
-	
-#     # 	print STDERR "$sql\n\n" if $options->{debug};
-	
-#     # 	$result = $dbh->do($sql);
-#     # }
-    
-#     return $result;
-# }
-
-
-# sub line_value {
-    
-#     my ($column, $fields_ref) = @_;
-    
-#     my $i = $FIELD_MAP{$column};
-#     croak "Column '$column' not found.\n" unless defined $i;
-    
-#     return $fields_ref->[$i];
-# }
-
-
-# sub lookup_taxon {
-    
-#     my ($dbh, $taxon_name) = @_;
-    
-#     unless ( $TAXON_CACHE{$taxon_name} )
-#     {
-# 	my $quoted = $dbh->quote($taxon_name);
-	
-# 	my $sql = "	SELECT orig_no, lft, rgt, name FROM $TREE_TABLE_LIST[0]
-# 			WHERE name = $quoted";
-	
-# 	my ($orig_no, $lft, $rgt, $name) = $dbh->selectrow_array($sql);
-	
-# 	$orig_no ||= 0;
-	
-# 	print STDERR "WARNING: could not find taxon '$taxon_name'\n" unless $orig_no;
-	
-# 	$TAXON_CACHE{$taxon_name} = [ $orig_no, $lft, $rgt, $name ];
-#     }
-    
-#     return @{$TAXON_CACHE{$taxon_name}};
-# }
-
-
-# init_specimen_element_tables ( dbh )
-# 
-# Create the tables for specimen elements.
-
-# sub init_specimen_element_tables {
-    
-#     my ($dbh) = @_;
-    
-#     my ($sql, $result);
-    
-#     $dbh->do("DROP TABLE IF EXISTS $SPEC_ELT_WORK");
-    
-#     $dbh->do("CREATE TABLE $SPEC_ELT_WORK (
-# 		spec_elt_no int unsigned PRIMARY KEY,
-# 		element_name varchar(80) not null,
-# 		parent_elt_no int unsigned not null,
-# 		base_no int unsigned not null,
-# 		neotoma_element_id int unsigned not null,
-# 		neotoma_element_type_id int unsigned not null,
-# 		KEY (element_name),
-# 		KEY (neotoma_element_id),
-# 		KEY (neotoma_element_type_id))");
-    
->>>>>>> c6d474c7
-#     $dbh->do("DROP TABLE IF EXISTS $SPEC_ELT_EXCLUSIONS_WORK");
-    
-#     $dbh->do("CREATE TABLE IF EXISTS $SPEC_ELT_EXCLUSIONS_WORK (
-# 		spec_elt_no int unsigned not null,
-# 		taxon_no int unsigned not null,
-# 		KEY (spec_elt_no)");
-    
-#     $dbh->do("DROP TABLE IF EXISTS $SPEC_ELT_MAP_WORK");
-    
-#     $dbh->do("CREATE TABLE $SPEC_ELT_MAP_WORK (
-# 		spec_elt_no int unsigned not null,
-# 		lft int unsigned not null,
-# 		rgt int unsigned not null,
-# 		KEY (lft, rgt))");
-    
-    
-# }
-
 1;