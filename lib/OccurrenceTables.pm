# 
# The Paleobiology Database
# 
#   OccurrenceTables.pm
# 

package OccurrenceTables;

use strict;

use base 'Exporter';

use Carp qw(carp croak);
use Try::Tiny;

use CoreFunction qw(activateTables);
use CollectionTables qw($COLL_MATRIX);
use IntervalTables qw($INTERVAL_DATA $SCALE_MAP);
use TaxonDefs qw(@TREE_TABLE_LIST);
use ConsoleLog qw(logMessage);

our (@EXPORT_OK) = qw(buildOccurrenceTables buildDiversityTables
		      $OCC_MATRIX $OCC_TAXON $OCC_REF $DIV_SAMPLE);

our $OCC_MATRIX = "occ_matrix";
our $OCC_TAXON = "occ_taxon";
our $OCC_REF = "occ_ref";

our $OCC_MATRIX_WORK = "omn";
our $OCC_TAXON_WORK = "otn";
our $OCC_REF_WORK = "orn";


# buildOccurrenceTables ( dbh )
# 
# Build the occurrence matrix, recording which taxonomic concepts are
# associated with which collections in which geological and chronological
# locations.  This table is used to satisfy the bulk of the queries from the
# front-end application.  This function also builds an occurrence summary
# table, summarizing occurrence information by taxon.

sub buildOccurrenceTables {
    
    my ($dbh, $options) = @_;
    
    my ($sql, $result, $count);
    
    # Create a clean working table which will become the new occurrence
    # matrix.
    
    logMessage(1, "Building occurrence tables");
    
    $result = $dbh->do("DROP TABLE IF EXISTS $OCC_MATRIX_WORK");
    $result = $dbh->do("CREATE TABLE $OCC_MATRIX_WORK (
				occurrence_no int unsigned primary key,
				collection_no int unsigned not null,
				reid_no int unsigned not null,
				taxon_no int unsigned not null,
				orig_no int unsigned not null,
				early_age decimal(9,5),
				late_age decimal(9,5),
				reference_no int unsigned not null,
				authorizer_no int unsigned not null,
				enterer_no int unsigned not null) ENGINE=MyISAM");
    
    # Add one row for every occurrence in the database.
    
    logMessage(2, "    inserting occurrences...");
    
    $sql = "	INSERT INTO $OCC_MATRIX_WORK
		       (occurrence_no, collection_no, taxon_no, orig_no, early_age, late_age, reference_no,
			authorizer_no, enterer_no)
		SELECT o.occurrence_no, o.collection_no, o.taxon_no, a.orig_no, ei.early_age, li.late_age,
			if(o.reference_no > 0, o.reference_no, c.reference_no),
			o.authorizer_no, o.enterer_no
		FROM occurrences as o JOIN coll_matrix as c using (collection_no)
			LEFT JOIN $INTERVAL_DATA as ei on ei.interval_no = c.early_int_no
			LEFT JOIN $INTERVAL_DATA as li on li.interval_no = c.late_int_no
			LEFT JOIN authorities as a using (taxon_no)";
    
    $count = $dbh->do($sql);
    
    logMessage(2, "      $count occurrences");
    
    # Update each occurrence entry as necessary to take into account the latest
    # reidentification if any.
    
    $sql = "	UPDATE $OCC_MATRIX_WORK as m
			JOIN reidentifications as re on re.occurrence_no = m.occurrence_no 
				and re.most_recent = 'YES'
			JOIN authorities as a on a.taxon_no = re.taxon_no
		SET m.reid_no = re.reid_no,
		    m.taxon_no = re.taxon_no,
		    m.orig_no = a.orig_no,
		    m.reference_no = if(re.reference_no > 0, re.reference_no, m.reference_no)";
    
    $count = $dbh->do($sql);
    
    logMessage(2, "      $count re-identifications");
    
    # Add some indices to the main occurrence relation, which is more
    # efficient to do now that the table is populated.
    
    logMessage(2, "    indexing by collection...");
    
    $result = $dbh->do("ALTER TABLE $OCC_MATRIX_WORK ADD INDEX (collection_no)");
    
    logMessage(2, "    indexing by taxonomic concept...");
    
    $result = $dbh->do("ALTER TABLE $OCC_MATRIX_WORK ADD INDEX (orig_no)");
    
    logMessage(2, "    indexing by age boundaries...");
    
    $result = $dbh->do("ALTER TABLE $OCC_MATRIX_WORK ADD INDEX (early_age)");
    $result = $dbh->do("ALTER TABLE $OCC_MATRIX_WORK ADD INDEX (late_age)");
    
    logMessage(2, "    indexing by reference_no...");
    
    $result = $dbh->do("ALTER TABLE $OCC_MATRIX_WORK ADD INDEX (reference_no)");
    
    # We now summarize the occurrence matrix by taxon.  We use the older_seq and
    # younger_seq interval identifications instead of interval_no, in order
    # that we can use the min() function to find the temporal bounds for each taxon.
    
    logMessage(2, "    summarizing by taxon...");
    
    # Then create working tables which will become the new taxon summary
    # table and reference summary table.
    
    $result = $dbh->do("DROP TABLE IF EXISTS $OCC_TAXON_WORK");
    $result = $dbh->do("CREATE TABLE $OCC_TAXON_WORK (
				orig_no int unsigned primary key,
				n_occs int unsigned not null,
				n_colls int unsigned not null,
				first_early_age decimal(9,5),
				last_early_age decimal(9,5),
				first_late_age decimal(9,5),
				last_late_age decimal(9,5),
				precise_age boolean default true,
				early_occ int unsigned,
				late_occ int unsigned) ENGINE=MyISAM");
    
    # Look for the lower and upper bounds for the interval range in which each
    # taxon occurs.  Start by ignoring occurrences dated to an epoch, era or
    # period (except for Ediacaran and Quaternary) or to an interval that
    # spans more than 30 million years, because these are not precise enough for
    # first/last appearance calculations.
    
    # This is not the approach we ultimately want to take: we will need to
    # revisit this procedure, and figure out a better way to determine
    # first/last appearance ranges (as probability curves, perhaps?)
    
    $sql = "	INSERT INTO $OCC_TAXON_WORK (orig_no, n_occs, n_colls,
			first_early_age, last_early_age, first_late_age, last_late_age,
			precise_age)
		SELECT m.orig_no, count(*), count(distinct collection_no),
<<<<<<< HEAD
			max(ei.early_age), max(li.late_age), min(ei.early_age), min(li.late_age),
=======
			max(ei.early_age), min(ei.early_age), max(li.late_age), min(li.late_age),
>>>>>>> 22794c6d
			true
		FROM $OCC_MATRIX_WORK as m JOIN $COLL_MATRIX as c using (collection_no)
			JOIN $INTERVAL_DATA as ei on ei.interval_no = c.early_int_no
			JOIN $INTERVAL_DATA as li on li.interval_no = c.late_int_no
			LEFT JOIN $SCALE_MAP as es on es.interval_no = ei.interval_no
			LEFT JOIN $SCALE_MAP as ls on ls.interval_no = li.interval_no
<<<<<<< HEAD
		WHERE (ei.early_age - li.late_age <= 30 ) or
=======
		WHERE (ei.early_age - li.late_age <= 30 and li.late_age >= 20) or
		      (ei.early_age - li.late_age <= 20 and li.late_age < 20) or
>>>>>>> 22794c6d
		      (es.scale_no = 1 and es.level in (4,5) and ei.early_age - li.late_age <= 50) or
		      (ls.scale_no = 1 and ls.level in (4,5) and ei.early_age - li.late_age <= 50) or
		      (es.scale_no = 1 and es.level = 3 and ei.early_age < 3) or
		      (ls.scale_no = 1 and ls.level = 3 and li.late_age >= 540)
		GROUP BY m.orig_no
		HAVING m.orig_no > 0";
    
    $count = $dbh->do($sql);
    
    logMessage(2, "      $count taxa");
    
    # Then we need to go back and add in the taxa that are only known from
    # occurrences with non-precise ages (i.e. range > 40 my).
    
    $sql = "	INSERT IGNORE INTO $OCC_TAXON_WORK (orig_no, n_occs, n_colls,
			first_early_age, first_late_age, last_early_age, last_late_age,
			precise_age)
		SELECT m.orig_no, count(*), count(distinct collection_no),
			max(ei.early_age), max(li.late_age), min(ei.early_age), min(li.late_age),
			false
		FROM $OCC_MATRIX_WORK as m JOIN $COLL_MATRIX as c using (collection_no)
			JOIN $INTERVAL_DATA as ei on ei.interval_no = c.early_int_no
			JOIN $INTERVAL_DATA as li on li.interval_no = c.late_int_no
		GROUP BY m.orig_no
		HAVING m.orig_no > 0";
    
    $count = $dbh->do($sql);
    
    logMessage(2, "      $count taxa without highly specific ages");
    
    # Now that we have the age bounds for the first and last occurrence, we
    # can select a candidate first and last occurrence for each taxon (from
    # among all of the occurrences in the earliest/latest time interval in
    # which that taxon is recorded).
    
    logMessage(2, "      finding first and last occurrences...");
    
    $sql = "	UPDATE $OCC_TAXON_WORK as s JOIN $OCC_MATRIX_WORK as o using (orig_no)
		SET s.early_occ = o.occurrence_no WHERE o.late_age >= s.first_late_age";
    
    $count = $dbh->do($sql);
    
    $sql = "	UPDATE $OCC_TAXON_WORK as s JOIN $OCC_MATRIX_WORK as o using (orig_no)
		SET s.late_occ = o.occurrence_no WHERE o.early_age <= s.last_early_age";
    
    $count = $dbh->do($sql);
    
    # Then index the summary table by earliest and latest interval number, so
    # that we can quickly query for which taxa began or ended at a particular
    # time.
    
    logMessage(2, "      indexing the summary table...");
    
    $dbh->do("ALTER TABLE $OCC_TAXON_WORK ADD INDEX (first_early_age)");
    $dbh->do("ALTER TABLE $OCC_TAXON_WORK ADD INDEX (first_late_age)");
    $dbh->do("ALTER TABLE $OCC_TAXON_WORK ADD INDEX (last_early_age)");
    $dbh->do("ALTER TABLE $OCC_TAXON_WORK ADD INDEX (last_late_age)");
    
    # We now summarize the occurrence matrix by reference_no.  For each
    # reference, we record the range of time periods it covers, plus the
    # number of occurrences and collections that refer to it.
    
    logMessage(2, "      summarizing by reference_no...");
    
    $result = $dbh->do("DROP TABLE IF EXISTS $OCC_REF_WORK");
    $result = $dbh->do("CREATE TABLE $OCC_REF_WORK (
				reference_no int unsigned primary key,
				n_occs int unsigned not null,
				n_colls int unsigned not null,
				early_age decimal(9,5),
				late_age decimal(9,5)) ENGINE=MyISAM");
    
    $sql = "	INSERT INTO $OCC_REF_WORK (reference_no, n_occs, n_colls,
			early_age, late_age)
		SELECT m.reference_no, count(*), count(distinct collection_no),
			max(ei.early_age), min(li.late_age)
		FROM $OCC_MATRIX_WORK as m JOIN $COLL_MATRIX as c using (collection_no)
			JOIN $INTERVAL_DATA as ei on ei.interval_no = c.early_int_no
			JOIN $INTERVAL_DATA as li on li.interval_no = c.late_int_no
		GROUP BY m.reference_no";
    
    $count = $dbh->do($sql);
    
    logMessage(2, "      $count references");
    
    # Then index the reference summary table by numbers of collections and
    # occurrences, so that we can quickly query for the most heavily used ones.
    
    logMessage(2, "      indexing the summary table...");
    
    $result = $dbh->do("ALTER TABLE $OCC_REF_WORK ADD INDEX (n_occs)");
    $result = $dbh->do("ALTER TABLE $OCC_REF_WORK ADD INDEX (n_colls)");
    $result = $dbh->do("ALTER TABLE $OCC_REF_WORK ADD INDEX (early_age)");
    $result = $dbh->do("ALTER TABLE $OCC_REF_WORK ADD INDEX (late_age)");
    
    # Now swap in the new tables.
    
    activateTables($dbh, $OCC_MATRIX_WORK => $OCC_MATRIX,
		         $OCC_TAXON_WORK => $OCC_TAXON,
			 $OCC_REF_WORK => $OCC_REF);
    
    
    my $a = 1;		# we can stop here when debugging.
}


1;<|MERGE_RESOLUTION|>--- conflicted
+++ resolved
@@ -154,23 +154,15 @@
 			first_early_age, last_early_age, first_late_age, last_late_age,
 			precise_age)
 		SELECT m.orig_no, count(*), count(distinct collection_no),
-<<<<<<< HEAD
-			max(ei.early_age), max(li.late_age), min(ei.early_age), min(li.late_age),
-=======
-			max(ei.early_age), min(ei.early_age), max(li.late_age), min(li.late_age),
->>>>>>> 22794c6d
+			max(ei.early_age), max(ei.late_age), min(li.early_age), min(li.late_age),
 			true
 		FROM $OCC_MATRIX_WORK as m JOIN $COLL_MATRIX as c using (collection_no)
 			JOIN $INTERVAL_DATA as ei on ei.interval_no = c.early_int_no
 			JOIN $INTERVAL_DATA as li on li.interval_no = c.late_int_no
 			LEFT JOIN $SCALE_MAP as es on es.interval_no = ei.interval_no
 			LEFT JOIN $SCALE_MAP as ls on ls.interval_no = li.interval_no
-<<<<<<< HEAD
-		WHERE (ei.early_age - li.late_age <= 30 ) or
-=======
 		WHERE (ei.early_age - li.late_age <= 30 and li.late_age >= 20) or
 		      (ei.early_age - li.late_age <= 20 and li.late_age < 20) or
->>>>>>> 22794c6d
 		      (es.scale_no = 1 and es.level in (4,5) and ei.early_age - li.late_age <= 50) or
 		      (ls.scale_no = 1 and ls.level in (4,5) and ei.early_age - li.late_age <= 50) or
 		      (es.scale_no = 1 and es.level = 3 and ei.early_age < 3) or
