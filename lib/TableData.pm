# 
# TableData.pm
# 
# This module manages table schemas. It fetches them when necessary and checks records against
# them to make sure that data inserts and updates will complete properly.
# 
# Author: Michael McClennen

package TableData;

use strict;

use TableDefs qw(%TABLE get_table_property get_column_properties list_column_properties
		 %COMMON_FIELD_IDTYPE %COMMON_FIELD_SPECIAL);

use Carp qw(croak);
use ExternalIdent qw(extract_identifier generate_identifier VALID_IDENTIFIER);

use base 'Exporter';

our (@EXPORT_OK) = qw(complete_output_block complete_ruleset
		      get_table_schema reset_cached_column_properties get_authinfo_fields);

our (@CARP_NOT) = qw(EditTransaction Try::Tiny);

our (%COMMON_FIELD_COM) = ( taxon_no => 'tid',
			    resource_no => 'rid',
			    collection_no => 'cid',
			    interval_no => 'iid',
			    authorizer_no => 'ati',
			    enterer_no => 'eni',
			    modifier_no => 'mdi',
			    created => 'dcr',
			    modified => 'dmd',
			  );

our (%COMMON_FIELD_IDSUB);

our (%SCHEMA_CACHE);

our (@SCHEMA_COLUMN_PROPS) = qw(REQUIRED ALTERNATE_NAME ALTERNATE_ONLY ALLOW_TRUNCATE VALUE_SEPARATOR
				ADMIN_SET FOREIGN_TABLE FOREIGN_KEY EXTID_TYPE VALIDATOR IGNORE);

our (%PREFIX_SIZE) = ( tiny => 255,
		       regular => 65535,
		       medium => 16777215,
		       large => 4294967295 );

our (%SIGNED_BOUND) = ( tiny => 127,
			small => 32767,
			medium => 8388607,
			regular => 2147483647,
			big => 9223372036854775807 );

our (%UNSIGNED_BOUND) = ( tiny => 255,
			  small => 65535,
			  medium => 16777215,
			  regular => 4294967295,
			  big => 18446744073709551615 );


# get_table_scheme ( table_name, debug_flag )
# 
# Fetch the schema for the specified table, and return it as a hash ref. This information is
# cached, so that subsequent queries can be satisfied without hitting the database again. The key
# '_column_list' contains a list of the column names, in the order they appear in the table.

sub get_table_schema {
    
    my ($dbh, $table_specifier, $debug) = @_;
    
    # If we already have the schema cached, just return it.
    
    return $SCHEMA_CACHE{$table_specifier} if ref $SCHEMA_CACHE{$table_specifier} eq 'HASH';
    
    # Otherwise construct an SQL statement to get the schema from the appropriate database.

    my $table_name;

    if ( $table_specifier =~ /^==(.*)/ )
    {
	croak "Unknown table '$table_specifier'" unless exists $TABLE{$table_specifier} && $TABLE{$table_specifier};
	
	$table_name = $TABLE{$table_specifier};
	$table_specifier = $1;
	# $table_name =~ s/^\w+[.]//;
    }
    
    else
    {
	croak "Unknown table '$table_specifier'" unless exists $TABLE{$table_specifier} && $TABLE{$table_specifier};
	
	$table_name = $TABLE{$table_specifier};
    }
    
    my ($sql, $check_table, %schema, $quoted_table);
    
    if ( $table_name =~ /(\w+)[.](.+)/ )
    {
	$sql = "SHOW TABLES FROM `$1` LIKE " . $dbh->quote($2);
	$quoted_table = "`$1`.". $dbh->quote_identifier($2);
    }
    
    else
    {
	$sql = "SHOW TABLES LIKE " . $dbh->quote($table_name);
	$quoted_table = $dbh->quote_identifier($table_name);
    }
    
    print STDERR "$sql\n\n" if $debug;
    
    eval {
	($check_table) = $dbh->selectrow_array($sql);
    };
    
    croak "unknown table '$table_specifier'" unless $check_table;
    
    print STDERR "	SHOW COLUMNS FROM $quoted_table\n\n" if $debug;
    
    my $columns_ref = $dbh->selectall_arrayref("
	SHOW COLUMNS FROM $quoted_table", { Slice => { } });
    
    # Figure out which columns from this table have had properties set for them.
    
    my %has_properties = list_column_properties($table_specifier);
    
    # Now go through the columns one by one. Find the primary key if there is one, and also parse
    # the column datatypes. Collect up the list of field names for easy access later.
    
    my @field_list;
    
    foreach my $c ( @$columns_ref )
    {
	# Each field definition comes to us as a hash. The name is in 'Field'.
	
	my $field = $c->{Field};
	
	$schema{$field} = $c;
	push @field_list, $field;
	
	# if ( $c->{Key} =~ 'PRI' && ! $schema{_primary} )
	# {
	#     $schema{_primary} = $field;
	# }
    }
    
    # Then go through the list again and add the proper attributes to each column.

    foreach my $c ( @$columns_ref )
    {
	my $field = $c->{Field};
	
	# If the column has properties, then record those we are interested in.
	
	if ( $has_properties{$field} )
	{
	    my %properties = get_column_properties($table_specifier, $field);
	    
	    foreach my $p ( @SCHEMA_COLUMN_PROPS )
	    {
		$c->{$p} = $properties{$p} if defined $properties{$p};
	    }

	    if ( ref $c->{VALIDATOR} && ref $c->{VALIDATOR} ne 'code' )
	    {
		croak "the value of VALIDATOR must be a code ref";
	    }
	}
	
	# If the column is Not Null and has neither a default value nor auto_increment, then mark
	# it as REQUIRED. Otherwise, a database error will be generated when we try to insert or
<<<<<<< HEAD
	# update a record with a null value for this column. But not if its type is 'text',
	# or 'blob' because of an issue with MariaDB 10.0.
=======
	# update a record with a null value for this column. But not if the column type is BLOB or
	# TEXT, because of an issue with MariaDB 10.0-10.1.
>>>>>>> a488445a
	
	if ( $c->{Null} && $c->{Null} eq 'NO' && not ( defined $c->{Default} ) &&
	     not ( $c->{Extra} && $c->{Extra} =~ /auto_increment/i ) )
	{
<<<<<<< HEAD
	    $c->{REQUIRED} = 1 unless $c->{Type} =~ /text|blob/i;
=======
	    $c->{REQUIRED} = 1 unless $c->{Type} =~ /blob|text/i;
>>>>>>> a488445a
	}
	
	# If the name of the field ends in _no, then record its alternate as the same name with
	# _id substituted unless there is already a field with that name.
	
	if ( ! $c->{ALTERNATE_NAME} && $field =~ qr{ ^ (.*) _no }xs )
	{
	    my $alt = $1 . '_id';
	    
	    unless ( $schema{$alt} )
	    {
		$c->{ALTERNATE_NAME} = $alt;
	    }
	}
	
	# The type definition is in 'Type'. We parse each type, for easy access by validation
	# routines later, and store the parsed values in TypeParams.
	
	my $type = $c->{Type};
	
	if ( $type =~ qr{ ^ ( var )? ( char | binary ) [(] ( \d+ ) }xs )
	{
	    my $type = $2 eq 'char' ? 'text' : 'data';
	    my $mode = $1 ? 'variable' : 'fixed';
	    $c->{TypeParams} = [ $type, $3, $mode ];
	}
	
	elsif ( $type =~ qr{ ^ ( tiny | medium | long )? ( text | blob ) (?: [(] ( \d+ ) )? }xs )
	{
	    my $type = $2 eq 'text' ? 'text' : 'data';
	    my $size = $3 || $PREFIX_SIZE{$1 || 'regular'};
	    $c->{TypeParams} = [ $type, $size, 'variable' ];
	}
	
	elsif ( $type =~ qr{ ^ tinyint [(] 1 [)] }xs )
	{
	    $c->{TypeParams} = [ 'boolean' ];
	}
	
	elsif ( $type =~ qr{ ^ (tiny|small|medium|big)? int [(] (\d+) [)] \s* (unsigned)? }xs )
	{
	    my $bound = $3 ? $UNSIGNED_BOUND{$1 || 'regular'} : $SIGNED_BOUND{$1 || 'regular'};
	    my $unsigned = $3 ? 'unsigned' : '';
	    $c->{TypeParams} = [ 'integer', $unsigned, $bound, $2 ];
	}
	
	elsif ( $type =~ qr{ ^ decimal [(] (\d+) , (\d+) [)] \s* (unsigned)? }xs )
	{
	    my $unsigned = $3 ? 'unsigned' : '';
	    my $before = $1 - $2;
	    my $after = $2;
	    $after = 10 if $after > 10;	# This is necessary for value checking in EditTransaction.pm.
					# If people want fields with more than 10 decimals, they should
					# use floating point.
	    $c->{TypeParams} = [ 'fixed', $unsigned, $before, $after ];
	}
	
	elsif ( $type =~ qr{ ^ ( float | double ) (?: [(] ( \d+ ) , ( \d+ ) [)] )? \s* (unsigned)? }xs )
	{
	    my $unsigned = $3 ? 'unsigned' : '';
	    my $precision = $1;
	    my $before = defined $2 ? $2 - $3 : undef;
	    my $after = $3;
	    $c->{TypeParams} = [ 'floating', $unsigned, $precision, $before, $after ];
	}
	
	elsif ( $type =~ qr{ ^ bit [(] ( \d+ ) }xs )
	{
	    $c->{TypeParams} = [ 'bits', $1 ];
	}
	
	elsif ( $type =~ qr{ ^ ( enum | set ) [(] (.+) [)] $ }xs )
	{
	    my $type = $1;
	    my $value_hash = unpack_enum($2);
	    $c->{TypeParams} = [ $type, $value_hash ];
	}
	
	elsif ( $type =~ qr{ ^ ( date | time | datetime | timestamp ) \b }xs )
	{
	    $c->{TypeParams} = [ 'date', $1 ];
	}
	
	elsif ( $type =~ qr{ ^ ( (?: multi )? (?: point | linestring | polygon ) ) \b }xs )
	{
	    $c->{TypeParams} = [ 'geometry', $1 ];
	}
	
	elsif ( $type =~ qr{ ^ ( geometry (?: collection )? ) \b }xs )
	{
	    $c->{TypeParams} = [ 'geometry', $1 ];
	}

	else
	{
	    $c->{TypeParams} = [ 'unknown' ];
	}
    }
    
    $schema{_column_list} = \@field_list;
    
    $SCHEMA_CACHE{$table_specifier} = \%schema;
    
    return \%schema;
}


# unpack_enum ( value_string )
# 
# Given a string of values, unpack them and construct a hash ref with each value as a key.

sub unpack_enum {

    use feature 'fc';
    
    my ($string) = @_;
    
    my $value_hash = { };
    
    while ( $string =~ qr{ ^ ['] ( (?: [^'] | '' )* ) ['] ,? (.*) }xs )
    {
	my $value = $1;
	$string = $2;

	$value =~ s/''/'/g;
	$value_hash->{fc $value} = 1;
    }
    
    if ( $string )
    {
	print STDERR "ERROR: could not parse ENUM($_[0])";
    }
    
    return $value_hash;
}


# reset_cached_column_properties ( table_name, column_name )
#
# This routine is intended primarily for for testing purposes.

sub reset_cached_column_properties {
    
    my ($table_specifier, $column_name) = @_;
    
    if ( my $col = $SCHEMA_CACHE{$table_specifier}{$column_name} )
    {
	my %properties = get_column_properties($table_specifier, $column_name);
	
	foreach my $p ( @SCHEMA_COLUMN_PROPS )
	{
	    delete $col->{$p};
	    $col->{$p} = $properties{$p} if defined $properties{$p};
	}
	
	# If the column is Not Null and has neither a default value nor auto_increment, then mark it
	# as REQUIRED. Otherwise, a database error will be generated when we try to insert or
	# update a record with a null value for this column.
	
	if ( $col->{Null} && $col->{Null} eq 'NO' && not ( defined $col->{Default} ) &&
	     not ( $col->{Extra} && $col->{Extra} =~ /auto_increment/i ) )
	{
	    $col->{REQUIRED} = 1;
	}
	
	# If the name of the field ends in _no, then record its alternate as the same name with
	# _id substituted unless there is already a field with that name.
	
	if ( ! $col->{ALTERNATE_NAME} && $column_name =~ qr{ ^ (.*) _no }xs )
	{
	    my $alt = $1 . '_id';
	    $col->{ALTERNATE_NAME} = $alt;
	}
    }
}


# get_authinfo_fields ( dbh, table_name, debug )
# 
# Return a list of the fields from the specified table that record who created each record. If
# there are none, return false.

our (%IS_AUTH) = (authorizer_no => 1, enterer_no => 1, enterer_id => 1, admin_lock => 1, owner_lock => 1);
our (%AUTH_FIELD_CACHE);

sub get_authinfo_fields {

    my ($dbh, $table_specifier, $debug) = @_;
    
    # If we already have this info cached, just return it.
    
    return $AUTH_FIELD_CACHE{$table_specifier} if exists $AUTH_FIELD_CACHE{$table_specifier};
    
    # Otherwise, get a hash of table column definitions
    
    my $schema = get_table_schema($dbh, $table_specifier, $debug);
    
    # If we don't have one, then barf.
    
    unless ( $schema && $schema->{_column_list} )
    {
	croak "Cannot retrieve schema for table '$table_specifier'";
    }
    
    # Then scan through the columns and collect up the names that are significant.
    
    my @authinfo_fields;
    
    foreach my $col ( @{$schema->{_column_list}} )
    {
	push @authinfo_fields, $col if $IS_AUTH{$col};
    }
    
    my $fields = join(', ', @authinfo_fields);
    $AUTH_FIELD_CACHE{$table_specifier} = $fields;
    
    return $fields;
}


sub complete_output_block {
    
    my ($ds, $dbh, $block_name, $table_specifier) = @_;
    
    # First get a hash of table column definitions
    
    my $schema = get_table_schema($dbh, $table_specifier, $ds->debug);
    
    # Then get the existing contents of the block and create a hash of the field names that are
    # already defined. If no block by this name is yet defined, create an empty one.
    
    unless ( $ds->{block}{$block_name} )
    {
	my $new_block = { name => $block_name,
			  include_list => [],
			  output_list => [] };
	
	$ds->{block}{$block_name} = bless $new_block, 'Web::DataService::Block';
    }
    
    my $block = $ds->{block}{$block_name};
    my $output_list = $block->{output_list};
    my %block_has_field;
    my $block_needs_oid = 1;
    
    foreach my $b ( @$output_list )
    {
	$block_has_field{$b->{output}} = 1 if $b->{output};
	$block_needs_oid = 0 if $b->{com_name} && $b->{com_name} eq 'oid';
    }
    
    # Then go through the field list from the schema and add any fields that aren't already in the
    # output list. We need to translate names that end in '_no' to '_id', and we can substitute
    # compact vocabulary names where known.
    
    my $field_list = $schema->{_column_list};
    
    foreach my $field_name ( @$field_list )
    {
	# If this field is one of the standard ones for authorizer/enterer or created/modified,
	# then skip it.
	
	if ( $COMMON_FIELD_SPECIAL{$field_name} )
	{
	    next;
	}
	
	# If this field is already in the output block, skip it as well. This allows us to
	# explicitly include some of the fields in the block definition, with documentation
	# strings and other attributes, and prevents duplicate output fields.
	
	next if $block_has_field{$field_name};
	
	# If this field has the 'IGNORE' attribute set, skip it as well.

	next if $schema->{$field_name}{IGNORE};
	
	# Now create a record to represent this field, along with a documentation string and
	# whatever other attributes we can glean from the table definition.
	
	my $field_record = $schema->{$field_name};
	my $type = $field_record->{Type};
	
	my $r = { output => $field_name };
	
	if ( $COMMON_FIELD_COM{$field_name} )
	{
	    $r->{com_name} = $COMMON_FIELD_COM{$field_name};
	}
	
	elsif ( $field_name =~ /(.*)_no/ )	# $$$ need to replace this with a hash mapping _no
                                                # => _id
	{
	    if ( $block_needs_oid )
	    {
		$r->{com_name} = 'oid';
	    }
	    
	    else
	    {
		$r->{com_name} = $1 . '_id';
	    }
	}
	
	else
	{
	    $r->{com_name} = $field_name;
	}
	
	my $doc = "The contents of field C<$field_name> from the table.";
	
	if ( $type =~ /int\(/ )
	{
	    $doc .= " The value will be an integer.";
	}
	
	$block_needs_oid = 0;
	
	push @$output_list, $r;
	$ds->add_doc($block, $r);
	$ds->add_doc($block, $doc);
	
	# If the field is one that we know contains a value that should be expressed as an
	# external identifier, create a subroutine to do that.
	
	if ( my $type = $COMMON_FIELD_IDTYPE{$field_name} )
	{
	    unless ( $COMMON_FIELD_IDSUB{$type} )
	    {
		$COMMON_FIELD_IDSUB{$type} = sub {
		    my ($request, $value) = @_;
		    return $value unless $request->{block_hash}{extids};
		    return generate_identifier($type, $value);
		};
	    }
	    
	    push @$output_list, { set => $field_name, code => $COMMON_FIELD_IDSUB{$type} };
	}
    }
    
    $ds->process_doc($block);
}


# complete_ruleset ( dbh, ruleset_name, table_specifier )
#
# Complete the definition of the specified ruleset by reading the table schema corresponding to
# $table_identifier and iterating through the columns. For each table column, add a new parameter
# to the ruleset unless an existing ruleset parameter already corresponds to that column.

sub complete_ruleset {
    
    my ($ds, $dbh, $ruleset_name, $table_specifier, @definitions) = @_;
    
    # First get a hash of table column definitions
    
    my $schema = get_table_schema($dbh, $table_specifier, $ds->debug);
    
    # Then get the existing ruleset documentation and create a hash of the field names that are
    # already defined. If no ruleset by this name is yet defined, croak.
    
    my $rs = $ds->validator->{RULESETS}{$ruleset_name};
    
    croak "unknown ruleset '$ruleset_name'" unless defined $rs;
    
    my @param_list = $ds->validator->list_params($ruleset_name);
    
    my %ruleset_has_field = map { $_ => 1 } @param_list;
    
    # We need to keep a list of the parameter records generated below, because the references to
    # them inside the validator record are weakened.
    
    $ds->{my_param_records} ||= [ ];
    
    # Then go through the field list from the schema and add any fields that aren't already in the
    # ruleset. We need to translate names that end in '_no' to '_id'.
    
    my $field_list = $schema->{_column_list};
    my %has_properties = list_column_properties($table_specifier);
    
    foreach my $column_name ( @$field_list )
    {
	next if $COMMON_FIELD_SPECIAL{$column_name};
	
	my $field_record = $schema->{$column_name};
	my $type = $field_record->{Type};
	
	next if $field_record->{IGNORE};
	
	my $field_name = $column_name;
	
	if ( $field_record->{ALTERNATE_NAME} )
	{
	    $field_name = $field_record->{ALTERNATE_NAME};
	}
	
	elsif ( $field_name =~ /(.*)_no/ )
	{
	    $field_name = $1 . '_id';
	}
	
	next if $ruleset_has_field{$field_name};
	
	my $rr = { optional => $field_name };
	my $doc = "This parameter sets the value of C<$field_name> in the table.";
	
	if ( $type =~ /int\(/ )
	{
	    $doc .= " The value must be an integer.";
	}
	
	if ( $has_properties{$column_name} )
	{
	    my %properties = get_column_properties($table_specifier, $column_name);
	    
	    if ( my $type = $properties{EXTID_TYPE} )
	    {
		$rr->{valid} = VALID_IDENTIFIER($type);
	    }
	}
	
	push @{$ds->{my_param_records}}, $rr;
	
	$ds->validator->add_rules($rs, $rr, $doc);
    }
}


1;<|MERGE_RESOLUTION|>--- conflicted
+++ resolved
@@ -169,22 +169,13 @@
 	
 	# If the column is Not Null and has neither a default value nor auto_increment, then mark
 	# it as REQUIRED. Otherwise, a database error will be generated when we try to insert or
-<<<<<<< HEAD
-	# update a record with a null value for this column. But not if its type is 'text',
-	# or 'blob' because of an issue with MariaDB 10.0.
-=======
 	# update a record with a null value for this column. But not if the column type is BLOB or
 	# TEXT, because of an issue with MariaDB 10.0-10.1.
->>>>>>> a488445a
 	
 	if ( $c->{Null} && $c->{Null} eq 'NO' && not ( defined $c->{Default} ) &&
 	     not ( $c->{Extra} && $c->{Extra} =~ /auto_increment/i ) )
 	{
-<<<<<<< HEAD
 	    $c->{REQUIRED} = 1 unless $c->{Type} =~ /text|blob/i;
-=======
-	    $c->{REQUIRED} = 1 unless $c->{Type} =~ /blob|text/i;
->>>>>>> a488445a
 	}
 	
 	# If the name of the field ends in _no, then record its alternate as the same name with
