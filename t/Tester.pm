--- conflicted
+++ resolved
@@ -54,13 +54,10 @@
     $base_url = "$base_url$prefix" if $prefix ne '';
     my $timeout = $options->{timeout} || $ENV{PBDB_TEST_TIMEOUT} || 0;
     my $data_method = $options->{data_method} || 'put';
-<<<<<<< HEAD
-=======
     
     my $debug;
     $debug = 1 if $DIAG_URLS || $ENV{PBDB_TEST_SHOW_URLS};
     $debug = 1 if @ARGV && $ARGV[0] eq 'debug';
->>>>>>> f30a677d
     
     my $instance = { ua => $ua,
 		     csv => Text::CSV_XS->new({ binary => 1 }),
@@ -69,18 +66,8 @@
 		     prefix => $prefix,
 		     timeout => $timeout,
 		     data_method => $data_method,
-<<<<<<< HEAD
-		     base_url => $base_url };
-=======
 		     base_url => $base_url,
 		     debug => $debug };
-    
-    if ( $server =~ /(.*):(\d+)/ )
-    {
-	$instance->{host} = $1;
-	$instance->{port} = $2;
-    }
->>>>>>> f30a677d
     
     if ( $server =~ /(.*):(\d+)/ )
     {
@@ -187,11 +174,7 @@
 	}
 	
 	push @headers_and_body, 'Content-Type', 'application/json';
-<<<<<<< HEAD
-	push @headers_and_body, 'Content', $tester->{json}->encode($options->{json_body});
-=======
 	push @headers_and_body, 'Content', JSON::encode_json($options->{json_body});
->>>>>>> f30a677d
 	$default_method = $tester->{data_method};
     }
     
@@ -255,11 +238,7 @@
     
     my $method = $options->{http_method} || $default_method;
     
-<<<<<<< HEAD
-    if ( $DIAG_URLS || $ENV{PBDB_TEST_SHOW_URLS}    )
-=======
     if ( $tester->{debug} )
->>>>>>> f30a677d
     {
 	if ( $method eq 'get' )
 	{
@@ -1340,18 +1319,7 @@
     my $response; $response = shift @_ if ref $_[0] && $_[0]->isa('HTTP::Response');
     my ($message) = @_;
     
-<<<<<<< HEAD
-    if ( ! defined $message )
-    {
-	fail("no message");
-	diag("    No response was found");
-	return;
-    }
-    
-    local $Test::Builder::Level = $Test::Builder::Level + 1;
-=======
     $message ||= "no records were returned";
->>>>>>> f30a677d
     
     $response ||= $tester->{last_response};
     
@@ -1370,19 +1338,7 @@
 	return;
     }
     
-<<<<<<< HEAD
-    my $code = $tester->get_response_code($extract_from);
-    
-    unless ( $code && $code eq '200' )
-    {
-	fail("response had code 200");
-	diag("status was: " . $extract_from->status_line);
-    }
-    
-    my @r = $tester->extract_records( $extract_from, $message, { no_records_ok => 1 } );
-=======
     my @r = $tester->extract_records( $response, $message, { no_records_ok => 1 } );
->>>>>>> f30a677d
     
     my $count = scalar(@r);
     
@@ -1431,11 +1387,8 @@
     
     local $Test::Builder::Level = $Test::Builder::Level + 1;
     
-<<<<<<< HEAD
-=======
     $options ||= { };
     
->>>>>>> f30a677d
     my $type = $tester->type_option($body_type);
     
     my $response = $tester->fetch_url($path_and_args, $message, 
@@ -1443,11 +1396,8 @@
 				    ref $options eq 'HASH' ? %$options : () });
     return unless $response;
     
-<<<<<<< HEAD
-=======
     return $response if $options->{no_check};
     
->>>>>>> f30a677d
     return $tester->extract_records($response, "$message: extract records", $options);    
 }
 
